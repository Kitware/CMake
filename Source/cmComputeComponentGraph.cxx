/* Distributed under the OSI-approved BSD 3-Clause License.  See accompanying
   file Copyright.txt or https://cmake.org/licensing for details.  */
#include "cmComputeComponentGraph.h"

#include <algorithm>

#include <assert.h>

cmComputeComponentGraph::cmComputeComponentGraph(Graph const& input)
  : InputGraph(input)
{
  // Identify components.
  this->Tarjan();

  // Compute the component graph.
  this->ComponentGraph.resize(0);
  this->ComponentGraph.resize(this->Components.size());
  this->TransferEdges();
}

cmComputeComponentGraph::~cmComputeComponentGraph()
{
}

void cmComputeComponentGraph::Tarjan()
{
  int n = static_cast<int>(this->InputGraph.size());
  TarjanEntry entry = { 0, 0 };
  this->TarjanEntries.resize(0);
  this->TarjanEntries.resize(n, entry);
  this->TarjanComponents.resize(0);
  this->TarjanComponents.resize(n, -1);
  this->TarjanWalkId = 0;
  this->TarjanVisited.resize(0);
  this->TarjanVisited.resize(n, 0);
  for (int i = 0; i < n; ++i) {
    // Start a new DFS from this node if it has never been visited.
    if (!this->TarjanVisited[i]) {
      assert(this->TarjanStack.empty());
      ++this->TarjanWalkId;
      this->TarjanIndex = 0;
      this->TarjanVisit(i);
    }
  }
}

void cmComputeComponentGraph::TarjanVisit(int i)
{
  // We are now visiting this node.
  this->TarjanVisited[i] = this->TarjanWalkId;

  // Initialize the entry.
  this->TarjanEntries[i].Root = i;
  this->TarjanComponents[i] = -1;
  this->TarjanEntries[i].VisitIndex = ++this->TarjanIndex;
  this->TarjanStack.push(i);

  // Follow outgoing edges.
  EdgeList const& nl = this->InputGraph[i];
  for (cmGraphEdge const& ni : nl) {
    int j = ni;

    // Ignore edges to nodes that have been reached by a previous DFS
    // walk.  Since we did not reach the current node from that walk
    // it must not belong to the same component and it has already
    // been assigned to a component.
    if (this->TarjanVisited[j] > 0 &&
        this->TarjanVisited[j] < this->TarjanWalkId) {
      continue;
    }

    // Visit the destination if it has not yet been visited.
    if (!this->TarjanVisited[j]) {
      this->TarjanVisit(j);
    }

    // If the destination has not yet been assigned to a component,
    // check if it has a better root for the current object.
    if (this->TarjanComponents[j] < 0) {
      if (this->TarjanEntries[this->TarjanEntries[j].Root].VisitIndex <
          this->TarjanEntries[this->TarjanEntries[i].Root].VisitIndex) {
        this->TarjanEntries[i].Root = this->TarjanEntries[j].Root;
      }
    }
  }

  // Check if we have found a component.
  if (this->TarjanEntries[i].Root == i) {
    // Yes.  Create it.
    int c = static_cast<int>(this->Components.size());
    this->Components.emplace_back();
    NodeList& component = this->Components[c];

    // Populate the component list.
    int j;
    do {
      // Get the next member of the component.
      j = this->TarjanStack.top();
      this->TarjanStack.pop();

      // Assign the member to the component.
      this->TarjanComponents[j] = c;
      this->TarjanEntries[j].Root = i;

      // Store the node in its component.
      component.push_back(j);
    } while (j != i);

    // Sort the component members for clarity.
    std::sort(component.begin(), component.end());
  }
}

void cmComputeComponentGraph::TransferEdges()
{
  // Map inter-component edges in the original graph to edges in the
  // component graph.
  int n = static_cast<int>(this->InputGraph.size());
  for (int i = 0; i < n; ++i) {
    int i_component = this->TarjanComponents[i];
    EdgeList const& nl = this->InputGraph[i];
    for (cmGraphEdge const& ni : nl) {
      int j = ni;
      int j_component = this->TarjanComponents[j];
      if (i_component != j_component) {
        // We do not attempt to combine duplicate edges, but instead
        // store the inter-component edges with suitable multiplicity.
<<<<<<< HEAD
        this->ComponentGraph[i_component].push_back(
          cmGraphEdge(j_component, ni.IsStrong(), &ni.Backtrace()));
=======
        this->ComponentGraph[i_component].emplace_back(j_component,
                                                       ni.IsStrong());
>>>>>>> 61fd4c74
      }
    }
  }
}<|MERGE_RESOLUTION|>--- conflicted
+++ resolved
@@ -125,13 +125,8 @@
       if (i_component != j_component) {
         // We do not attempt to combine duplicate edges, but instead
         // store the inter-component edges with suitable multiplicity.
-<<<<<<< HEAD
         this->ComponentGraph[i_component].push_back(
           cmGraphEdge(j_component, ni.IsStrong(), &ni.Backtrace()));
-=======
-        this->ComponentGraph[i_component].emplace_back(j_component,
-                                                       ni.IsStrong());
->>>>>>> 61fd4c74
       }
     }
   }
