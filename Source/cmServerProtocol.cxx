/* Distributed under the OSI-approved BSD 3-Clause License.  See accompanying
   file Copyright.txt or https://cmake.org/licensing for details.  */
#include "cmServerProtocol.h"

#include "cmAlgorithms.h"
#include "cmExternalMakefileProjectGenerator.h"
#include "cmFileMonitor.h"
#include "cmGeneratorExpression.h"
#include "cmGeneratorTarget.h"
#include "cmGlobalGenerator.h"
#include "cmInstallGenerator.h"
#include "cmInstallTargetGenerator.h"
#include "cmLinkLineComputer.h"
#include "cmListFileCache.h"
#include "cmLocalGenerator.h"
#include "cmMakefile.h"
#include "cmProperty.h"
#include "cmServer.h"
#include "cmServerDictionary.h"
#include "cmSourceFile.h"
#include "cmState.h"
#include "cmStateDirectory.h"
#include "cmStateSnapshot.h"
#include "cmStateTypes.h"
#include "cmSystemTools.h"
#include "cmTarget.h"
#include "cmTest.h"
#include "cm_uv.h"
#include "cmake.h"
#include "cmTest.h"
#include "cmTestGenerator.h"

#include <algorithm>
#include <cassert>
#include <cstddef>
#include <functional>
#include <limits>
#include <map>
#include <memory>
#include <set>
#include <string>
#include <unordered_map>
#include <vector>
#include <memory>

// Get rid of some windows macros:
#undef max

namespace {

std::vector<std::string> getConfigurations(const cmake* cm)
{
  std::vector<std::string> configurations;
  auto makefiles = cm->GetGlobalGenerator()->GetMakefiles();
  if (makefiles.empty()) {
    return configurations;
  }

  makefiles[0]->GetConfigurations(configurations);
  if (configurations.empty()) {
    configurations.push_back("");
  }
  return configurations;
}

bool hasString(const Json::Value& v, const std::string& s)
{
  return !v.isNull() &&
    std::any_of(v.begin(), v.end(),
                [s](const Json::Value& i) { return i.asString() == s; });
}

template <class T>
Json::Value fromStringList(const T& in)
{
  Json::Value result = Json::arrayValue;
  for (std::string const& i : in) {
    result.append(i);
  }
  return result;
}

std::vector<std::string> toStringList(const Json::Value& in)
{
  std::vector<std::string> result;
  for (auto const& it : in) {
    result.push_back(it.asString());
  }
  return result;
}

void getCMakeInputs(const cmGlobalGenerator* gg, const std::string& sourceDir,
  const std::string& buildDir,
  std::vector<std::string>* internalFiles,
  std::vector<std::string>* explicitFiles,
  std::vector<std::string>* tmpFiles)
{
  const std::string cmakeRootDir = cmSystemTools::GetCMakeRoot() + '/';
  
  std::vector<cmMakefile*> const& makefiles = gg->GetMakefiles();
  for (cmMakefile const* mf : makefiles) {
    for (std::string const& lf : mf->GetListFiles()) {

      const std::string startOfFile = lf.substr(0, cmakeRootDir.size());
      const bool isInternal = (startOfFile == cmakeRootDir);
      const bool isTemporary = !isInternal && (lf.find(buildDir + '/') == 0);

      std::string toAdd = lf;
      if (!sourceDir.empty()) {
        const std::string& relative =
          cmSystemTools::RelativePath(sourceDir.c_str(), lf.c_str());
        if (toAdd.size() > relative.size()) {
          toAdd = relative;
        }
      }

      if (isInternal) {
        if (internalFiles) {
          internalFiles->push_back(toAdd);
        }
      } else {
        if (isTemporary) {
          if (tmpFiles) {
            tmpFiles->push_back(toAdd);
          }
        } else {
          if (explicitFiles) {
            explicitFiles->push_back(toAdd);
          }
        }
      }
    }
  }
}

} // namespace

cmServerRequest::cmServerRequest(cmServer* server, cmConnection* connection,
                                 const std::string& t, const std::string& c,
                                 const Json::Value& d)
  : Type(t)
  , Cookie(c)
  , Data(d)
  , Connection(connection)
  , m_Server(server)
{
}

void cmServerRequest::ReportProgress(int min, int current, int max,
                                     const std::string& message) const
{
  this->m_Server->WriteProgress(*this, min, current, max, message);
}

void cmServerRequest::ReportMessage(const std::string& message,
                                    const std::string& title) const
{
  m_Server->WriteMessage(*this, message, title);
}

cmServerResponse cmServerRequest::Reply(const Json::Value& data) const
{
  cmServerResponse response(*this);
  response.SetData(data);
  return response;
}

cmServerResponse cmServerRequest::ReportError(const std::string& message) const
{
  cmServerResponse response(*this);
  response.SetError(message);
  return response;
}

cmServerResponse::cmServerResponse(const cmServerRequest& request)
  : Type(request.Type)
  , Cookie(request.Cookie)
{
}

void cmServerResponse::SetData(const Json::Value& data)
{
  assert(this->m_Payload == PAYLOAD_UNKNOWN);
  if (!data[kCOOKIE_KEY].isNull() || !data[kTYPE_KEY].isNull()) {
    this->SetError("Response contains cookie or type field.");
    return;
  }
  this->m_Payload = PAYLOAD_DATA;
  this->m_Data = data;
}

void cmServerResponse::SetError(const std::string& message)
{
  assert(this->m_Payload == PAYLOAD_UNKNOWN);
  this->m_Payload = PAYLOAD_ERROR;
  this->m_ErrorMessage = message;
}

bool cmServerResponse::IsComplete() const
{
  return this->m_Payload != PAYLOAD_UNKNOWN;
}

bool cmServerResponse::IsError() const
{
  assert(this->m_Payload != PAYLOAD_UNKNOWN);
  return this->m_Payload == PAYLOAD_ERROR;
}

std::string cmServerResponse::ErrorMessage() const
{
  if (this->m_Payload == PAYLOAD_ERROR) {
    return this->m_ErrorMessage;
  }
  return std::string();
}

Json::Value cmServerResponse::Data() const
{
  assert(this->m_Payload != PAYLOAD_UNKNOWN);
  return this->m_Data;
}

bool cmServerProtocol::Activate(cmServer* server,
                                const cmServerRequest& request,
                                std::string* errorMessage)
{
  assert(server);
  this->m_Server = server;
  this->m_CMakeInstance = cm::make_unique<cmake>(cmake::RoleProject);
  const bool result = this->DoActivate(request, errorMessage);
  if (!result) {
    this->m_CMakeInstance = nullptr;
  }
  return result;
}

cmFileMonitor* cmServerProtocol::FileMonitor() const
{
  return this->m_Server ? this->m_Server->FileMonitor() : nullptr;
}

void cmServerProtocol::SendSignal(const std::string& name,
                                  const Json::Value& data) const
{
  if (this->m_Server) {
    this->m_Server->WriteSignal(name, data);
  }
}

cmake* cmServerProtocol::CMakeInstance() const
{
  return this->m_CMakeInstance.get();
}

bool cmServerProtocol::DoActivate(const cmServerRequest& /*request*/,
                                  std::string* /*errorMessage*/)
{
  return true;
}

std::pair<int, int> cmServerProtocol1::ProtocolVersion() const
{
  return std::make_pair(1, 2);
}

static void setErrorMessage(std::string* errorMessage, const std::string& text)
{
  if (errorMessage) {
    *errorMessage = text;
  }
}

static bool testHomeDirectory(cmState* state, std::string& value,
                              std::string* errorMessage)
{
  const std::string cachedValue =
    std::string(state->GetCacheEntryValue("CMAKE_HOME_DIRECTORY"));
  if (value.empty()) {
    value = cachedValue;
    return true;
  }
  const std::string suffix = "/CMakeLists.txt";
  const std::string cachedValueCML = cachedValue + suffix;
  const std::string valueCML = value + suffix;
  if (!cmSystemTools::SameFile(valueCML, cachedValueCML)) {
    setErrorMessage(errorMessage,
                    std::string("\"CMAKE_HOME_DIRECTORY\" is set but "
                                "incompatible with configured "
                                "source directory value."));
    return false;
  }
  return true;
}

static bool testValue(cmState* state, const std::string& key,
                      std::string& value, const std::string& keyDescription,
                      std::string* errorMessage)
{
  const char* entry = state->GetCacheEntryValue(key);
  const std::string cachedValue =
    entry == nullptr ? std::string() : std::string(entry);
  if (value.empty()) {
    value = cachedValue;
  }
  if (!cachedValue.empty() && cachedValue != value) {
    setErrorMessage(errorMessage, std::string("\"") + key +
                      "\" is set but incompatible with configured " +
                      keyDescription + " value.");
    return false;
  }
  return true;
}

bool cmServerProtocol1::DoActivate(const cmServerRequest& request,
                                   std::string* errorMessage)
{
  std::string sourceDirectory = request.Data[kSOURCE_DIRECTORY_KEY].asString();
  const std::string buildDirectory =
    request.Data[kBUILD_DIRECTORY_KEY].asString();
  std::string generator = request.Data[kGENERATOR_KEY].asString();
  std::string extraGenerator = request.Data[kEXTRA_GENERATOR_KEY].asString();
  std::string toolset = request.Data[kTOOLSET_KEY].asString();
  std::string platform = request.Data[kPLATFORM_KEY].asString();

  if (buildDirectory.empty()) {
    setErrorMessage(errorMessage, std::string("\"") + kBUILD_DIRECTORY_KEY +
                      "\" is missing.");
    return false;
  }

  cmake* cm = CMakeInstance();
  if (cmSystemTools::PathExists(buildDirectory)) {
    if (!cmSystemTools::FileIsDirectory(buildDirectory)) {
      setErrorMessage(errorMessage, std::string("\"") + kBUILD_DIRECTORY_KEY +
                        "\" exists but is not a directory.");
      return false;
    }

    const std::string cachePath = cm->FindCacheFile(buildDirectory);
    if (cm->LoadCache(cachePath)) {
      cmState* state = cm->GetState();

      // Check generator:
      if (!testValue(state, "CMAKE_GENERATOR", generator, "generator",
                     errorMessage)) {
        return false;
      }

      // check extra generator:
      if (!testValue(state, "CMAKE_EXTRA_GENERATOR", extraGenerator,
                     "extra generator", errorMessage)) {
        return false;
      }

      // check sourcedir:
      if (!testHomeDirectory(state, sourceDirectory, errorMessage)) {
        return false;
      }

      // check toolset:
      if (!testValue(state, "CMAKE_GENERATOR_TOOLSET", toolset, "toolset",
                     errorMessage)) {
        return false;
      }

      // check platform:
      if (!testValue(state, "CMAKE_GENERATOR_PLATFORM", platform, "platform",
                     errorMessage)) {
        return false;
      }
    }
  }

  if (sourceDirectory.empty()) {
    setErrorMessage(errorMessage, std::string("\"") + kSOURCE_DIRECTORY_KEY +
                      "\" is unset but required.");
    return false;
  }
  if (!cmSystemTools::FileIsDirectory(sourceDirectory)) {
    setErrorMessage(errorMessage, std::string("\"") + kSOURCE_DIRECTORY_KEY +
                      "\" is not a directory.");
    return false;
  }
  if (generator.empty()) {
    setErrorMessage(errorMessage, std::string("\"") + kGENERATOR_KEY +
                      "\" is unset but required.");
    return false;
  }

  std::vector<cmake::GeneratorInfo> generators;
  cm->GetRegisteredGenerators(generators);
  auto baseIt = std::find_if(generators.begin(), generators.end(),
                             [&generator](const cmake::GeneratorInfo& info) {
                               return info.name == generator;
                             });
  if (baseIt == generators.end()) {
    setErrorMessage(errorMessage, std::string("Generator \"") + generator +
                      "\" not supported.");
    return false;
  }
  auto extraIt = std::find_if(
    generators.begin(), generators.end(),
    [&generator, &extraGenerator](const cmake::GeneratorInfo& info) {
      return info.baseName == generator && info.extraName == extraGenerator;
    });
  if (extraIt == generators.end()) {
    setErrorMessage(errorMessage,
                    std::string("The combination of generator \"" + generator +
                                "\" and extra generator \"" + extraGenerator +
                                "\" is not supported."));
    return false;
  }
  if (!extraIt->supportsToolset && !toolset.empty()) {
    setErrorMessage(errorMessage,
                    std::string("Toolset was provided but is not supported by "
                                "the requested generator."));
    return false;
  }
  if (!extraIt->supportsPlatform && !platform.empty()) {
    setErrorMessage(errorMessage,
                    std::string("Platform was provided but is not supported "
                                "by the requested generator."));
    return false;
  }

  this->GeneratorInfo =
    GeneratorInformation(generator, extraGenerator, toolset, platform,
                         sourceDirectory, buildDirectory);

  this->m_State = STATE_ACTIVE;
  return true;
}

void cmServerProtocol1::HandleCMakeFileChanges(const std::string& path,
                                               int event, int status)
{
  assert(status == 0);
  static_cast<void>(status);

  if (!m_isDirty) {
    m_isDirty = true;
    SendSignal(kDIRTY_SIGNAL, Json::objectValue);
  }
  Json::Value obj = Json::objectValue;
  obj[kPATH_KEY] = path;
  Json::Value properties = Json::arrayValue;
  if (event & UV_RENAME) {
    properties.append(kRENAME_PROPERTY_VALUE);
  }
  if (event & UV_CHANGE) {
    properties.append(kCHANGE_PROPERTY_VALUE);
  }

  obj[kPROPERTIES_KEY] = properties;
  SendSignal(kFILE_CHANGE_SIGNAL, obj);
}

const cmServerResponse cmServerProtocol1::Process(
  const cmServerRequest& request)
{
  assert(this->m_State >= STATE_ACTIVE);

  if (request.Type == kCACHE_TYPE) {
    return this->ProcessCache(request);
  }
  if (request.Type == kCMAKE_INPUTS_TYPE) {
    return this->ProcessCMakeInputs(request);
  }
  if (request.Type == kCODE_MODEL_TYPE) {
    return this->ProcessCodeModel(request);
  }
  if (request.Type == kCOMPUTE_TYPE) {
    return this->ProcessCompute(request);
  }
  if (request.Type == kCONFIGURE_TYPE) {
    return this->ProcessConfigure(request);
  }
  if (request.Type == kFILESYSTEM_WATCHERS_TYPE) {
    return this->ProcessFileSystemWatchers(request);
  }
  if (request.Type == kGLOBAL_SETTINGS_TYPE) {
    return this->ProcessGlobalSettings(request);
  }
  if (request.Type == kSET_GLOBAL_SETTINGS_TYPE) {
    return this->ProcessSetGlobalSettings(request);
  }
  if (request.Type == kCTEST_INFO_TYPE) {
    return this->ProcessCTests(request);
  }

  return request.ReportError("Unknown command!");
}

bool cmServerProtocol1::IsExperimental() const
{
  return true;
}

cmServerResponse cmServerProtocol1::ProcessCache(
  const cmServerRequest& request)
{
  cmState* state = this->CMakeInstance()->GetState();

  Json::Value result = Json::objectValue;

  std::vector<std::string> allKeys = state->GetCacheEntryKeys();

  Json::Value list = Json::arrayValue;
  std::vector<std::string> keys = toStringList(request.Data[kKEYS_KEY]);
  if (keys.empty()) {
    keys = allKeys;
  } else {
    for (auto const& i : keys) {
      if (std::find(allKeys.begin(), allKeys.end(), i) == allKeys.end()) {
        return request.ReportError("Key \"" + i + "\" not found in cache.");
      }
    }
  }
  std::sort(keys.begin(), keys.end());
  for (auto const& key : keys) {
    Json::Value entry = Json::objectValue;
    entry[kKEY_KEY] = key;
    entry[kTYPE_KEY] =
      cmState::CacheEntryTypeToString(state->GetCacheEntryType(key));
    entry[kVALUE_KEY] = state->GetCacheEntryValue(key);

    Json::Value props = Json::objectValue;
    bool haveProperties = false;
    for (auto const& prop : state->GetCacheEntryPropertyList(key)) {
      haveProperties = true;
      props[prop] = state->GetCacheEntryProperty(key, prop);
    }
    if (haveProperties) {
      entry[kPROPERTIES_KEY] = props;
    }

    list.append(entry);
  }

  result[kCACHE_KEY] = list;
  return request.Reply(result);
}

cmServerResponse cmServerProtocol1::ProcessCMakeInputs(
  const cmServerRequest& request)
{
  if (this->m_State < STATE_CONFIGURED) {
    return request.ReportError("This instance was not yet configured.");
  }

  const cmake* cm = this->CMakeInstance();
  const cmGlobalGenerator* gg = cm->GetGlobalGenerator();
  const std::string cmakeRootDir = cmSystemTools::GetCMakeRoot();
  const std::string buildDir = cm->GetHomeOutputDirectory();
  const std::string sourceDir = cm->GetHomeDirectory();

  Json::Value result = Json::objectValue;
  result[kSOURCE_DIRECTORY_KEY] = sourceDir;
  result[kCMAKE_ROOT_DIRECTORY_KEY] = cmakeRootDir;

  std::vector<std::string> internalFiles;
  std::vector<std::string> explicitFiles;
  std::vector<std::string> tmpFiles;
  getCMakeInputs(gg, sourceDir, buildDir, &internalFiles, &explicitFiles,
                 &tmpFiles);

  Json::Value array = Json::arrayValue;

  Json::Value tmp = Json::objectValue;
  tmp[kIS_CMAKE_KEY] = true;
  tmp[kIS_TEMPORARY_KEY] = false;
  tmp[kSOURCES_KEY] = fromStringList(internalFiles);
  array.append(tmp);

  tmp = Json::objectValue;
  tmp[kIS_CMAKE_KEY] = false;
  tmp[kIS_TEMPORARY_KEY] = false;
  tmp[kSOURCES_KEY] = fromStringList(explicitFiles);
  array.append(tmp);

  tmp = Json::objectValue;
  tmp[kIS_CMAKE_KEY] = false;
  tmp[kIS_TEMPORARY_KEY] = true;
  tmp[kSOURCES_KEY] = fromStringList(tmpFiles);
  array.append(tmp);

  result[kBUILD_FILES_KEY] = array;

  return request.Reply(result);
}

class LanguageData
{
public:
  bool operator==(const LanguageData& other) const;

  void SetDefines(const std::set<std::string>& defines);

  bool IsGenerated = false;
  
  std::string Language;
  std::string Flags;
  std::vector<std::string> Defines;
  std::vector<std::pair<std::string, bool>> IncludePathList;
};

bool LanguageData::operator==(const LanguageData& other) const
{
  return Language == other.Language && Defines == other.Defines &&
    Flags == other.Flags && IncludePathList == other.IncludePathList &&
    IsGenerated == other.IsGenerated;
}

void LanguageData::SetDefines(const std::set<std::string>& defines)
{
  std::vector<std::string> result;
  result.reserve(defines.size());
  for (std::string const& i : defines) {
    result.push_back(i);
  }
  std::sort(result.begin(), result.end());
  Defines = std::move(result);
}

namespace std {

template <>
struct hash<LanguageData>
{
  std::size_t operator()(const LanguageData& in) const
  {
    using std::hash;
    size_t result =
      hash<std::string>()(in.Language) ^ hash<std::string>()(in.Flags);
    for (auto const& i : in.IncludePathList) {
      result = result ^ (hash<std::string>()(i.first) ^
                         (i.second ? std::numeric_limits<size_t>::max() : 0));
    }
    for (auto const& i : in.Defines) {
      result = result ^ hash<std::string>()(i);
    }
    result =
      result ^ (in.IsGenerated ? std::numeric_limits<size_t>::max() : 0);
    return result;
  }
};

} // namespace std


static Json::Value DumpBacktrace(const cmListFileBacktrace& backtrace)
{
    Json::Value result = Json::arrayValue;

    cmListFileBacktrace backtraceCopy = backtrace;
    while (!backtraceCopy.Top().FilePath.empty()) {
        Json::Value entry = Json::objectValue;
        entry[kPATH_KEY] = backtraceCopy.Top().FilePath;
        if (backtraceCopy.Top().Line) {
            entry[kLINE_NUMBER_KEY] = static_cast<int>(backtraceCopy.Top().Line);
        }
        if (!backtraceCopy.Top().Name.empty()) {
            entry[kNAME_KEY] = backtraceCopy.Top().Name;
        }
        result.append(entry);
        backtraceCopy = backtraceCopy.Pop();
    }
    return result;
}

static Json::Value DumpCTestInfo(const std::string & name, cmTest * testInfo)
{
  Json::Value result = Json::objectValue;
  result[kCTEST_NAME] = name;
  
  // Concat command entries together. After the first should be the arguments for the command
  std::string command;
  for (auto const & cmd : testInfo->GetCommand())  {
    command.append(cmd.c_str());
    command.append(" ");
  }
  result[kCTEST_COMMAND] = command;

  // Build up the list of properties that may have been specified
  Json::Value properties = Json::arrayValue;
  for (auto & prop : testInfo->GetProperties()) {
      Json::Value entry = Json::objectValue;
      entry[kKEY_KEY] = prop.first;
      entry[kVALUE_KEY] = prop.second.GetValue();
      properties.append(entry);
  }
  result[kPROPERTIES_KEY] = properties;

  // Need backtrace to figure out where this test was originally added
  result[kBACKTRACE_KEY] = DumpBacktrace(testInfo->GetBacktrace());

  return result;
}

static void DumpMakefileTests(
	cmMakefile* mf, const std::string& config, Json::Value * result)
{
  std::vector<std::string> testNames;
  mf->GetTestNames(testNames);

  for (const auto& it : testNames) {
    auto test = mf->GetTest(it);
    Json::Value tmp = DumpCTestInfo(it, test);
    if (!tmp.isNull()) {
      result->append(tmp);
    }
  }
}

static Json::Value DumpCTestProjectList(const cmake* cm, std::string const& config)
{
  Json::Value result = Json::arrayValue;

  auto globalGen = cm->GetGlobalGenerator();

  for (const auto& projectIt : globalGen->GetProjectMap()) {
    Json::Value pObj = Json::objectValue;
    pObj[kNAME_KEY] = projectIt.first;

    Json::Value tests = Json::arrayValue;

    // Gather tests for every generator
    for (const auto & lg : projectIt.second) {
      // Make sure they're generated. 
      lg->GenerateTestFiles();
      cmMakefile* mf = lg->GetMakefile();
      DumpMakefileTests(mf, config, &tests);
    }
    pObj[kCTESTS_INFO] = tests;

    result.append(pObj);
  }

  return result;
}

static Json::Value DumpCTestConfiguration(const cmake* cm,
  const std::string& config)
{
  Json::Value result = Json::objectValue;
  result[kNAME_KEY] = config;

  result[kPROJECTS_KEY] = DumpCTestProjectList(cm, config);

  return result;
}

static Json::Value DumpCTestConfigurationsList(const cmake* cm)
{
  Json::Value result = Json::arrayValue;

  for (const std::string& c : getConfigurations(cm)) {
    result.append(DumpCTestConfiguration(cm, c));
  }

  return result;
}

static Json::Value DumpSourceFileGroup(const LanguageData& data,
                                       const std::vector<std::string>& files,
                                       const std::string& baseDir)
{
  Json::Value result = Json::objectValue;

  if (!data.Language.empty()) {
    result[kLANGUAGE_KEY] = data.Language;
    if (!data.Flags.empty()) {
      result[kCOMPILE_FLAGS_KEY] = data.Flags;
    }
    if (!data.IncludePathList.empty()) {
      Json::Value includes = Json::arrayValue;
      for (auto const& i : data.IncludePathList) {
        Json::Value tmp = Json::objectValue;
        tmp[kPATH_KEY] = i.first;
        if (i.second) {
          tmp[kIS_SYSTEM_KEY] = i.second;
        }
        includes.append(tmp);
      }
      result[kINCLUDE_PATH_KEY] = includes;
    }
    if (!data.Defines.empty()) {
      result[kDEFINES_KEY] = fromStringList(data.Defines);
    }
  }

  result[kIS_GENERATED_KEY] = data.IsGenerated;

  Json::Value sourcesValue = Json::arrayValue;
  for (auto const& i : files) {
    const std::string relPath =
      cmSystemTools::RelativePath(baseDir.c_str(), i.c_str());
    sourcesValue.append(relPath.size() < i.size() ? relPath : i);
  }

  result[kSOURCES_KEY] = sourcesValue;
  return result;
}

static Json::Value DumpSourceFilesList(
  cmGeneratorTarget* target, const std::string& config,
  const std::map<std::string, LanguageData>& languageDataMap)
{
  // Collect sourcefile groups:

  std::vector<cmSourceFile*> files;
  target->GetSourceFiles(files, config);

  std::unordered_map<LanguageData, std::vector<std::string>> fileGroups;
  for (cmSourceFile* file : files) {
    LanguageData fileData;
    fileData.Language = file->GetLanguage();
    if (!fileData.Language.empty()) {
      const LanguageData& ld = languageDataMap.at(fileData.Language);
      cmLocalGenerator* lg = target->GetLocalGenerator();
      
      std::string compileFlags = ld.Flags;
      if (const char* cflags = file->GetProperty("COMPILE_FLAGS")) {
        cmGeneratorExpression ge;
        auto cge = ge.Parse(cflags);
        const char* processed =
          cge->Evaluate(target->GetLocalGenerator(), config);
        lg->AppendFlags(compileFlags, processed);
      }
      
      fileData.Flags = compileFlags;

      fileData.IncludePathList = ld.IncludePathList;

      std::set<std::string> defines;
      lg->AppendDefines(defines, file->GetProperty("COMPILE_DEFINITIONS"));
      const std::string defPropName =
        "COMPILE_DEFINITIONS_" + cmSystemTools::UpperCase(config);
      lg->AppendDefines(defines, file->GetProperty(defPropName));
      defines.insert(ld.Defines.begin(), ld.Defines.end());

      fileData.SetDefines(defines);
    }

    fileData.IsGenerated = file->GetPropertyAsBool("GENERATED");
    std::vector<std::string>& groupFileList = fileGroups[fileData];
    groupFileList.push_back(file->GetFullPath());
  }

  const std::string baseDir = target->Makefile->GetCurrentSourceDirectory();
  Json::Value result = Json::arrayValue;
  for (auto const& it : fileGroups) {
    Json::Value group = DumpSourceFileGroup(it.first, it.second, baseDir);
    if (!group.isNull()) {
      result.append(group);
    }
  }

  return result;
}

static void DumpBacktraceRange(Json::Value& result, const std::string& type,
                               cmBacktraceRange range)
{
  for (auto const& bt : range) {
    Json::Value obj = Json::objectValue;
    obj[kTYPE_KEY] = type;
    obj[kBACKTRACE_KEY] = DumpBacktrace(bt);
    result.append(obj);
  }
}

static Json::Value DumpCTestInfo(cmTest* testInfo)
{
  Json::Value result = Json::objectValue;
  result[kCTEST_NAME] = testInfo->GetName();

  // Concat command entries together. After the first should be the arguments
  // for the command
  std::string command;
  for (auto const& cmd : testInfo->GetCommand()) {
    command.append(cmd);
    command.append(" ");
  }
  result[kCTEST_COMMAND] = command;

  // Build up the list of properties that may have been specified
  Json::Value properties = Json::arrayValue;
  for (auto& prop : testInfo->GetProperties()) {
    Json::Value entry = Json::objectValue;
    entry[kKEY_KEY] = prop.first;
    entry[kVALUE_KEY] = prop.second.GetValue();
    properties.append(entry);
  }
  result[kPROPERTIES_KEY] = properties;

  // Need backtrace to figure out where this test was originally added
  result[kBACKTRACE_KEY] = DumpBacktrace(testInfo->GetBacktrace());

  return result;
}

static void DumpMakefileTests(cmMakefile* mf, const std::string& config,
                              Json::Value* result)
{
  std::vector<cmTest*> tests;
  mf->GetTests(config, tests);
  for (auto test : tests) {
    Json::Value tmp = DumpCTestInfo(test);
    if (!tmp.isNull()) {
      result->append(tmp);
    }
  }
}

static Json::Value DumpCTestProjectList(const cmake* cm,
                                        std::string const& config)
{
  Json::Value result = Json::arrayValue;

  auto globalGen = cm->GetGlobalGenerator();

  for (const auto& projectIt : globalGen->GetProjectMap()) {
    Json::Value pObj = Json::objectValue;
    pObj[kNAME_KEY] = projectIt.first;

    Json::Value tests = Json::arrayValue;

    // Gather tests for every generator
    for (const auto& lg : projectIt.second) {
      // Make sure they're generated.
      lg->GenerateTestFiles();
      cmMakefile* mf = lg->GetMakefile();
      DumpMakefileTests(mf, config, &tests);
    }

    pObj[kCTEST_INFO] = tests;

    result.append(pObj);
  }

  return result;
}

static Json::Value DumpCTestConfiguration(const cmake* cm,
                                          const std::string& config)
{
  Json::Value result = Json::objectValue;
  result[kNAME_KEY] = config;

  result[kPROJECTS_KEY] = DumpCTestProjectList(cm, config);

  return result;
}

static Json::Value DumpCTestConfigurationsList(const cmake* cm)
{
  Json::Value result = Json::arrayValue;

  for (const std::string& c : getConfigurations(cm)) {
    result.append(DumpCTestConfiguration(cm, c));
  }

  return result;
}

static Json::Value DumpTarget(cmGeneratorTarget* target,
                              const std::string& config)
{
  cmLocalGenerator* lg = target->GetLocalGenerator();
  const cmState* state = lg->GetState();

  const cmStateEnums::TargetType type = target->GetType();
  const std::string typeName = state->GetTargetTypeName(type);

  Json::Value ttl = Json::arrayValue;
  ttl.append("EXECUTABLE");
  ttl.append("STATIC_LIBRARY");
  ttl.append("SHARED_LIBRARY");
  ttl.append("MODULE_LIBRARY");
  ttl.append("OBJECT_LIBRARY");
  ttl.append("UTILITY");
  ttl.append("INTERFACE_LIBRARY");

  if (!hasString(ttl, typeName) || target->IsImported()) {
    return Json::Value();
  }

  Json::Value result = Json::objectValue;
  result[kNAME_KEY] = target->GetName();
  result[kIS_GENERATOR_PROVIDED_KEY] =
    target->Target->GetIsGeneratorProvided();
  result[kTYPE_KEY] = typeName;
  result[kSOURCE_DIRECTORY_KEY] = lg->GetCurrentSourceDirectory();
  result[kBUILD_DIRECTORY_KEY] = lg->GetCurrentBinaryDirectory();

  if (type == cmStateEnums::INTERFACE_LIBRARY) {
    return result;
  }
  result[kFULL_NAME_KEY] = target->GetFullName(config);

  if (target->Target->GetHaveInstallRule()) {
    result[kHAS_INSTALL_RULE] = true;

    Json::Value installPaths = Json::arrayValue;
    auto targetGenerators = target->Makefile->GetInstallGenerators();
    for (auto installGenerator : targetGenerators) {
      auto installTargetGenerator =
        dynamic_cast<cmInstallTargetGenerator*>(installGenerator);
      if (installTargetGenerator != nullptr &&
          installTargetGenerator->GetTarget()->Target == target->Target) {
        auto dest = installTargetGenerator->GetDestination(config);

        std::string installPath;
        if (!dest.empty() && cmSystemTools::FileIsFullPath(dest.c_str())) {
          installPath = dest;
        } else {
          std::string installPrefix =
            target->Makefile->GetSafeDefinition("CMAKE_INSTALL_PREFIX");
          installPath = installPrefix + '/' + dest;
        }

        installPaths.append(installPath);
      }
    }

    result[kINSTALL_PATHS] = installPaths;
  }

  Json::Value crossRefs = Json::objectValue;
  crossRefs[kBACKTRACE_KEY] = DumpBacktrace(target->Target->GetBacktrace());

  Json::Value statements = Json::arrayValue;
  DumpBacktraceRange(statements, "target_compile_definitions",
                     target->Target->GetCompileDefinitionsBacktraces());
  DumpBacktraceRange(statements, "target_include_directories",
                     target->Target->GetIncludeDirectoriesBacktraces());
  DumpBacktraceRange(statements, "target_compile_options",
                     target->Target->GetCompileOptionsBacktraces());
  DumpBacktraceRange(statements, "target_link_libraries",
                     target->Target->GetLinkImplementationBacktraces());

  crossRefs[kRELATED_STATEMENTS_KEY] = std::move(statements);
  result[kTARGET_CROSS_REFERENCES_KEY] = std::move(crossRefs);

  if (target->HaveWellDefinedOutputFiles()) {
    Json::Value artifacts = Json::arrayValue;
    artifacts.append(
      target->GetFullPath(config, cmStateEnums::RuntimeBinaryArtifact));
    if (target->IsDLLPlatform()) {
      artifacts.append(
        target->GetFullPath(config, cmStateEnums::ImportLibraryArtifact));
      const cmGeneratorTarget::OutputInfo* output =
        target->GetOutputInfo(config);
      if (output && !output->PdbDir.empty()) {
        artifacts.append(output->PdbDir + '/' + target->GetPDBName(config));
      }
    }
    result[kARTIFACTS_KEY] = artifacts;

    result[kLINKER_LANGUAGE_KEY] = target->GetLinkerLanguage(config);

    std::string linkLibs;
    std::string linkFlags;
    std::string linkLanguageFlags;
    std::string frameworkPath;
    std::string linkPath;
    cmLinkLineComputer linkLineComputer(lg,
                                        lg->GetStateSnapshot().GetDirectory());
    lg->GetTargetFlags(&linkLineComputer, config, linkLibs, linkLanguageFlags,
                       linkFlags, frameworkPath, linkPath, target);

    linkLibs = cmSystemTools::TrimWhitespace(linkLibs);
    linkFlags = cmSystemTools::TrimWhitespace(linkFlags);
    linkLanguageFlags = cmSystemTools::TrimWhitespace(linkLanguageFlags);
    frameworkPath = cmSystemTools::TrimWhitespace(frameworkPath);
    linkPath = cmSystemTools::TrimWhitespace(linkPath);

    if (!cmSystemTools::TrimWhitespace(linkLibs).empty()) {
      result[kLINK_LIBRARIES_KEY] = linkLibs;
    }
    if (!cmSystemTools::TrimWhitespace(linkFlags).empty()) {
      result[kLINK_FLAGS_KEY] = linkFlags;
    }
    if (!cmSystemTools::TrimWhitespace(linkLanguageFlags).empty()) {
      result[kLINK_LANGUAGE_FLAGS_KEY] = linkLanguageFlags;
    }
    if (!frameworkPath.empty()) {
      result[kFRAMEWORK_PATH_KEY] = frameworkPath;
    }
    if (!linkPath.empty()) {
      result[kLINK_PATH_KEY] = linkPath;
    }
    const std::string sysroot =
      lg->GetMakefile()->GetSafeDefinition("CMAKE_SYSROOT");
    if (!sysroot.empty()) {
      result[kSYSROOT_KEY] = sysroot;
    }
  }

  std::set<std::string> languages;
  target->GetLanguages(languages, config);
  std::map<std::string, LanguageData> languageDataMap;
  for (std::string const& lang : languages) {
    LanguageData& ld = languageDataMap[lang];
    ld.Language = lang;
    lg->GetTargetCompileFlags(target, config, lang, ld.Flags);
    std::set<std::string> defines;
    lg->GetTargetDefines(target, config, lang, defines);
    ld.SetDefines(defines);
    std::vector<std::string> includePathList;
    lg->GetIncludeDirectories(includePathList, target, lang, config, true);
    for (std::string const& i : includePathList) {
      ld.IncludePathList.push_back(
        std::make_pair(i, target->IsSystemIncludeDirectory(i, config)));
    }
  }

  Json::Value sourceGroupsValue =
    DumpSourceFilesList(target, config, languageDataMap);
  if (!sourceGroupsValue.empty()) {
    result[kFILE_GROUPS_KEY] = sourceGroupsValue;
  }

  return result;
}

static Json::Value DumpTargetsList(
  const std::vector<cmLocalGenerator*>& generators, const std::string& config)
{
  Json::Value result = Json::arrayValue;

  std::vector<cmGeneratorTarget*> targetList;
  for (auto const& lgIt : generators) {
    const auto& list = lgIt->GetGeneratorTargets();
    targetList.insert(targetList.end(), list.begin(), list.end());
  }
  std::sort(targetList.begin(), targetList.end());

  for (cmGeneratorTarget* target : targetList) {
    Json::Value tmp = DumpTarget(target, config);
    if (!tmp.isNull()) {
      result.append(tmp);
    }
  }

  return result;
}

static Json::Value DumpProjectList(const cmake* cm, std::string const& config)
{
  Json::Value result = Json::arrayValue;

  auto globalGen = cm->GetGlobalGenerator();

  for (auto const& projectIt : globalGen->GetProjectMap()) {
    Json::Value pObj = Json::objectValue;
    pObj[kNAME_KEY] = projectIt.first;

    // All Projects must have at least one local generator
    assert(!projectIt.second.empty());
    const cmLocalGenerator* lg = projectIt.second.at(0);

    // Project structure information:
    const cmMakefile* mf = lg->GetMakefile();
    pObj[kMINIMUM_CMAKE_VERSION] =
      mf->GetDefinition("CMAKE_MINIMUM_REQUIRED_VERSION");
    pObj[kSOURCE_DIRECTORY_KEY] = mf->GetCurrentSourceDirectory();
    pObj[kBUILD_DIRECTORY_KEY] = mf->GetCurrentBinaryDirectory();
    pObj[kTARGETS_KEY] = DumpTargetsList(projectIt.second, config);

    // For a project-level install rule it might be defined in any of its
    // associated generators.
    bool hasInstallRule = false;
    for (const auto generator : projectIt.second) {
      hasInstallRule =
        generator->GetMakefile()->GetInstallGenerators().empty() == false;

      if (hasInstallRule) {
        break;
      }
    }

    pObj[kHAS_INSTALL_RULE] = hasInstallRule;

    result.append(pObj);
  }

  return result;
}

static Json::Value DumpConfiguration(const cmake* cm,
                                     const std::string& config)
{
  Json::Value result = Json::objectValue;
  result[kNAME_KEY] = config;

  result[kPROJECTS_KEY] = DumpProjectList(cm, config);

  return result;
}

static Json::Value DumpConfigurationsList(const cmake* cm)
{
  Json::Value result = Json::arrayValue;

  for (std::string const& c : getConfigurations(cm)) {
    result.append(DumpConfiguration(cm, c));
  }

  return result;
}

cmServerResponse cmServerProtocol1::ProcessCodeModel(
  const cmServerRequest& request)
{
  if (this->m_State != STATE_COMPUTED) {
    return request.ReportError("No build system was generated yet.");
  }

  Json::Value result = Json::objectValue;
  result[kCONFIGURATIONS_KEY] = DumpConfigurationsList(this->CMakeInstance());
  return request.Reply(result);
}

cmServerResponse cmServerProtocol1::ProcessCompute(
  const cmServerRequest& request)
{
  if (this->m_State > STATE_CONFIGURED) {
    return request.ReportError("This build system was already generated.");
  }
  if (this->m_State < STATE_CONFIGURED) {
    return request.ReportError("This project was not configured yet.");
  }

  cmake* cm = this->CMakeInstance();
  int ret = cm->Generate();

  if (ret < 0) {
    return request.ReportError("Failed to compute build system.");
  }
  m_State = STATE_COMPUTED;
  return request.Reply(Json::Value());
}

cmServerResponse cmServerProtocol1::ProcessConfigure(
  const cmServerRequest& request)
{
  if (this->m_State == STATE_INACTIVE) {
    return request.ReportError("This instance is inactive.");
  }

  FileMonitor()->StopMonitoring();

  std::string errorMessage;
  cmake* cm = this->CMakeInstance();
  this->GeneratorInfo.SetupGenerator(cm, &errorMessage);
  if (!errorMessage.empty()) {
    return request.ReportError(errorMessage);
  }

  // Make sure the types of cacheArguments matches (if given):
  std::vector<std::string> cacheArgs = { "unused" };
  bool cacheArgumentsError = false;
  const Json::Value passedArgs = request.Data[kCACHE_ARGUMENTS_KEY];
  if (!passedArgs.isNull()) {
    if (passedArgs.isString()) {
      cacheArgs.push_back(passedArgs.asString());
    } else if (passedArgs.isArray()) {
      for (auto const& arg : passedArgs) {
        if (!arg.isString()) {
          cacheArgumentsError = true;
          break;
        }
        cacheArgs.push_back(arg.asString());
      }
    } else {
      cacheArgumentsError = true;
    }
  }
  if (cacheArgumentsError) {
    request.ReportError(
      "cacheArguments must be unset, a string or an array of strings.");
  }

  std::string sourceDir = cm->GetHomeDirectory();
  const std::string buildDir = cm->GetHomeOutputDirectory();

  cmGlobalGenerator* gg = cm->GetGlobalGenerator();

  if (buildDir.empty()) {
    return request.ReportError("No build directory set via Handshake.");
  }

  if (cm->LoadCache(buildDir)) {
    // build directory has been set up before
    const char* cachedSourceDir =
      cm->GetState()->GetInitializedCacheValue("CMAKE_HOME_DIRECTORY");
    if (!cachedSourceDir) {
      return request.ReportError("No CMAKE_HOME_DIRECTORY found in cache.");
    }
    if (sourceDir.empty()) {
      sourceDir = std::string(cachedSourceDir);
      cm->SetHomeDirectory(sourceDir);
    }

    const char* cachedGenerator =
      cm->GetState()->GetInitializedCacheValue("CMAKE_GENERATOR");
    if (cachedGenerator) {
      if (gg && gg->GetName() != cachedGenerator) {
        return request.ReportError("Configured generator does not match with "
                                   "CMAKE_GENERATOR found in cache.");
      }
    }
  } else {
    // build directory has not been set up before
    if (sourceDir.empty()) {
      return request.ReportError("No sourceDirectory set via "
                                 "setGlobalSettings and no cache found in "
                                 "buildDirectory.");
    }
  }

  cmSystemTools::ResetErrorOccuredFlag(); // Reset error state

  if (cm->AddCMakePaths() != 1) {
    return request.ReportError("Failed to set CMake paths.");
  }

  if (!cm->SetCacheArgs(cacheArgs)) {
    return request.ReportError("cacheArguments could not be set.");
  }

  int ret = cm->Configure();
  if (ret < 0) {
    return request.ReportError("Configuration failed.");
  }

  std::vector<std::string> toWatchList;
  getCMakeInputs(gg, std::string(), buildDir, nullptr, &toWatchList, nullptr);

  FileMonitor()->MonitorPaths(toWatchList,
                              [this](const std::string& p, int e, int s) {
                                this->HandleCMakeFileChanges(p, e, s);
                              });

  m_State = STATE_CONFIGURED;
  m_isDirty = false;
  return request.Reply(Json::Value());
}

cmServerResponse cmServerProtocol1::ProcessGlobalSettings(
  const cmServerRequest& request)
{
  cmake* cm = this->CMakeInstance();
  Json::Value obj = Json::objectValue;

  // Capabilities information:
  obj[kCAPABILITIES_KEY] = cm->ReportCapabilitiesJson(true);

  obj[kDEBUG_OUTPUT_KEY] = cm->GetDebugOutput();
  obj[kTRACE_KEY] = cm->GetTrace();
  obj[kTRACE_EXPAND_KEY] = cm->GetTraceExpand();
  obj[kWARN_UNINITIALIZED_KEY] = cm->GetWarnUninitialized();
  obj[kWARN_UNUSED_KEY] = cm->GetWarnUnused();
  obj[kWARN_UNUSED_CLI_KEY] = cm->GetWarnUnusedCli();
  obj[kCHECK_SYSTEM_VARS_KEY] = cm->GetCheckSystemVars();

  obj[kSOURCE_DIRECTORY_KEY] = this->GeneratorInfo.SourceDirectory;
  obj[kBUILD_DIRECTORY_KEY] = this->GeneratorInfo.BuildDirectory;

  // Currently used generator:
  obj[kGENERATOR_KEY] = this->GeneratorInfo.GeneratorName;
  obj[kEXTRA_GENERATOR_KEY] = this->GeneratorInfo.ExtraGeneratorName;

  return request.Reply(obj);
}

static void setBool(const cmServerRequest& request, const std::string& key,
                    std::function<void(bool)> const& setter)
{
  if (request.Data[key].isNull()) {
    return;
  }
  setter(request.Data[key].asBool());
}

cmServerResponse cmServerProtocol1::ProcessSetGlobalSettings(
  const cmServerRequest& request)
{
  const std::vector<std::string> boolValues = {
    kDEBUG_OUTPUT_KEY,       kTRACE_KEY,       kTRACE_EXPAND_KEY,
    kWARN_UNINITIALIZED_KEY, kWARN_UNUSED_KEY, kWARN_UNUSED_CLI_KEY,
    kCHECK_SYSTEM_VARS_KEY
  };
  for (std::string const& i : boolValues) {
    if (!request.Data[i].isNull() && !request.Data[i].isBool()) {
      return request.ReportError("\"" + i +
                                 "\" must be unset or a bool value.");
    }
  }

  cmake* cm = this->CMakeInstance();

  setBool(request, kDEBUG_OUTPUT_KEY,
          [cm](bool e) { cm->SetDebugOutputOn(e); });
  setBool(request, kTRACE_KEY, [cm](bool e) { cm->SetTrace(e); });
  setBool(request, kTRACE_EXPAND_KEY, [cm](bool e) { cm->SetTraceExpand(e); });
  setBool(request, kWARN_UNINITIALIZED_KEY,
          [cm](bool e) { cm->SetWarnUninitialized(e); });
  setBool(request, kWARN_UNUSED_KEY, [cm](bool e) { cm->SetWarnUnused(e); });
  setBool(request, kWARN_UNUSED_CLI_KEY,
          [cm](bool e) { cm->SetWarnUnusedCli(e); });
  setBool(request, kCHECK_SYSTEM_VARS_KEY,
          [cm](bool e) { cm->SetCheckSystemVars(e); });

  return request.Reply(Json::Value());
}

cmServerResponse cmServerProtocol1::ProcessFileSystemWatchers(
  const cmServerRequest& request)
{
  const cmFileMonitor* const fm = FileMonitor();
  Json::Value result = Json::objectValue;
  Json::Value files = Json::arrayValue;
  for (auto const& f : fm->WatchedFiles()) {
    files.append(f);
  }
  Json::Value directories = Json::arrayValue;
  for (auto const& d : fm->WatchedDirectories()) {
    directories.append(d);
  }
  result[kWATCHED_FILES_KEY] = files;
  result[kWATCHED_DIRECTORIES_KEY] = directories;

  return request.Reply(result);
}

cmServerResponse cmServerProtocol1::ProcessCTests(
<<<<<<< HEAD
  const cmServerRequest & request)
=======
  const cmServerRequest& request)
>>>>>>> 65f21a7e
{
  if (this->m_State < STATE_COMPUTED) {
    return request.ReportError("This instance was not yet computed.");
  }

  Json::Value result = Json::objectValue;
<<<<<<< HEAD
  result[kCONFIGURATIONS_KEY] = DumpCTestConfigurationsList(this->CMakeInstance());
=======
  result[kCONFIGURATIONS_KEY] =
    DumpCTestConfigurationsList(this->CMakeInstance());
>>>>>>> 65f21a7e
  return request.Reply(result);
}

cmServerProtocol1::GeneratorInformation::GeneratorInformation(
  const std::string& generatorName, const std::string& extraGeneratorName,
  const std::string& toolset, const std::string& platform,
  const std::string& sourceDirectory, const std::string& buildDirectory)
  : GeneratorName(generatorName)
  , ExtraGeneratorName(extraGeneratorName)
  , Toolset(toolset)
  , Platform(platform)
  , SourceDirectory(sourceDirectory)
  , BuildDirectory(buildDirectory)
{
}

void cmServerProtocol1::GeneratorInformation::SetupGenerator(
  cmake* cm, std::string* errorMessage)
{
  const std::string fullGeneratorName =
    cmExternalMakefileProjectGenerator::CreateFullGeneratorName(
      GeneratorName, ExtraGeneratorName);

  cm->SetHomeDirectory(SourceDirectory);
  cm->SetHomeOutputDirectory(BuildDirectory);

  cmGlobalGenerator* gg = cm->CreateGlobalGenerator(fullGeneratorName);
  if (!gg) {
    setErrorMessage(
      errorMessage,
      std::string("Could not set up the requested combination of \"") +
        kGENERATOR_KEY + "\" and \"" + kEXTRA_GENERATOR_KEY + "\"");
    return;
  }

  cm->SetGlobalGenerator(gg);

  cm->SetGeneratorToolset(Toolset);
  cm->SetGeneratorPlatform(Platform);
}<|MERGE_RESOLUTION|>--- conflicted
+++ resolved
@@ -1438,23 +1438,15 @@
 }
 
 cmServerResponse cmServerProtocol1::ProcessCTests(
-<<<<<<< HEAD
-  const cmServerRequest & request)
-=======
   const cmServerRequest& request)
->>>>>>> 65f21a7e
 {
   if (this->m_State < STATE_COMPUTED) {
     return request.ReportError("This instance was not yet computed.");
   }
 
   Json::Value result = Json::objectValue;
-<<<<<<< HEAD
-  result[kCONFIGURATIONS_KEY] = DumpCTestConfigurationsList(this->CMakeInstance());
-=======
   result[kCONFIGURATIONS_KEY] =
     DumpCTestConfigurationsList(this->CMakeInstance());
->>>>>>> 65f21a7e
   return request.Reply(result);
 }
 
