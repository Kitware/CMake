/* Distributed under the OSI-approved BSD 3-Clause License.  See accompanying
   file Copyright.txt or https://cmake.org/licensing for details.  */
#ifndef cmGlobalGenerator_h
#define cmGlobalGenerator_h

#include <cmConfigure.h>

#include <iosfwd>
#include <map>
#include <set>
#include <string>
#include <utility>
#include <vector>

#include "cmCustomCommandLines.h"
#include "cmExportSetMap.h"
#include "cmStateSnapshot.h"
#include "cmSystemTools.h"
#include "cmTarget.h"
#include "cmTargetDepend.h"
#include "cm_codecvt.hxx"
#include "cm_unordered_map.hxx"

#if defined(CMAKE_BUILD_WITH_CMAKE)
#include "cmFileLockPool.h"
#endif

class cmExportBuildFileGenerator;
class cmExternalMakefileProjectGenerator;
class cmGeneratorTarget;
class cmLinkLineComputer;
class cmLocalGenerator;
class cmMakefile;
class cmOutputConverter;
class cmSourceFile;
class cmStateDirectory;
class cmake;

/** \class cmGlobalGenerator
 * \brief Responsible for overseeing the generation process for the entire tree
 *
 * Subclasses of this class generate makefiles for various
 * platforms.
 */
class cmGlobalGenerator
{
public:
  ///! Free any memory allocated with the GlobalGenerator
  cmGlobalGenerator(cmake* cm);
  virtual ~cmGlobalGenerator();

  virtual cmLocalGenerator* CreateLocalGenerator(cmMakefile* mf);

  ///! Get the name for this generator
  virtual std::string GetName() const { return "Generic"; }

  /** Check whether the given name matches the current generator.  */
  virtual bool MatchesGeneratorName(const std::string& name) const
  {
    return this->GetName() == name;
  }

  /** Get encoding used by generator for makefile files */
  virtual codecvt::Encoding GetMakefileEncoding() const
  {
    return codecvt::None;
  }

  /** Tell the generator about the target system.  */
  virtual bool SetSystemName(std::string const&, cmMakefile*) { return true; }

  /** Set the generator-specific platform name.  Returns true if platform
      is supported and false otherwise.  */
  virtual bool SetGeneratorPlatform(std::string const& p, cmMakefile* mf);

  /** Set the generator-specific toolset name.  Returns true if toolset
      is supported and false otherwise.  */
  virtual bool SetGeneratorToolset(std::string const& ts, cmMakefile* mf);

  /**
   * Create LocalGenerators and process the CMakeLists files. This does not
   * actually produce any makefiles, DSPs, etc.
   */
  virtual void Configure();

  bool Compute();
  virtual void AddExtraIDETargets() {}

  enum TargetTypes
  {
    AllTargets,
    ImportedOnly
  };

  void CreateImportedGenerationObjects(
    cmMakefile* mf, std::vector<std::string> const& targets,
    std::vector<cmGeneratorTarget const*>& exports);
  void CreateGenerationObjects(TargetTypes targetTypes = AllTargets);

  /**
   * Generate the all required files for building this project/tree. This
   * basically creates a series of LocalGenerators for each directory and
   * requests that they Generate.
   */
  virtual void Generate();

  virtual cmLinkLineComputer* CreateLinkLineComputer(
    cmOutputConverter* outputConverter, cmStateDirectory stateDir) const;

  cmLinkLineComputer* CreateMSVC60LinkLineComputer(
    cmOutputConverter* outputConverter, cmStateDirectory stateDir) const;

  /**
   * Set/Get and Clear the enabled languages.
   */
  void SetLanguageEnabled(const std::string&, cmMakefile* mf);
  bool GetLanguageEnabled(const std::string&) const;
  void ClearEnabledLanguages();
  void GetEnabledLanguages(std::vector<std::string>& lang) const;
  /**
   * Try to determine system information such as shared library
   * extension, pthreads, byte order etc.
   */
  virtual void EnableLanguage(std::vector<std::string> const& languages,
                              cmMakefile*, bool optional);

  /**
   * Resolve the CMAKE_<lang>_COMPILER setting for the given language.
   * Intended to be called from EnableLanguage.
   */
  void ResolveLanguageCompiler(const std::string& lang, cmMakefile* mf,
                               bool optional) const;

  /**
   * Try to determine system information, get it from another generator
   */
  void EnableLanguagesFromGenerator(cmGlobalGenerator* gen, cmMakefile* mf);

  /**
   * Try running cmake and building a file. This is used for dynamically
   * loaded commands, not as part of the usual build process.
   */
  int TryCompile(const std::string& srcdir, const std::string& bindir,
                 const std::string& projectName, const std::string& targetName,
                 bool fast, std::string& output, cmMakefile* mf);

  /**
   * Build a file given the following information. This is a more direct call
   * that is used by both CTest and TryCompile. If target name is NULL or
   * empty then all is assumed. clean indicates if a "make clean" should be
   * done first.
   */
  int Build(const std::string& srcdir, const std::string& bindir,
            const std::string& projectName, const std::string& targetName,
            std::string& output, const std::string& makeProgram,
            const std::string& config, bool clean, bool fast, bool verbose,
            double timeout, cmSystemTools::OutputOption outputflag =
                              cmSystemTools::OUTPUT_NONE,
            std::vector<std::string> const& nativeOptions =
              std::vector<std::string>());

  virtual void GenerateBuildCommand(
    std::vector<std::string>& makeCommand, const std::string& makeProgram,
    const std::string& projectName, const std::string& projectDir,
    const std::string& targetName, const std::string& config, bool fast,
    bool verbose,
    std::vector<std::string> const& makeOptions = std::vector<std::string>());

  /** Generate a "cmake --build" call for a given target and config.  */
  std::string GenerateCMakeBuildCommand(const std::string& target,
                                        const std::string& config,
                                        const std::string& native,
                                        bool ignoreErrors);

  ///! Get the CMake instance
  cmake* GetCMakeInstance() const { return this->CMakeInstance; }

  void SetConfiguredFilesPath(cmGlobalGenerator* gen);
  const std::vector<cmMakefile*>& GetMakefiles() const
  {
    return this->Makefiles;
  }
  const std::vector<cmLocalGenerator*>& GetLocalGenerators() const
  {
    return this->LocalGenerators;
  }

  cmMakefile* GetCurrentMakefile() const { return this->CurrentMakefile; }

  void SetCurrentMakefile(cmMakefile* mf) { this->CurrentMakefile = mf; }

  void AddMakefile(cmMakefile* mf);

  ///! Set an generator for an "external makefile based project"
  void SetExternalMakefileProjectGenerator(
    cmExternalMakefileProjectGenerator* extraGenerator);

  std::string GetExtraGeneratorName() const;

  void AddInstallComponent(const char* component);

  const std::set<std::string>* GetInstallComponents() const
  {
    return &this->InstallComponents;
  }

  cmExportSetMap& GetExportSets() { return this->ExportSets; }

  const char* GetGlobalSetting(std::string const& name) const;
  bool GlobalSettingIsOn(std::string const& name) const;
  const char* GetSafeGlobalSetting(std::string const& name) const;

  /** Add a file to the manifest of generated targets for a configuration.  */
  void AddToManifest(std::string const& f);

  void EnableInstallTarget();

  int TryCompileTimeout;

  bool GetForceUnixPaths() const { return this->ForceUnixPaths; }
  bool GetToolSupportsColor() const { return this->ToolSupportsColor; }

  ///! return the language for the given extension
  std::string GetLanguageFromExtension(const char* ext) const;
  ///! is an extension to be ignored
  bool IgnoreFile(const char* ext) const;
  ///! What is the preference for linkers and this language (None or Preferred)
  int GetLinkerPreference(const std::string& lang) const;
  ///! What is the object file extension for a given source file?
  std::string GetLanguageOutputExtension(cmSourceFile const&) const;

  ///! What is the configurations directory variable called?
  virtual const char* GetCMakeCFGIntDir() const { return "."; }

  ///! expand CFGIntDir for a configuration
  virtual std::string ExpandCFGIntDir(const std::string& str,
                                      const std::string& config) const;

  /** Get whether the generator should use a script for link commands.  */
  bool GetUseLinkScript() const { return this->UseLinkScript; }

  /** Get whether the generator should produce special marks on rules
      producing symbolic (non-file) outputs.  */
  bool GetNeedSymbolicMark() const { return this->NeedSymbolicMark; }

  /*
   * Determine what program to use for building the project.
   */
  virtual bool FindMakeProgram(cmMakefile*);

  ///! Find a target by name by searching the local generators.
  cmTarget* FindTarget(const std::string& name,
                       bool excludeAliases = false) const;

  cmGeneratorTarget* FindGeneratorTarget(const std::string& name) const;

  void AddAlias(const std::string& name, const std::string& tgtName);
  bool IsAlias(const std::string& name) const;

  /** Determine if a name resolves to a framework on disk or a built target
      that is a framework. */
  bool NameResolvesToFramework(const std::string& libname) const;

  cmMakefile* FindMakefile(const std::string& start_dir) const;
  ///! Find a local generator by its startdirectory
  cmLocalGenerator* FindLocalGenerator(const std::string& start_dir) const;

  /** Append the subdirectory for the given configuration.  If anything is
      appended the given prefix and suffix will be appended around it, which
      is useful for leading or trailing slashes.  */
  virtual void AppendDirectoryForConfig(const std::string& prefix,
                                        const std::string& config,
                                        const std::string& suffix,
                                        std::string& dir);

  /** Get the content of a directory.  Directory listings are cached
      and re-loaded from disk only when modified.  During the generation
      step the content will include the target files to be built even if
      they do not yet exist.  */
  std::set<std::string> const& GetDirectoryContent(std::string const& dir,
                                                   bool needDisk = true);

  void IndexTarget(cmTarget* t);
  void IndexGeneratorTarget(cmGeneratorTarget* gt);

  static bool IsReservedTarget(std::string const& name);

  virtual const char* GetAllTargetName() const { return "ALL_BUILD"; }
  virtual const char* GetInstallTargetName() const { return "INSTALL"; }
  virtual const char* GetInstallLocalTargetName() const { return CM_NULLPTR; }
  virtual const char* GetInstallStripTargetName() const { return CM_NULLPTR; }
  virtual const char* GetPreinstallTargetName() const { return CM_NULLPTR; }
  virtual const char* GetTestTargetName() const { return "RUN_TESTS"; }
  virtual const char* GetPackageTargetName() const { return "PACKAGE"; }
  virtual const char* GetPackageSourceTargetName() const { return CM_NULLPTR; }
  virtual const char* GetEditCacheTargetName() const { return CM_NULLPTR; }
  virtual const char* GetRebuildCacheTargetName() const { return CM_NULLPTR; }
  virtual const char* GetCleanTargetName() const { return CM_NULLPTR; }

  // Lookup edit_cache target command preferred by this generator.
  virtual std::string GetEditCacheCommand() const { return ""; }

  // Class to track a set of dependencies.
  typedef cmTargetDependSet TargetDependSet;

  // what targets does the specified target depend on directly
  // via a target_link_libraries or add_dependencies
  TargetDependSet const& GetTargetDirectDepends(
    const cmGeneratorTarget* target);

  const std::map<std::string, std::vector<cmLocalGenerator*> >& GetProjectMap()
    const
  {
    return this->ProjectMap;
  }

  // track files replaced during a Generate
  void FileReplacedDuringGenerate(const std::string& filename);
  void GetFilesReplacedDuringGenerate(std::vector<std::string>& filenames);

  void AddRuleHash(const std::vector<std::string>& outputs,
                   std::string const& content);

  /** Return whether the given binary directory is unused.  */
  bool BinaryDirectoryIsNew(const std::string& dir)
  {
    return this->BinaryDirectories.insert(dir).second;
  }

  /** Return true if the generated build tree may contain multiple builds.
      i.e. "Can I build Debug and Release in the same tree?" */
  virtual bool IsMultiConfig() const { return false; }

  virtual bool UseFolderProperty() const;

<<<<<<< HEAD
=======
  /** Return whether the generator should use EFFECTIVE_PLATFORM_NAME. This is
      relevant for mixed macOS and iOS builds. */
  virtual bool UseEffectivePlatformName(cmMakefile*) const { return false; }

>>>>>>> da7833c5
  std::string GetSharedLibFlagsForLanguage(std::string const& lang) const;

  /** Generate an <output>.rule file path for a given command output.  */
  virtual std::string GenerateRuleFile(std::string const& output) const;

  static std::string EscapeJSON(const std::string& s);

  void ProcessEvaluationFiles();

  std::map<std::string, cmExportBuildFileGenerator*>& GetBuildExportSets()
  {
    return this->BuildExportSets;
  }
  void AddBuildExportSet(cmExportBuildFileGenerator*);
  void AddBuildExportExportSet(cmExportBuildFileGenerator*);
  bool IsExportedTargetsFile(const std::string& filename) const;
  bool GenerateImportFile(const std::string& file);
  cmExportBuildFileGenerator* GetExportedTargetsFile(
    const std::string& filename) const;
  void AddCMP0042WarnTarget(const std::string& target);

  virtual void ComputeTargetObjectDirectory(cmGeneratorTarget* gt) const;

  bool GenerateCPackPropertiesFile();

  void CreateEvaluationSourceFiles(std::string const& config) const;

  void SetFilenameTargetDepends(
    cmSourceFile* sf, std::set<cmGeneratorTarget const*> const& tgts);
  const std::set<const cmGeneratorTarget*>& GetFilenameTargetDepends(
    cmSourceFile* sf) const;

#if defined(CMAKE_BUILD_WITH_CMAKE)
  cmFileLockPool& GetFileLockPool() { return FileLockPool; }
#endif

  bool GetConfigureDoneCMP0026() const
  {
    return this->ConfigureDoneCMP0026AndCMP0024;
  }

  std::string MakeSilentFlag;

protected:
  typedef std::vector<cmLocalGenerator*> GeneratorVector;
  // for a project collect all its targets by following depend
  // information, and also collect all the targets
  void GetTargetSets(TargetDependSet& projectTargets,
                     TargetDependSet& originalTargets, cmLocalGenerator* root,
                     GeneratorVector const&);
  bool IsRootOnlyTarget(cmGeneratorTarget* target) const;
  void AddTargetDepends(const cmGeneratorTarget* target,
                        TargetDependSet& projectTargets);
  void SetLanguageEnabledFlag(const std::string& l, cmMakefile* mf);
  void SetLanguageEnabledMaps(const std::string& l, cmMakefile* mf);
  void FillExtensionToLanguageMap(const std::string& l, cmMakefile* mf);
  virtual bool CheckLanguages(std::vector<std::string> const& languages,
                              cmMakefile* mf) const;
  virtual void PrintCompilerAdvice(std::ostream& os, std::string const& lang,
                                   const char* envVar) const;

  virtual bool ComputeTargetDepends();

  virtual bool CheckALLOW_DUPLICATE_CUSTOM_TARGETS() const;

  std::vector<const cmGeneratorTarget*> CreateQtAutoGeneratorsTargets();

  std::string SelectMakeProgram(const std::string& makeProgram,
                                const std::string& makeDefault = "") const;

  // Fill the ProjectMap, this must be called after LocalGenerators
  // has been populated.
  void FillProjectMap();
  void CheckTargetProperties();
  bool IsExcluded(cmStateSnapshot const& root,
                  cmStateSnapshot const& snp) const;
  bool IsExcluded(cmLocalGenerator* root, cmLocalGenerator* gen) const;
  bool IsExcluded(cmLocalGenerator* root, cmGeneratorTarget* target) const;
  virtual void InitializeProgressMarks() {}

  struct GlobalTargetInfo
  {
    std::string Name;
    std::string Message;
    cmCustomCommandLines CommandLines;
    std::vector<std::string> Depends;
    std::string WorkingDir;
    bool UsesTerminal;
    GlobalTargetInfo()
      : UsesTerminal(false)
    {
    }
  };

  void CreateDefaultGlobalTargets(std::vector<GlobalTargetInfo>& targets);

  void AddGlobalTarget_Package(std::vector<GlobalTargetInfo>& targets);
  void AddGlobalTarget_PackageSource(std::vector<GlobalTargetInfo>& targets);
  void AddGlobalTarget_Test(std::vector<GlobalTargetInfo>& targets);
  void AddGlobalTarget_EditCache(std::vector<GlobalTargetInfo>& targets);
  void AddGlobalTarget_RebuildCache(std::vector<GlobalTargetInfo>& targets);
  void AddGlobalTarget_Install(std::vector<GlobalTargetInfo>& targets);
  cmTarget CreateGlobalTarget(GlobalTargetInfo const& gti, cmMakefile* mf);

  std::string FindMakeProgramFile;
  std::string ConfiguredFilesPath;
  cmake* CMakeInstance;
  std::vector<cmMakefile*> Makefiles;
  std::vector<cmLocalGenerator*> LocalGenerators;
  cmMakefile* CurrentMakefile;
  // map from project name to vector of local generators in that project
  std::map<std::string, std::vector<cmLocalGenerator*> > ProjectMap;

  // Set of named installation components requested by the project.
  std::set<std::string> InstallComponents;
  // Sets of named target exports
  cmExportSetMap ExportSets;
  std::map<std::string, cmExportBuildFileGenerator*> BuildExportSets;
  std::map<std::string, cmExportBuildFileGenerator*> BuildExportExportSets;

  std::map<std::string, std::string> AliasTargets;

  cmTarget* FindTargetImpl(std::string const& name) const;

  cmGeneratorTarget* FindGeneratorTargetImpl(std::string const& name) const;
  cmGeneratorTarget* FindImportedGeneratorTargetImpl(
    std::string const& name) const;

  const char* GetPredefinedTargetsFolder();

private:
  typedef CM_UNORDERED_MAP<std::string, cmTarget*> TargetMap;
  typedef CM_UNORDERED_MAP<std::string, cmGeneratorTarget*> GeneratorTargetMap;
  typedef CM_UNORDERED_MAP<std::string, cmMakefile*> MakefileMap;
  // Map efficiently from target name to cmTarget instance.
  // Do not use this structure for looping over all targets.
  // It contains both normal and globally visible imported targets.
  TargetMap TargetSearchIndex;
  GeneratorTargetMap GeneratorTargetSearchIndex;

  // Map efficiently from source directory path to cmMakefile instance.
  // Do not use this structure for looping over all directories.
  // It may not contain all of them (see note in IndexMakefile method).
  MakefileMap MakefileSearchIndex;

  cmMakefile* TryCompileOuterMakefile;
  // If you add a new map here, make sure it is copied
  // in EnableLanguagesFromGenerator
  std::map<std::string, bool> IgnoreExtensions;
  std::set<std::string> LanguagesReady; // Ready for try_compile
  std::set<std::string> LanguagesInProgress;
  std::map<std::string, std::string> OutputExtensions;
  std::map<std::string, std::string> LanguageToOutputExtension;
  std::map<std::string, std::string> ExtensionToLanguage;
  std::map<std::string, int> LanguageToLinkerPreference;
  std::map<std::string, std::string> LanguageToOriginalSharedLibFlags;

  // Record hashes for rules and outputs.
  struct RuleHash
  {
    char Data[32];
  };
  std::map<std::string, RuleHash> RuleHashes;
  void CheckRuleHashes();
  void CheckRuleHashes(std::string const& pfile, std::string const& home);
  void WriteRuleHashes(std::string const& pfile);

  void WriteSummary();
  void WriteSummary(cmGeneratorTarget* target);
  void FinalizeTargetCompileInfo();

  virtual void ForceLinkerLanguages();

  void CreateLocalGenerators();

  void CheckCompilerIdCompatibility(cmMakefile* mf,
                                    std::string const& lang) const;

  void ComputeBuildFileGenerators();

  cmExternalMakefileProjectGenerator* ExtraGenerator;

  // track files replaced during a Generate
  std::vector<std::string> FilesReplacedDuringGenerate;

  // Store computed inter-target dependencies.
  typedef std::map<cmGeneratorTarget const*, TargetDependSet> TargetDependMap;
  TargetDependMap TargetDependencies;

  friend class cmake;
  void CreateGeneratorTargets(
    TargetTypes targetTypes, cmMakefile* mf, cmLocalGenerator* lg,
    std::map<cmTarget*, cmGeneratorTarget*> const& importedMap);
  void CreateGeneratorTargets(TargetTypes targetTypes);

  void ClearGeneratorMembers();

  void IndexMakefile(cmMakefile* mf);

  virtual const char* GetBuildIgnoreErrorsFlag() const { return CM_NULLPTR; }

  // Cache directory content and target files to be built.
  struct DirectoryContent
  {
    long LastDiskTime;
    std::set<std::string> All;
    std::set<std::string> Generated;
    DirectoryContent()
      : LastDiskTime(-1)
    {
    }
    DirectoryContent(DirectoryContent const& dc)
      : LastDiskTime(dc.LastDiskTime)
      , All(dc.All)
      , Generated(dc.Generated)
    {
    }
  };
  std::map<std::string, DirectoryContent> DirectoryContentMap;

  // Set of binary directories on disk.
  std::set<std::string> BinaryDirectories;

  // track targets to issue CMP0042 warning for.
  std::set<std::string> CMP0042WarnTargets;

  mutable std::map<cmSourceFile*, std::set<cmGeneratorTarget const*> >
    FilenameTargetDepends;

#if defined(CMAKE_BUILD_WITH_CMAKE)
  // Pool of file locks
  cmFileLockPool FileLockPool;
#endif

protected:
  float FirstTimeProgress;
  bool NeedSymbolicMark;
  bool UseLinkScript;
  bool ForceUnixPaths;
  bool ToolSupportsColor;
  bool InstallTargetEnabled;
  bool ConfigureDoneCMP0026AndCMP0024;
};

#endif<|MERGE_RESOLUTION|>--- conflicted
+++ resolved
@@ -333,13 +333,10 @@
 
   virtual bool UseFolderProperty() const;
 
-<<<<<<< HEAD
-=======
   /** Return whether the generator should use EFFECTIVE_PLATFORM_NAME. This is
       relevant for mixed macOS and iOS builds. */
   virtual bool UseEffectivePlatformName(cmMakefile*) const { return false; }
 
->>>>>>> da7833c5
   std::string GetSharedLibFlagsForLanguage(std::string const& lang) const;
 
   /** Generate an <output>.rule file path for a given command output.  */
