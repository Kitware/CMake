--- conflicted
+++ resolved
@@ -386,7 +386,6 @@
   std::string const& platformMapping)
 {
   std::string guid = this->GetGUID(name);
-<<<<<<< HEAD
   std::vector<std::string> platforms = { this->GetPlatformName() };
   if (this->GetBuildAsX()) {
     platforms.push_back("ARM64");
@@ -395,7 +394,7 @@
   for (std::string const& p : platforms) {
     for (std::string const& i : configs) {
       std::vector<std::string> mapConfig;
-      const char* dstConfig = i.c_str();
+      char const* dstConfig = i.c_str();
       if (target.GetProperty("EXTERNAL_MSPROJECT")) {
         if (cmValue m = target.GetProperty("MAP_IMPORTED_CONFIG_" +
                                           cmSystemTools::UpperCase(i))) {
@@ -403,17 +402,6 @@
           if (!mapConfig.empty()) {
             dstConfig = mapConfig[0].c_str();
           }
-=======
-  for (std::string const& i : configs) {
-    cmList mapConfig;
-    char const* dstConfig = i.c_str();
-    if (target.GetProperty("EXTERNAL_MSPROJECT")) {
-      if (cmValue m = target.GetProperty(
-            cmStrCat("MAP_IMPORTED_CONFIG_", cmSystemTools::UpperCase(i)))) {
-        mapConfig.assign(*m);
-        if (!mapConfig.empty()) {
-          dstConfig = mapConfig[0].c_str();
->>>>>>> ba8c4a15
         }
       }
       fout << "\t\t{" << guid << "}." << i << "|" << p
