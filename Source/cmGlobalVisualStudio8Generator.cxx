/* Distributed under the OSI-approved BSD 3-Clause License.  See accompanying
   file Copyright.txt or https://cmake.org/licensing for details.  */
#include "cmGlobalVisualStudio8Generator.h"

#include <algorithm>
#include <functional>
#include <ostream>
#include <utility>

#include <cm/memory>
#include <cmext/algorithm>
#include <cmext/memory>

#include "cmCustomCommand.h"
#include "cmCustomCommandLines.h"
#include "cmCustomCommandTypes.h"
#include "cmGeneratedFileStream.h"
#include "cmGeneratorExpression.h"
#include "cmGeneratorTarget.h"
#include "cmGlobalGenerator.h"
#include "cmGlobalVisualStudio7Generator.h"
#include "cmGlobalVisualStudioGenerator.h"
#include "cmListFileCache.h"
#include "cmLocalGenerator.h"
#include "cmLocalVisualStudio7Generator.h"
#include "cmMakefile.h"
#include "cmPolicies.h"
#include "cmSourceFile.h"
#include "cmStateTypes.h"
#include "cmStringAlgorithms.h"
#include "cmSystemTools.h"
#include "cmTarget.h"
#include "cmTargetDepend.h"
#include "cmValue.h"
#include "cmVisualStudioGeneratorOptions.h"
#include "cmake.h"

struct cmIDEFlagTable;

cmGlobalVisualStudio8Generator::cmGlobalVisualStudio8Generator(
  cmake* cm, const std::string& name,
  std::string const& platformInGeneratorName)
  : cmGlobalVisualStudio71Generator(cm, platformInGeneratorName)
{
  this->ProjectConfigurationSectionName = "ProjectConfigurationPlatforms";
  this->Name = name;
  this->ExtraFlagTable =
    cmGlobalVisualStudio8Generator::GetExtraFlagTableVS8();
}

std::string cmGlobalVisualStudio8Generator::FindDevEnvCommand()
{
  // First look for VCExpress.
  std::string vsxcmd;
  std::string vsxkey =
    cmStrCat(R"(HKEY_LOCAL_MACHINE\SOFTWARE\Microsoft\VCExpress\)",
             this->GetIDEVersion(), ";InstallDir");
  if (cmSystemTools::ReadRegistryValue(vsxkey, vsxcmd,
                                       cmSystemTools::KeyWOW64_32)) {
    cmSystemTools::ConvertToUnixSlashes(vsxcmd);
    vsxcmd += "/VCExpress.exe";
    return vsxcmd;
  }
  // Now look for devenv.
  return this->cmGlobalVisualStudio71Generator::FindDevEnvCommand();
}

void cmGlobalVisualStudio8Generator::EnableLanguage(
  std::vector<std::string> const& lang, cmMakefile* mf, bool optional)
{
  for (std::string const& it : lang) {
    if (it == "ASM_MASM") {
      this->MasmEnabled = true;
    }
  }
  this->AddPlatformDefinitions(mf);
  cmGlobalVisualStudio7Generator::EnableLanguage(lang, mf, optional);
}

void cmGlobalVisualStudio8Generator::AddPlatformDefinitions(cmMakefile* mf)
{
  if (this->TargetsWindowsCE()) {
    mf->AddDefinition("CMAKE_VS_WINCE_VERSION", this->WindowsCEVersion);
  }
}

bool cmGlobalVisualStudio8Generator::SetGeneratorPlatform(std::string const& p,
                                                          cmMakefile* mf)
{
  if (this->PlatformInGeneratorName) {
    // This is an old-style generator name that contains the platform name.
    // No explicit platform specification is supported, so pass it through
    // to our base class implementation, which errors on non-empty platforms.
    return this->cmGlobalVisualStudio7Generator::SetGeneratorPlatform(p, mf);
  }

  this->GeneratorPlatform = p;

  // FIXME: Add CMAKE_GENERATOR_PLATFORM field to set the framework.
  // For now, just report the generator's default, if any.
  if (cm::optional<std::string> const& targetFrameworkVersion =
        this->GetTargetFrameworkVersion()) {
    mf->AddDefinition("CMAKE_VS_TARGET_FRAMEWORK_VERSION",
                      *targetFrameworkVersion);
  }
  if (cm::optional<std::string> const& targetFrameworkIdentifier =
        this->GetTargetFrameworkIdentifier()) {
    mf->AddDefinition("CMAKE_VS_TARGET_FRAMEWORK_IDENTIFIER",
                      *targetFrameworkIdentifier);
  }
  if (cm::optional<std::string> const& targetFrameworkTargetsVersion =
        this->GetTargetFrameworkTargetsVersion()) {
    mf->AddDefinition("CMAKE_VS_TARGET_FRAMEWORK_TARGETS_VERSION",
                      *targetFrameworkTargetsVersion);
  }

  // The generator name does not contain the platform name, and so supports
  // explicit platform specification.  We handled that above, so pass an
  // empty platform name to our base class implementation so it does not error.
  return this->cmGlobalVisualStudio7Generator::SetGeneratorPlatform("", mf);
}

cm::optional<std::string> const&
cmGlobalVisualStudio8Generator::GetTargetFrameworkVersion() const
{
  return this->DefaultTargetFrameworkVersion;
}

cm::optional<std::string> const&
cmGlobalVisualStudio8Generator::GetTargetFrameworkIdentifier() const
{
  return this->DefaultTargetFrameworkIdentifier;
}

cm::optional<std::string> const&
cmGlobalVisualStudio8Generator::GetTargetFrameworkTargetsVersion() const
{
  return this->DefaultTargetFrameworkTargetsVersion;
}

std::string cmGlobalVisualStudio8Generator::GetGenerateStampList()
{
  return "generate.stamp.list";
}

void cmGlobalVisualStudio8Generator::Configure()
{
  this->cmGlobalVisualStudio7Generator::Configure();
}

bool cmGlobalVisualStudio8Generator::UseFolderProperty() const
{
  // NOLINTNEXTLINE(bugprone-parent-virtual-call)
  return IsExpressEdition() ? false : cmGlobalGenerator::UseFolderProperty();
}

bool cmGlobalVisualStudio8Generator::AddCheckTarget()
{
  // Add a special target on which all other targets depend that
  // checks the build system and optionally re-runs CMake.
  // Skip the target if no regeneration is to be done.
  if (this->GlobalSettingIsOn("CMAKE_SUPPRESS_REGENERATION")) {
    return false;
  }

  std::vector<std::unique_ptr<cmLocalGenerator>> const& generators =
    this->LocalGenerators;
  auto& lg =
    cm::static_reference_cast<cmLocalVisualStudio7Generator>(generators[0]);

  auto cc = cm::make_unique<cmCustomCommand>();
  cc->SetCMP0116Status(cmPolicies::NEW);
  cmTarget* tgt = lg.AddUtilityCommand(CMAKE_CHECK_BUILD_SYSTEM_TARGET, false,
                                       std::move(cc));

  auto ptr = cm::make_unique<cmGeneratorTarget>(tgt, &lg);
  auto* gt = ptr.get();
  lg.AddGeneratorTarget(std::move(ptr));

  // Organize in the "predefined targets" folder:
  //
  if (this->UseFolderProperty()) {
    tgt->SetProperty("FOLDER", this->GetPredefinedTargetsFolder());
  }

  // Create a list of all stamp files for this project.
  std::vector<std::string> stamps;
  std::string stampList = cmStrCat(
    "CMakeFiles/", cmGlobalVisualStudio8Generator::GetGenerateStampList());
  {
    std::string stampListFile =
      cmStrCat(generators[0]->GetMakefile()->GetCurrentBinaryDirectory(), '/',
               stampList);
    std::string stampFile;
    cmGeneratedFileStream fout(stampListFile);
    for (const auto& gi : generators) {
      stampFile = cmStrCat(gi->GetMakefile()->GetCurrentBinaryDirectory(),
                           "/CMakeFiles/generate.stamp");
      fout << stampFile << "\n";
      stamps.push_back(stampFile);
    }
  }

  // Add a custom rule to re-run CMake if any input files changed.
  {
    // The custom rule runs cmake so set UTF-8 pipes.
    bool stdPipesUTF8 = true;

    // Collect the input files used to generate all targets in this
    // project.
    std::vector<std::string> listFiles;
    for (const auto& gen : generators) {
      cm::append(listFiles, gen->GetMakefile()->GetListFiles());
    }

    // Add a custom prebuild target to run the VerifyGlobs script.
    cmake* cm = this->GetCMakeInstance();
    if (cm->DoWriteGlobVerifyTarget()) {
      cmCustomCommandLines verifyCommandLines = cmMakeSingleCommandLine(
        { cmSystemTools::GetCMakeCommand(), "-P", cm->GetGlobVerifyScript() });
      std::vector<std::string> byproducts;
      byproducts.push_back(cm->GetGlobVerifyStamp());

      cc = cm::make_unique<cmCustomCommand>();
      cc->SetByproducts(byproducts);
      cc->SetCommandLines(verifyCommandLines);
      cc->SetComment("Checking File Globs");
      cc->SetCMP0116Status(cmPolicies::NEW);
      cc->SetStdPipesUTF8(stdPipesUTF8);
      lg.AddCustomCommandToTarget(CMAKE_CHECK_BUILD_SYSTEM_TARGET,
                                  cmCustomCommandType::PRE_BUILD,
                                  std::move(cc));

      // Ensure ZERO_CHECK always runs in Visual Studio using MSBuild,
      // otherwise the prebuild command will not be run.
      tgt->SetProperty("VS_GLOBAL_DisableFastUpToDateCheck", "true");
      listFiles.push_back(cm->GetGlobVerifyStamp());
    }

    // Sort the list of input files and remove duplicates.
    std::sort(listFiles.begin(), listFiles.end(), std::less<std::string>());
    auto new_end = std::unique(listFiles.begin(), listFiles.end());
    listFiles.erase(new_end, listFiles.end());

    // Create a rule to re-run CMake.
    std::string argS = cmStrCat("-S", lg.GetSourceDirectory());
    std::string argB = cmStrCat("-B", lg.GetBinaryDirectory());
    std::string const sln =
      lg.GetBinaryDirectory() + "/" + lg.GetProjectName() + ".sln";
    cmCustomCommandLines commandLines = cmMakeSingleCommandLine(
      { cmSystemTools::GetCMakeCommand(), argS, argB, "--check-stamp-list",
        stampList, "--vs-solution-file", sln });

    // Add the rule.  Note that we cannot use the CMakeLists.txt
    // file as the main dependency because it would get
    // overwritten by the CreateVCProjBuildRule.
    // (this could be avoided with per-target source files)
    cc = cm::make_unique<cmCustomCommand>();
    cc->SetOutputs(stamps);
    cc->SetDepends(listFiles);
    cc->SetCommandLines(commandLines);
    cc->SetComment("Checking Build System");
    cc->SetCMP0116Status(cmPolicies::NEW);
    cc->SetEscapeOldStyle(false);
    cc->SetStdPipesUTF8(stdPipesUTF8);
    if (cmSourceFile* file =
          lg.AddCustomCommandToOutput(std::move(cc), true)) {
      gt->AddSource(file->ResolveFullPath());
    } else {
      cmSystemTools::Error("Error adding rule for " + stamps[0]);
    }
  }

  return true;
}

void cmGlobalVisualStudio8Generator::AddExtraIDETargets()
{
  cmGlobalVisualStudio7Generator::AddExtraIDETargets();
  if (this->AddCheckTarget()) {
    for (auto& LocalGenerator : this->LocalGenerators) {
      const auto& tgts = LocalGenerator->GetGeneratorTargets();
      // All targets depend on the build-system check target.
      for (const auto& ti : tgts) {
        if (ti->GetName() != CMAKE_CHECK_BUILD_SYSTEM_TARGET) {
          ti->Target->AddUtility(CMAKE_CHECK_BUILD_SYSTEM_TARGET, false);
        }
      }
    }
  }
}

void cmGlobalVisualStudio8Generator::WriteSolutionConfigurations(
  std::ostream& fout, std::vector<std::string> const& configs)
{
  fout << "\tGlobalSection(SolutionConfigurationPlatforms) = preSolution\n";
  std::vector<std::string> platforms = { this->GetPlatformName() };
  if (this->GetBuildAsX()) {
    platforms.push_back("ARM64");
  }
  for (std::string const& p : platforms) {
    for (std::string const& i : configs) {
      fout << "\t\t" << i << "|" << p << " = " << i << "|"
          << p << "\n";
    }
  }
  fout << "\tEndGlobalSection\n";
}

void cmGlobalVisualStudio8Generator::WriteProjectConfigurations(
  std::ostream& fout, const std::string& name, cmGeneratorTarget const& target,
  std::vector<std::string> const& configs,
  const std::set<std::string>& configsPartOfDefaultBuild,
  std::string const& platformMapping)
{
  std::string guid = this->GetGUID(name);
  std::vector<std::string> platforms = { this->GetPlatformName() };
  if (this->GetBuildAsX()) {
    platforms.push_back("ARM64");
  }

  for (std::string const& p : platforms) {
    for (std::string const& i : configs) {
      std::vector<std::string> mapConfig;
      const char* dstConfig = i.c_str();
      if (target.GetProperty("EXTERNAL_MSPROJECT")) {
        if (cmValue m = target.GetProperty("MAP_IMPORTED_CONFIG_" +
                                          cmSystemTools::UpperCase(i))) {
          cmExpandList(*m, mapConfig);
          if (!mapConfig.empty()) {
            dstConfig = mapConfig[0].c_str();
          }
        }
      }
<<<<<<< HEAD
      fout << "\t\t{" << guid << "}." << i << "|" << p
          << ".ActiveCfg = " << dstConfig << "|"
          << (!platformMapping.empty() ? platformMapping
                                        : p)
          << "\n";
      std::set<std::string>::const_iterator ci =
        configsPartOfDefaultBuild.find(i);
      if (!(ci == configsPartOfDefaultBuild.end())) {
        fout << "\t\t{" << guid << "}." << i << "|" << p
            << ".Build.0 = " << dstConfig << "|"
            << (!platformMapping.empty() ? platformMapping
                                          : p)
            << "\n";
      }
      if (this->NeedsDeploy(target, dstConfig)) {
        fout << "\t\t{" << guid << "}." << i << "|" << p
            << ".Deploy.0 = " << dstConfig << "|"
            << (!platformMapping.empty() ? platformMapping
                                          : p)
            << "\n";
      }
=======
    }
    fout << "\t\t{" << guid << "}." << i << "|" << this->GetPlatformName()
         << ".ActiveCfg = " << dstConfig << "|"
         << (!platformMapping.empty() ? platformMapping
                                      : this->GetPlatformName())
         << "\n";
    auto ci = configsPartOfDefaultBuild.find(i);
    if (!(ci == configsPartOfDefaultBuild.end())) {
      fout << "\t\t{" << guid << "}." << i << "|" << this->GetPlatformName()
           << ".Build.0 = " << dstConfig << "|"
           << (!platformMapping.empty() ? platformMapping
                                        : this->GetPlatformName())
           << "\n";
    }
    if (this->NeedsDeploy(target, dstConfig)) {
      fout << "\t\t{" << guid << "}." << i << "|" << this->GetPlatformName()
           << ".Deploy.0 = " << dstConfig << "|"
           << (!platformMapping.empty() ? platformMapping
                                        : this->GetPlatformName())
           << "\n";
>>>>>>> 6c71fa6d
    }
  }
}

bool cmGlobalVisualStudio8Generator::NeedsDeploy(
  cmGeneratorTarget const& target, const char* config) const
{
  cmStateEnums::TargetType const type = target.GetType();
  if (type != cmStateEnums::EXECUTABLE &&
      type != cmStateEnums::SHARED_LIBRARY) {
    // deployment only valid on executables and shared libraries.
    return false;
  }

  if (cmValue prop = target.GetProperty("VS_SOLUTION_DEPLOY")) {
    // If set, it dictates behavior
    return cmIsOn(
      cmGeneratorExpression::Evaluate(*prop, target.LocalGenerator, config));
  }

  // To be deprecated, disable deployment even if target supports it.
  if (cmValue prop = target.GetProperty("VS_NO_SOLUTION_DEPLOY")) {
    if (cmIsOn(cmGeneratorExpression::Evaluate(*prop, target.LocalGenerator,
                                               config))) {
      // If true, always disable deployment
      return false;
    }
  }

  // Legacy behavior, enabled deployment based on 'hard-coded' target
  // platforms.
  return this->TargetSystemSupportsDeployment();
}

bool cmGlobalVisualStudio8Generator::TargetSystemSupportsDeployment() const
{
  return this->TargetsWindowsCE();
}

bool cmGlobalVisualStudio8Generator::ComputeTargetDepends()
{
  // Skip over the cmGlobalVisualStudioGenerator implementation!
  // We do not need the support that VS <= 7.1 needs.
  // NOLINTNEXTLINE(bugprone-parent-virtual-call)
  return this->cmGlobalGenerator::ComputeTargetDepends();
}

void cmGlobalVisualStudio8Generator::WriteProjectDepends(
  std::ostream& fout, const std::string&, const std::string&,
  cmGeneratorTarget const* gt)
{
  TargetDependSet const& unordered = this->GetTargetDirectDepends(gt);
  OrderedTargetDependSet depends(unordered, std::string());
  for (cmTargetDepend const& i : depends) {
    if (!this->IsInSolution(i)) {
      continue;
    }
    std::string guid = this->GetGUID(i->GetName());
    fout << "\t\t{" << guid << "} = {" << guid << "}\n";
  }
}

bool cmGlobalVisualStudio8Generator::NeedLinkLibraryDependencies(
  cmGeneratorTarget* target)
{
  // Look for utility dependencies that magically link.
  auto const& utilities = target->GetUtilities();
  return std::any_of(
    utilities.begin(), utilities.end(),
    [target](BT<std::pair<std::string, bool>> const& ui) {
      if (cmGeneratorTarget* depTarget =
            target->GetLocalGenerator()->FindGeneratorTargetToUse(
              ui.Value.first)) {
        if (depTarget->IsInBuildSystem() &&
            depTarget->GetProperty("EXTERNAL_MSPROJECT")) {
          // This utility dependency names an external .vcproj target.
          // We use LinkLibraryDependencies="true" to link to it without
          // predicting the .lib file location or name.
          return true;
        }
      }
      return false;
    });
}

static cmVS7FlagTable cmVS8ExtraFlagTable[] = {
  { "CallingConvention", "Gd", "cdecl", "0", 0 },
  { "CallingConvention", "Gr", "fastcall", "1", 0 },
  { "CallingConvention", "Gz", "stdcall", "2", 0 },

  { "Detect64BitPortabilityProblems", "Wp64",
    "Detect 64Bit Portability Problems", "true", 0 },
  { "ErrorReporting", "errorReport:prompt", "Report immediately", "1", 0 },
  { "ErrorReporting", "errorReport:queue", "Queue for next login", "2", 0 },
  // Precompiled header and related options.  Note that the
  // UsePrecompiledHeader entries are marked as "Continue" so that the
  // corresponding PrecompiledHeaderThrough entry can be found.
  { "UsePrecompiledHeader", "Yu", "Use Precompiled Header", "2",
    cmVS7FlagTable::UserValueIgnored | cmVS7FlagTable::Continue },
  { "PrecompiledHeaderThrough", "Yu", "Precompiled Header Name", "",
    cmVS7FlagTable::UserValueRequired },
  { "UsePrecompiledHeader", "Y-", "Don't use precompiled header", "0", 0 },
  // There is no YX option in the VS8 IDE.

  // Exception handling mode.  If no entries match, it will be FALSE.
  { "ExceptionHandling", "GX", "enable c++ exceptions", "1", 0 },
  { "ExceptionHandling", "EHsc", "enable c++ exceptions", "1", 0 },
  { "ExceptionHandling", "EHa", "enable SEH exceptions", "2", 0 },

  { "EnablePREfast", "analyze", "", "true", 0 },
  { "EnablePREfast", "analyze-", "", "false", 0 },

  // Language options
  { "TreatWChar_tAsBuiltInType", "Zc:wchar_t", "wchar_t is a built-in type",
    "true", 0 },
  { "TreatWChar_tAsBuiltInType", "Zc:wchar_t-",
    "wchar_t is not a built-in type", "false", 0 },

  { "", "", "", "", 0 }
};
cmIDEFlagTable const* cmGlobalVisualStudio8Generator::GetExtraFlagTableVS8()
{
  return cmVS8ExtraFlagTable;
}<|MERGE_RESOLUTION|>--- conflicted
+++ resolved
@@ -332,29 +332,6 @@
           }
         }
       }
-<<<<<<< HEAD
-      fout << "\t\t{" << guid << "}." << i << "|" << p
-          << ".ActiveCfg = " << dstConfig << "|"
-          << (!platformMapping.empty() ? platformMapping
-                                        : p)
-          << "\n";
-      std::set<std::string>::const_iterator ci =
-        configsPartOfDefaultBuild.find(i);
-      if (!(ci == configsPartOfDefaultBuild.end())) {
-        fout << "\t\t{" << guid << "}." << i << "|" << p
-            << ".Build.0 = " << dstConfig << "|"
-            << (!platformMapping.empty() ? platformMapping
-                                          : p)
-            << "\n";
-      }
-      if (this->NeedsDeploy(target, dstConfig)) {
-        fout << "\t\t{" << guid << "}." << i << "|" << p
-            << ".Deploy.0 = " << dstConfig << "|"
-            << (!platformMapping.empty() ? platformMapping
-                                          : p)
-            << "\n";
-      }
-=======
     }
     fout << "\t\t{" << guid << "}." << i << "|" << this->GetPlatformName()
          << ".ActiveCfg = " << dstConfig << "|"
@@ -375,7 +352,6 @@
            << (!platformMapping.empty() ? platformMapping
                                         : this->GetPlatformName())
            << "\n";
->>>>>>> 6c71fa6d
     }
   }
 }
