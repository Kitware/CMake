/* Distributed under the OSI-approved BSD 3-Clause License.  See accompanying
   file Copyright.txt or https://cmake.org/licensing for details.  */
#include "cmExecuteProcessCommand.h"

#include <cmsys/Process.h>
#include <ctype.h> /* isspace */
#include <sstream>
#include <stdio.h>

#include "cmMakefile.h"
#include "cmProcessOutput.h"
#include "cmSystemTools.h"

class cmExecutionStatus;

static bool cmExecuteProcessCommandIsWhitespace(char c)
{
  return (isspace((int)c) || c == '\n' || c == '\r');
}

void cmExecuteProcessCommandFixText(std::vector<char>& output,
                                    bool strip_trailing_whitespace);
void cmExecuteProcessCommandAppend(std::vector<char>& output, const char* data,
                                   int length);

// cmExecuteProcessCommand
bool cmExecuteProcessCommand::InitialPass(std::vector<std::string> const& args,
                                          cmExecutionStatus&)
{
  if (args.empty()) {
    this->SetError("called with incorrect number of arguments");
    return false;
  }
  std::vector<std::vector<const char*> > cmds;
  std::string arguments;
  bool doing_command = false;
  size_t command_index = 0;
  bool output_quiet = false;
  bool error_quiet = false;
  bool output_strip_trailing_whitespace = false;
  bool error_strip_trailing_whitespace = false;
  std::string timeout_string;
  std::string input_file;
  std::string output_file;
  std::string error_file;
  std::string output_variable;
  std::string error_variable;
  std::string result_variable;
  std::string working_directory;
<<<<<<< HEAD
  cmProcessOutput::Encoding encoding = cmProcessOutput::Auto;
=======
  cmProcessOutput::Encoding encoding = cmProcessOutput::None;
>>>>>>> da7833c5
  for (size_t i = 0; i < args.size(); ++i) {
    if (args[i] == "COMMAND") {
      doing_command = true;
      command_index = cmds.size();
      cmds.push_back(std::vector<const char*>());
    } else if (args[i] == "OUTPUT_VARIABLE") {
      doing_command = false;
      if (++i < args.size()) {
        output_variable = args[i];
      } else {
        this->SetError(" called with no value for OUTPUT_VARIABLE.");
        return false;
      }
    } else if (args[i] == "ERROR_VARIABLE") {
      doing_command = false;
      if (++i < args.size()) {
        error_variable = args[i];
      } else {
        this->SetError(" called with no value for ERROR_VARIABLE.");
        return false;
      }
    } else if (args[i] == "RESULT_VARIABLE") {
      doing_command = false;
      if (++i < args.size()) {
        result_variable = args[i];
      } else {
        this->SetError(" called with no value for RESULT_VARIABLE.");
        return false;
      }
    } else if (args[i] == "WORKING_DIRECTORY") {
      doing_command = false;
      if (++i < args.size()) {
        working_directory = args[i];
      } else {
        this->SetError(" called with no value for WORKING_DIRECTORY.");
        return false;
      }
    } else if (args[i] == "INPUT_FILE") {
      doing_command = false;
      if (++i < args.size()) {
        input_file = args[i];
      } else {
        this->SetError(" called with no value for INPUT_FILE.");
        return false;
      }
    } else if (args[i] == "OUTPUT_FILE") {
      doing_command = false;
      if (++i < args.size()) {
        output_file = args[i];
      } else {
        this->SetError(" called with no value for OUTPUT_FILE.");
        return false;
      }
    } else if (args[i] == "ERROR_FILE") {
      doing_command = false;
      if (++i < args.size()) {
        error_file = args[i];
      } else {
        this->SetError(" called with no value for ERROR_FILE.");
        return false;
      }
    } else if (args[i] == "TIMEOUT") {
      doing_command = false;
      if (++i < args.size()) {
        timeout_string = args[i];
      } else {
        this->SetError(" called with no value for TIMEOUT.");
        return false;
      }
    } else if (args[i] == "OUTPUT_QUIET") {
      doing_command = false;
      output_quiet = true;
    } else if (args[i] == "ERROR_QUIET") {
      doing_command = false;
      error_quiet = true;
    } else if (args[i] == "OUTPUT_STRIP_TRAILING_WHITESPACE") {
      doing_command = false;
      output_strip_trailing_whitespace = true;
    } else if (args[i] == "ERROR_STRIP_TRAILING_WHITESPACE") {
      doing_command = false;
      error_strip_trailing_whitespace = true;
    } else if (args[i] == "ENCODING") {
      doing_command = false;
      if (++i < args.size()) {
        encoding = cmProcessOutput::FindEncoding(args[i]);
      } else {
        this->SetError(" called with no value for ENCODING.");
        return false;
      }
    } else if (doing_command) {
      cmds[command_index].push_back(args[i].c_str());
    } else {
      std::ostringstream e;
      e << " given unknown argument \"" << args[i] << "\".";
      this->SetError(e.str());
      return false;
    }
  }

  if (!this->Makefile->CanIWriteThisFile(output_file.c_str())) {
    std::string e = "attempted to output into a file: " + output_file +
      " into a source directory.";
    this->SetError(e);
    cmSystemTools::SetFatalErrorOccured();
    return false;
  }

  // Check for commands given.
  if (cmds.empty()) {
    this->SetError(" called with no COMMAND argument.");
    return false;
  }
  for (unsigned int i = 0; i < cmds.size(); ++i) {
    if (cmds[i].empty()) {
      this->SetError(" given COMMAND argument with no value.");
      return false;
    }
    // Add the null terminating pointer to the command argument list.
    cmds[i].push_back(CM_NULLPTR);
  }

  // Parse the timeout string.
  double timeout = -1;
  if (!timeout_string.empty()) {
    if (sscanf(timeout_string.c_str(), "%lg", &timeout) != 1) {
      this->SetError(" called with TIMEOUT value that could not be parsed.");
      return false;
    }
  }

  // Create a process instance.
  cmsysProcess* cp = cmsysProcess_New();

  // Set the command sequence.
  for (unsigned int i = 0; i < cmds.size(); ++i) {
    cmsysProcess_AddCommand(cp, &*cmds[i].begin());
  }

  // Set the process working directory.
  if (!working_directory.empty()) {
    cmsysProcess_SetWorkingDirectory(cp, working_directory.c_str());
  }

  // Always hide the process window.
  cmsysProcess_SetOption(cp, cmsysProcess_Option_HideWindow, 1);

  // Check the output variables.
  bool merge_output = false;
  if (!input_file.empty()) {
    cmsysProcess_SetPipeFile(cp, cmsysProcess_Pipe_STDIN, input_file.c_str());
  }
  if (!output_file.empty()) {
    cmsysProcess_SetPipeFile(cp, cmsysProcess_Pipe_STDOUT,
                             output_file.c_str());
  }
  if (!error_file.empty()) {
    if (error_file == output_file) {
      merge_output = true;
    } else {
      cmsysProcess_SetPipeFile(cp, cmsysProcess_Pipe_STDERR,
                               error_file.c_str());
    }
  }
  if (!output_variable.empty() && output_variable == error_variable) {
    merge_output = true;
  }
  if (merge_output) {
    cmsysProcess_SetOption(cp, cmsysProcess_Option_MergeOutput, 1);
  }

  // Set the timeout if any.
  if (timeout >= 0) {
    cmsysProcess_SetTimeout(cp, timeout);
  }

  // Start the process.
  cmsysProcess_Execute(cp);

  // Read the process output.
  std::vector<char> tempOutput;
  std::vector<char> tempError;
  int length;
  char* data;
  int p;
  cmProcessOutput processOutput(encoding);
  std::string strdata;
  while ((p = cmsysProcess_WaitForData(cp, &data, &length, CM_NULLPTR), p)) {
    // Put the output in the right place.
    if (p == cmsysProcess_Pipe_STDOUT && !output_quiet) {
      if (output_variable.empty()) {
        processOutput.DecodeText(data, length, strdata, 1);
        cmSystemTools::Stdout(strdata.c_str(), strdata.size());
      } else {
        cmExecuteProcessCommandAppend(tempOutput, data, length);
      }
    } else if (p == cmsysProcess_Pipe_STDERR && !error_quiet) {
      if (error_variable.empty()) {
        processOutput.DecodeText(data, length, strdata, 2);
        cmSystemTools::Stderr(strdata.c_str(), strdata.size());
      } else {
        cmExecuteProcessCommandAppend(tempError, data, length);
      }
    }
  }
  if (!output_quiet && output_variable.empty()) {
    processOutput.DecodeText(std::string(), strdata, 1);
    if (!strdata.empty()) {
      cmSystemTools::Stdout(strdata.c_str(), strdata.size());
    }
  }
  if (!error_quiet && error_variable.empty()) {
    processOutput.DecodeText(std::string(), strdata, 2);
    if (!strdata.empty()) {
      cmSystemTools::Stderr(strdata.c_str(), strdata.size());
    }
  }

  // All output has been read.  Wait for the process to exit.
  cmsysProcess_WaitForExit(cp, CM_NULLPTR);
  processOutput.DecodeText(tempOutput, tempOutput);
  processOutput.DecodeText(tempError, tempError);

  // Fix the text in the output strings.
  cmExecuteProcessCommandFixText(tempOutput, output_strip_trailing_whitespace);
  cmExecuteProcessCommandFixText(tempError, error_strip_trailing_whitespace);

  // Store the output obtained.
  if (!output_variable.empty() && !tempOutput.empty()) {
    this->Makefile->AddDefinition(output_variable, &*tempOutput.begin());
  }
  if (!merge_output && !error_variable.empty() && !tempError.empty()) {
    this->Makefile->AddDefinition(error_variable, &*tempError.begin());
  }

  // Store the result of running the process.
  if (!result_variable.empty()) {
    switch (cmsysProcess_GetState(cp)) {
      case cmsysProcess_State_Exited: {
        int v = cmsysProcess_GetExitValue(cp);
        char buf[100];
        sprintf(buf, "%d", v);
        this->Makefile->AddDefinition(result_variable, buf);
      } break;
      case cmsysProcess_State_Exception:
        this->Makefile->AddDefinition(result_variable,
                                      cmsysProcess_GetExceptionString(cp));
        break;
      case cmsysProcess_State_Error:
        this->Makefile->AddDefinition(result_variable,
                                      cmsysProcess_GetErrorString(cp));
        break;
      case cmsysProcess_State_Expired:
        this->Makefile->AddDefinition(result_variable,
                                      "Process terminated due to timeout");
        break;
    }
  }

  // Delete the process instance.
  cmsysProcess_Delete(cp);

  return true;
}

void cmExecuteProcessCommandFixText(std::vector<char>& output,
                                    bool strip_trailing_whitespace)
{
  // Remove \0 characters and the \r part of \r\n pairs.
  unsigned int in_index = 0;
  unsigned int out_index = 0;
  while (in_index < output.size()) {
    char c = output[in_index++];
    if ((c != '\r' ||
         !(in_index < output.size() && output[in_index] == '\n')) &&
        c != '\0') {
      output[out_index++] = c;
    }
  }

  // Remove trailing whitespace if requested.
  if (strip_trailing_whitespace) {
    while (out_index > 0 &&
           cmExecuteProcessCommandIsWhitespace(output[out_index - 1])) {
      --out_index;
    }
  }

  // Shrink the vector to the size needed.
  output.resize(out_index);

  // Put a terminator on the text string.
  output.push_back('\0');
}

void cmExecuteProcessCommandAppend(std::vector<char>& output, const char* data,
                                   int length)
{
#if defined(__APPLE__)
  // HACK on Apple to work around bug with inserting at the
  // end of an empty vector.  This resulted in random failures
  // that were hard to reproduce.
  if (output.empty() && length > 0) {
    output.push_back(data[0]);
    ++data;
    --length;
  }
#endif
  output.insert(output.end(), data, data + length);
}<|MERGE_RESOLUTION|>--- conflicted
+++ resolved
@@ -47,11 +47,7 @@
   std::string error_variable;
   std::string result_variable;
   std::string working_directory;
-<<<<<<< HEAD
-  cmProcessOutput::Encoding encoding = cmProcessOutput::Auto;
-=======
   cmProcessOutput::Encoding encoding = cmProcessOutput::None;
->>>>>>> da7833c5
   for (size_t i = 0; i < args.size(); ++i) {
     if (args[i] == "COMMAND") {
       doing_command = true;
