--- conflicted
+++ resolved
@@ -581,12 +581,8 @@
   std::vector<std::string> compileCmds;
   if (lang == "CUDA") {
     std::string cmdVar;
-<<<<<<< HEAD
-    if (this->GeneratorTarget->GetProperty("CUDA_SEPARABLE_COMPILATION")) {
-=======
     if (this->GeneratorTarget->GetPropertyAsBool(
           "CUDA_SEPARABLE_COMPILATION")) {
->>>>>>> da7833c5
       cmdVar = std::string("CMAKE_CUDA_COMPILE_SEPARABLE_COMPILATION");
     } else {
       cmdVar = std::string("CMAKE_CUDA_COMPILE_WHOLE_COMPILATION");
