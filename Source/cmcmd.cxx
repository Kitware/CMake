/* Distributed under the OSI-approved BSD 3-Clause License.  See accompanying
   file Copyright.txt or https://cmake.org/licensing for details.  */
#include "cmcmd.h"

#include "cmAlgorithms.h"
#include "cmGlobalGenerator.h"
#include "cmLocalGenerator.h"
#include "cmMakefile.h"
#include "cmQtAutoGenerators.h"
<<<<<<< HEAD
#if defined(HAVE_DAEMON_MODE) && HAVE_DAEMON_MODE
#include "cmServer.h"
#endif
=======
#include "cmState.h"
#include "cmSystemTools.h"
#include "cmUtils.hxx"
>>>>>>> 12bea47f
#include "cmVersion.h"
#include "cm_auto_ptr.hxx"
#include "cmake.h"

#if defined(HAVE_SERVER_MODE) && HAVE_SERVER_MODE
#include "cmServer.h"
#include "cmServerConnection.h"
#endif

#if defined(CMAKE_BUILD_WITH_CMAKE)
#include "cmDependsFortran.h" // For -E cmake_copy_f90_mod callback.
#endif

#if defined(CMAKE_BUILD_WITH_CMAKE) && defined(_WIN32)
#include "bindexplib.h"
#endif

#if defined(CMAKE_BUILD_WITH_CMAKE) && defined(_WIN32) && !defined(__CYGWIN__)
#include "cmVisualStudioWCEPlatformParser.h"
#endif

#include <algorithm>
#include <cmConfigure.h>
#include <cmsys/Directory.hxx>
#include <cmsys/FStream.hxx>
#include <cmsys/Process.h>
#include <cmsys/Terminal.h>
#include <iostream>
#include <sstream>
#include <stdio.h>
#include <stdlib.h>
#include <time.h>

int cmcmd_cmake_ninja_depends(std::vector<std::string>::const_iterator argBeg,
                              std::vector<std::string>::const_iterator argEnd);
int cmcmd_cmake_ninja_dyndep(std::vector<std::string>::const_iterator argBeg,
                             std::vector<std::string>::const_iterator argEnd);

void CMakeCommandUsage(const char* program)
{
  std::ostringstream errorStream;

#ifdef CMAKE_BUILD_WITH_CMAKE
  /* clang-format off */
  errorStream
    << "cmake version " << cmVersion::GetCMakeVersion() << "\n";
/* clang-format on */
#else
  /* clang-format off */
  errorStream
    << "cmake bootstrap\n";
/* clang-format on */
#endif
  // If you add new commands, change here,
  // and in cmakemain.cxx in the options table
  /* clang-format off */
  errorStream
    << "Usage: " << program << " -E <command> [arguments...]\n"
    << "Available commands: \n"
    << "  capabilities              - Report capabilities built into cmake "
       "in JSON format\n"
    << "  chdir dir cmd [args...]   - run command in a given directory\n"
    << "  compare_files file1 file2 - check if file1 is same as file2\n"
    << "  copy <file>... destination  - copy files to destination "
       "(either file or directory)\n"
    << "  copy_directory <dir>... destination   - copy content of <dir>... "
       "directories to 'destination' directory\n"
    << "  copy_if_different <file>... destination  - copy files if it has "
       "changed\n"
    << "  echo [<string>...]        - displays arguments as text\n"
    << "  echo_append [<string>...] - displays arguments as text but no new "
       "line\n"
    << "  env [--unset=NAME]... [NAME=VALUE]... COMMAND [ARG]...\n"
    << "                            - run command in a modified environment\n"
    << "  environment               - display the current environment\n"
    << "  make_directory <dir>...   - create parent and <dir> directories\n"
    << "  md5sum <file>...          - create MD5 checksum of files\n"
    << "  remove [-f] <file>...     - remove the file(s), use -f to force "
       "it\n"
    << "  remove_directory dir      - remove a directory and its contents\n"
    << "  rename oldname newname    - rename a file or directory "
       "(on one volume)\n"
    << "  server                    - start cmake in server mode\n"
    << "  sleep <number>...         - sleep for given number of seconds\n"
    << "  tar [cxt][vf][zjJ] file.tar [file/dir1 file/dir2 ...]\n"
    << "                            - create or extract a tar or zip archive\n"
    << "  time command [args...]    - run command and return elapsed time\n"
    << "  touch file                - touch a file.\n"
    << "  touch_nocreate file       - touch a file but do not create it.\n"
#if defined(_WIN32) && !defined(__CYGWIN__)
    << "Available on Windows only:\n"
    << "  delete_regv key           - delete registry value\n"
    << "  env_vs8_wince sdkname     - displays a batch file which sets the "
       "environment for the provided Windows CE SDK installed in VS2005\n"
    << "  env_vs9_wince sdkname     - displays a batch file which sets the "
       "environment for the provided Windows CE SDK installed in VS2008\n"
    << "  write_regv key value      - write registry value\n"
#else
    << "Available on UNIX only:\n"
    << "  create_symlink old new    - create a symbolic link new -> old\n"
#endif
    ;
  /* clang-format on */

  cmSystemTools::Error(errorStream.str().c_str());
}

static bool cmTarFilesFrom(std::string const& file,
                           std::vector<std::string>& files)
{
  if (cmSystemTools::FileIsDirectory(file)) {
    std::ostringstream e;
    e << "-E tar --files-from= file '" << file << "' is a directory";
    cmSystemTools::Error(e.str().c_str());
    return false;
  }
  cmsys::ifstream fin(file.c_str());
  if (!fin) {
    std::ostringstream e;
    e << "-E tar --files-from= file '" << file << "' not found";
    cmSystemTools::Error(e.str().c_str());
    return false;
  }
  std::string line;
  while (cmSystemTools::GetLineFromStream(fin, line)) {
    if (line.empty()) {
      continue;
    }
    if (cmHasLiteralPrefix(line, "--add-file=")) {
      files.push_back(line.substr(11));
    } else if (cmHasLiteralPrefix(line, "-")) {
      std::ostringstream e;
      e << "-E tar --files-from='" << file << "' file invalid line:\n"
        << line << "\n";
      cmSystemTools::Error(e.str().c_str());
      return false;
    } else {
      files.push_back(line);
    }
  }
  return true;
}

int cmcmd::ExecuteCMakeCommand(std::vector<std::string>& args)
{
  // IF YOU ADD A NEW COMMAND, DOCUMENT IT ABOVE and in cmakemain.cxx
  if (args.size() > 1) {
    // Copy file
    if (args[1] == "copy" && args.size() > 3) {
      // If multiple source files specified,
      // then destination must be directory
      if ((args.size() > 4) &&
          (!cmSystemTools::FileIsDirectory(args[args.size() - 1]))) {
        std::cerr << "Error: Target (for copy command) \""
                  << args[args.size() - 1] << "\" is not a directory.\n";
        return 1;
      }
      // If error occurs we want to continue copying next files.
      bool return_value = 0;
      for (std::string::size_type cc = 2; cc < args.size() - 1; cc++) {
        if (!cmSystemTools::cmCopyFile(args[cc].c_str(),
                                       args[args.size() - 1].c_str())) {
          std::cerr << "Error copying file \"" << args[cc] << "\" to \""
                    << args[args.size() - 1] << "\".\n";
          return_value = 1;
        }
      }
      return return_value;
    }

    // Copy file if different.
    if (args[1] == "copy_if_different" && args.size() > 3) {
      // If multiple source files specified,
      // then destination must be directory
      if ((args.size() > 4) &&
          (!cmSystemTools::FileIsDirectory(args[args.size() - 1]))) {
        std::cerr << "Error: Target (for copy_if_different command) \""
                  << args[args.size() - 1] << "\" is not a directory.\n";
        return 1;
      }
      // If error occurs we want to continue copying next files.
      bool return_value = 0;
      for (std::string::size_type cc = 2; cc < args.size() - 1; cc++) {
        if (!cmSystemTools::CopyFileIfDifferent(
              args[cc].c_str(), args[args.size() - 1].c_str())) {
          std::cerr << "Error copying file (if different) from \"" << args[cc]
                    << "\" to \"" << args[args.size() - 1] << "\".\n";
          return_value = 1;
        }
      }
      return return_value;
    }

    // Copy directory content
    if (args[1] == "copy_directory" && args.size() > 3) {
      // If error occurs we want to continue copying next files.
      bool return_value = 0;
      for (std::string::size_type cc = 2; cc < args.size() - 1; cc++) {
        if (!cmSystemTools::CopyADirectory(args[cc], args[args.size() - 1])) {
          std::cerr << "Error copying directory from \"" << args[cc]
                    << "\" to \"" << args[args.size() - 1] << "\".\n";
          return_value = 1;
        }
      }
      return return_value;
    }

    // Rename a file or directory
    if (args[1] == "rename" && args.size() == 4) {
      if (!cmSystemTools::RenameFile(args[2].c_str(), args[3].c_str())) {
        std::string e = cmSystemTools::GetLastSystemError();
        std::cerr << "Error renaming from \"" << args[2] << "\" to \""
                  << args[3] << "\": " << e << "\n";
        return 1;
      }
      return 0;
    }

    // Compare files
    if (args[1] == "compare_files" && args.size() == 4) {
      if (cmSystemTools::FilesDiffer(args[2], args[3])) {
        std::cerr << "Files \"" << args[2] << "\" to \"" << args[3]
                  << "\" are different.\n";
        return 1;
      }
      return 0;
    }

#if defined(_WIN32) && defined(CMAKE_BUILD_WITH_CMAKE)
    else if (args[1] == "__create_def") {
      if (args.size() < 4) {
        std::cerr
          << "__create_def Usage: -E __create_def outfile.def objlistfile\n";
        return 1;
      }
      FILE* fout = cmsys::SystemTools::Fopen(args[2].c_str(), "w+");
      if (!fout) {
        std::cerr << "could not open output .def file: " << args[2].c_str()
                  << "\n";
        return 1;
      }
      cmsys::ifstream fin(args[3].c_str(), std::ios::in | std::ios::binary);
      if (!fin) {
        std::cerr << "could not open object list file: " << args[3].c_str()
                  << "\n";
        return 1;
      }
      std::string objfile;
      bindexplib deffile;
      while (cmSystemTools::GetLineFromStream(fin, objfile)) {
        if (!deffile.AddObjectFile(objfile.c_str())) {
          return 1;
        }
      }
      deffile.WriteFile(fout);
      fclose(fout);
      return 0;
    }
#endif
    // run include what you use command and then run the compile
    // command. This is an internal undocumented option and should
    // only be used by CMake itself when running iwyu.
    if (args[1] == "__run_iwyu") {
      if (args.size() < 3) {
        std::cerr << "__run_iwyu Usage: -E __run_iwyu [--iwyu=/path/iwyu]"
                     " [--tidy=/path/tidy] -- compile command\n";
        return 1;
      }
      bool doing_options = true;
      std::vector<std::string> orig_cmd;
      std::string iwyu;
      std::string tidy;
      std::string sourceFile;
      std::string lwyu;
      for (std::string::size_type cc = 2; cc < args.size(); cc++) {
        std::string const& arg = args[cc];
        if (arg == "--") {
          doing_options = false;
        } else if (doing_options && cmHasLiteralPrefix(arg, "--iwyu=")) {
          iwyu = arg.substr(7);
        } else if (doing_options && cmHasLiteralPrefix(arg, "--tidy=")) {
          tidy = arg.substr(7);
        } else if (doing_options && cmHasLiteralPrefix(arg, "--source=")) {
          sourceFile = arg.substr(9);
        } else if (doing_options && cmHasLiteralPrefix(arg, "--lwyu=")) {
          lwyu = arg.substr(7);
        } else if (doing_options) {
          std::cerr << "__run_iwyu given unknown argument: " << arg << "\n";
          return 1;
        } else {
          orig_cmd.push_back(arg);
        }
      }
      if (tidy.empty() && iwyu.empty() && lwyu.empty()) {
        std::cerr << "__run_iwyu missing --tidy= or --iwyu=\n";
        return 1;
      }
      if (!tidy.empty() && sourceFile.empty()) {
        std::cerr << "__run_iwyu --tidy= requires --source=\n";
        return 1;
      }
      if (orig_cmd.empty() && lwyu.empty()) {
        std::cerr << "__run_iwyu missing compile command after --\n";
        return 1;
      }

      int ret = 0;

      if (!iwyu.empty()) {
        // Construct the iwyu command line by taking what was given
        // and adding all the arguments we give to the compiler.
        std::vector<std::string> iwyu_cmd;
        cmSystemTools::ExpandListArgument(iwyu, iwyu_cmd, true);
        iwyu_cmd.insert(iwyu_cmd.end(), orig_cmd.begin() + 1, orig_cmd.end());

        // Run the iwyu command line.  Capture its stderr and hide its stdout.
        std::string stdErr;
        if (!cmSystemTools::RunSingleCommand(iwyu_cmd, CM_NULLPTR, &stdErr,
                                             &ret, CM_NULLPTR,
                                             cmSystemTools::OUTPUT_NONE)) {
          std::cerr << "Error running '" << iwyu_cmd[0] << "': " << stdErr
                    << "\n";
          return 1;
        }

        // Warn if iwyu reported anything.
        if (stdErr.find("should remove these lines:") != stdErr.npos ||
            stdErr.find("should add these lines:") != stdErr.npos) {
          std::cerr << "Warning: include-what-you-use reported diagnostics:\n"
                    << stdErr << "\n";
        }
      }

      if (!tidy.empty()) {
        // Construct the clang-tidy command line by taking what was given
        // and adding our compiler command line.  The clang-tidy tool will
        // automatically skip over the compiler itself and extract the
        // options.
        std::vector<std::string> tidy_cmd;
        cmSystemTools::ExpandListArgument(tidy, tidy_cmd, true);
        tidy_cmd.push_back(sourceFile);
        tidy_cmd.push_back("--");
        tidy_cmd.insert(tidy_cmd.end(), orig_cmd.begin(), orig_cmd.end());

        // Run the tidy command line.  Capture its stdout and hide its stderr.
        std::string stdOut;
        if (!cmSystemTools::RunSingleCommand(tidy_cmd, &stdOut, CM_NULLPTR,
                                             &ret, CM_NULLPTR,
                                             cmSystemTools::OUTPUT_NONE)) {
          std::cerr << "Error running '" << tidy_cmd[0] << "'\n";
          return 1;
        }
        // Output the stdout from clang-tidy to stderr
        std::cerr << stdOut;
      }
      if (!lwyu.empty()) {
        // Construct the ldd -r -u (link what you use lwyu) command line
        // ldd -u -r lwuy target
        std::vector<std::string> lwyu_cmd;
        lwyu_cmd.push_back("ldd");
        lwyu_cmd.push_back("-u");
        lwyu_cmd.push_back("-r");
        lwyu_cmd.push_back(lwyu);

        // Run the ldd -u -r command line.
        // Capture its stdout and hide its stderr.
        std::string stdOut;
        if (!cmSystemTools::RunSingleCommand(lwyu_cmd, &stdOut, CM_NULLPTR,
                                             &ret, CM_NULLPTR,
                                             cmSystemTools::OUTPUT_NONE)) {
          std::cerr << "Error running '" << lwyu_cmd[0] << "'\n";
          return 1;
        }

        // Output the stdout from ldd -r -u to stderr
        // Warn if lwyu reported anything.
        if (stdOut.find("Unused direct dependencies:") != stdOut.npos) {
          std::cerr << "Warning: " << stdOut;
        }
      }
      ret = 0;
      // Now run the real compiler command and return its result value.
      if (lwyu.empty() &&
          !cmSystemTools::RunSingleCommand(
            orig_cmd, CM_NULLPTR, CM_NULLPTR, &ret, CM_NULLPTR,
            cmSystemTools::OUTPUT_PASSTHROUGH)) {
        std::cerr << "Error running '" << orig_cmd[0] << "'\n";
        return 1;
      }
      return ret;
    }

    // Echo string
    if (args[1] == "echo") {
      std::cout << cmJoin(cmMakeRange(args).advance(2), " ") << std::endl;
      return 0;
    }

    // Echo string no new line
    if (args[1] == "echo_append") {
      std::cout << cmJoin(cmMakeRange(args).advance(2), " ");
      return 0;
    }

    else if (args[1] == "env") {
      std::vector<std::string>::const_iterator ai = args.begin() + 2;
      std::vector<std::string>::const_iterator ae = args.end();
      for (; ai != ae; ++ai) {
        std::string const& a = *ai;
        if (cmHasLiteralPrefix(a, "--unset=")) {
          // Unset environment variable.
          cmSystemTools::UnPutEnv(a.c_str() + 8);
        } else if (!a.empty() && a[0] == '-') {
          // Environment variable and command names cannot start in '-',
          // so this must be an unknown option.
          std::cerr << "cmake -E env: unknown option '" << a << "'"
                    << std::endl;
          return 1;
        } else if (a.find('=') != a.npos) {
          // Set environment variable.
          cmSystemTools::PutEnv(a);
        } else {
          // This is the beginning of the command.
          break;
        }
      }

      if (ai == ae) {
        std::cerr << "cmake -E env: no command given" << std::endl;
        return 1;
      }

      // Execute command from remaining arguments.
      std::vector<std::string> cmd(ai, ae);
      int retval;
      if (cmSystemTools::RunSingleCommand(cmd, CM_NULLPTR, CM_NULLPTR, &retval,
                                          CM_NULLPTR,
                                          cmSystemTools::OUTPUT_PASSTHROUGH)) {
        return retval;
      }
      return 1;
    }

#if defined(CMAKE_BUILD_WITH_CMAKE)
    else if (args[1] == "environment") {
      std::vector<std::string> env = cmSystemTools::GetEnvironmentVariables();
      std::vector<std::string>::iterator it;
      for (it = env.begin(); it != env.end(); ++it) {
        std::cout << *it << std::endl;
      }
      return 0;
    }
#endif

    else if (args[1] == "make_directory" && args.size() > 2) {
      // If error occurs we want to continue copying next files.
      bool return_value = 0;
      for (std::string::size_type cc = 2; cc < args.size(); cc++) {
        if (!cmSystemTools::MakeDirectory(args[cc].c_str())) {
          std::cerr << "Error creating directory \"" << args[cc] << "\".\n";
          return_value = 1;
        }
      }
      return return_value;
    }

    else if (args[1] == "remove_directory" && args.size() == 3) {
      if (cmSystemTools::FileIsDirectory(args[2]) &&
          !cmSystemTools::RemoveADirectory(args[2])) {
        std::cerr << "Error removing directory \"" << args[2] << "\".\n";
        return 1;
      }
      return 0;
    }

    // Remove file
    else if (args[1] == "remove" && args.size() > 2) {
      bool force = false;
      for (std::string::size_type cc = 2; cc < args.size(); cc++) {
        if (args[cc] == "\\-f" || args[cc] == "-f") {
          force = true;
        } else {
          // Complain if the file could not be removed, still exists,
          // and the -f option was not given.
          if (!cmSystemTools::RemoveFile(args[cc]) && !force &&
              cmSystemTools::FileExists(args[cc].c_str())) {
            return 1;
          }
        }
      }
      return 0;
    }
    // Touch file
    else if (args[1] == "touch" && args.size() > 2) {
      for (std::string::size_type cc = 2; cc < args.size(); cc++) {
        if (!cmSystemTools::Touch(args[cc], true)) {
          return 1;
        }
      }
      return 0;
    }
    // Touch file
    else if (args[1] == "touch_nocreate" && args.size() > 2) {
      for (std::string::size_type cc = 2; cc < args.size(); cc++) {
        // Complain if the file could not be removed, still exists,
        // and the -f option was not given.
        if (!cmSystemTools::Touch(args[cc], false)) {
          return 1;
        }
      }
      return 0;
    }
    // capabilities
    else if (args[1] == "capabilities") {
      if (args.size() > 2) {
        std::cerr << "-E capabilities accepts no additional arguments\n";
        return 1;
      }
      cmake cm;
#if defined(HAVE_SERVER_MODE) && HAVE_SERVER_MODE
      std::cout << cm.ReportCapabilities(true);
#else
      std::cout << cm.ReportCapabilities(false);
#endif
      return 0;
    }

    // Sleep command
    else if (args[1] == "sleep" && args.size() > 2) {
      double total = 0;
      for (size_t i = 2; i < args.size(); ++i) {
        double num = 0.0;
        char unit;
        char extra;
        int n = sscanf(args[i].c_str(), "%lg%c%c", &num, &unit, &extra);
        if ((n == 1 || (n == 2 && unit == 's')) && num >= 0) {
          total += num;
        } else {
          std::cerr << "Unknown sleep time format \"" << args[i] << "\".\n";
          return 1;
        }
      }
      if (total > 0) {
        cmSystemTools::Delay(static_cast<unsigned int>(total * 1000));
      }
      return 0;
    }

    // Clock command
    else if (args[1] == "time" && args.size() > 2) {
      std::vector<std::string> command(args.begin() + 2, args.end());

      clock_t clock_start, clock_finish;
      time_t time_start, time_finish;

      time(&time_start);
      clock_start = clock();
      int ret = 0;
      cmSystemTools::RunSingleCommand(command, CM_NULLPTR, CM_NULLPTR, &ret);

      clock_finish = clock();
      time(&time_finish);

      double clocks_per_sec = static_cast<double>(CLOCKS_PER_SEC);
      std::cout << "Elapsed time: "
                << static_cast<long>(time_finish - time_start) << " s. (time)"
                << ", "
                << static_cast<double>(clock_finish - clock_start) /
          clocks_per_sec
                << " s. (clock)"
                << "\n";
      return ret;
    }
    // Command to calculate the md5sum of a file
    else if (args[1] == "md5sum" && args.size() >= 3) {
      char md5out[32];
      int retval = 0;
      for (std::string::size_type cc = 2; cc < args.size(); cc++) {
        const char* filename = args[cc].c_str();
        // Cannot compute md5sum of a directory
        if (cmSystemTools::FileIsDirectory(filename)) {
          std::cerr << "Error: " << filename << " is a directory" << std::endl;
          retval++;
        } else if (!cmSystemTools::ComputeFileMD5(filename, md5out)) {
          // To mimic md5sum behavior in a shell:
          std::cerr << filename << ": No such file or directory" << std::endl;
          retval++;
        } else {
          std::cout << std::string(md5out, 32) << "  " << filename
                    << std::endl;
        }
      }
      return retval;
    }

    // Command to change directory and run a program.
    else if (args[1] == "chdir" && args.size() >= 4) {
      std::string directory = args[2];
      if (!cmSystemTools::FileExists(directory.c_str())) {
        cmSystemTools::Error("Directory does not exist for chdir command: ",
                             args[2].c_str());
        return 1;
      }

      std::string command =
        cmWrap('"', cmMakeRange(args).advance(3), '"', " ");
      int retval = 0;
      int timeout = 0;
      if (cmSystemTools::RunSingleCommand(
            command.c_str(), CM_NULLPTR, CM_NULLPTR, &retval,
            directory.c_str(), cmSystemTools::OUTPUT_PASSTHROUGH, timeout)) {
        return retval;
      }

      return 1;
    }

    // Command to start progress for a build
    else if (args[1] == "cmake_progress_start" && args.size() == 4) {
      // basically remove the directory
      std::string dirName = args[2];
      dirName += "/Progress";
      cmSystemTools::RemoveADirectory(dirName);

      // is the last argument a filename that exists?
      FILE* countFile = cmsys::SystemTools::Fopen(args[3], "r");
      int count;
      if (countFile) {
        if (1 != fscanf(countFile, "%i", &count)) {
          cmSystemTools::Message("Could not read from count file.");
        }
        fclose(countFile);
      } else {
        count = atoi(args[3].c_str());
      }
      if (count) {
        cmSystemTools::MakeDirectory(dirName.c_str());
        // write the count into the directory
        std::string fName = dirName;
        fName += "/count.txt";
        FILE* progFile = cmsys::SystemTools::Fopen(fName, "w");
        if (progFile) {
          fprintf(progFile, "%i\n", count);
          fclose(progFile);
        }
      }
      return 0;
    }

    // Command to report progress for a build
    else if (args[1] == "cmake_progress_report" && args.size() >= 3) {
      // This has been superseded by cmake_echo_color --progress-*
      // options.  We leave it here to avoid errors if somehow this
      // is invoked by an existing makefile without regenerating.
      return 0;
    }

    // Command to create a symbolic link.  Fails on platforms not
    // supporting them.
    else if (args[1] == "create_symlink" && args.size() == 4) {
      const char* destinationFileName = args[3].c_str();
      if ((cmSystemTools::FileExists(destinationFileName) ||
           cmSystemTools::FileIsSymlink(destinationFileName)) &&
          !cmSystemTools::RemoveFile(destinationFileName)) {
        std::string emsg = cmSystemTools::GetLastSystemError();
        std::cerr << "failed to create symbolic link '" << destinationFileName
                  << "' because existing path cannot be removed: " << emsg
                  << "\n";
        return 1;
      }
      if (!cmSystemTools::CreateSymlink(args[2], args[3])) {
        std::string emsg = cmSystemTools::GetLastSystemError();
        std::cerr << "failed to create symbolic link '" << destinationFileName
                  << "': " << emsg << "\n";
        return 1;
      }
      return 0;
    }

    // Internal CMake shared library support.
    else if (args[1] == "cmake_symlink_library" && args.size() == 5) {
      return cmcmd::SymlinkLibrary(args);
    }
    // Internal CMake versioned executable support.
    else if (args[1] == "cmake_symlink_executable" && args.size() == 4) {
      return cmcmd::SymlinkExecutable(args);
    }

    // Internal CMake dependency scanning support.
    else if (args[1] == "cmake_depends" && args.size() >= 6) {
      const bool verbose = isCMakeVerbose();

      // Create a cmake object instance to process dependencies.
      cmake cm;
      std::string gen;
      std::string homeDir;
      std::string startDir;
      std::string homeOutDir;
      std::string startOutDir;
      std::string depInfo;
      bool color = false;
      if (args.size() >= 8) {
        // Full signature:
        //
        //   -E cmake_depends <generator>
        //                    <home-src-dir> <start-src-dir>
        //                    <home-out-dir> <start-out-dir>
        //                    <dep-info> [--color=$(COLOR)]
        //
        // All paths are provided.
        gen = args[2];
        homeDir = args[3];
        startDir = args[4];
        homeOutDir = args[5];
        startOutDir = args[6];
        depInfo = args[7];
        if (args.size() >= 9 && args[8].length() >= 8 &&
            args[8].substr(0, 8) == "--color=") {
          // Enable or disable color based on the switch value.
          color = (args[8].size() == 8 ||
                   cmSystemTools::IsOn(args[8].substr(8).c_str()));
        }
      } else {
        // Support older signature for existing makefiles:
        //
        //   -E cmake_depends <generator>
        //                    <home-out-dir> <start-out-dir>
        //                    <dep-info>
        //
        // Just pretend the source directories are the same as the
        // binary directories so at least scanning will work.
        gen = args[2];
        homeDir = args[3];
        startDir = args[4];
        homeOutDir = args[3];
        startOutDir = args[3];
        depInfo = args[5];
      }

      // Create a local generator configured for the directory in
      // which dependencies will be scanned.
      homeDir = cmSystemTools::CollapseFullPath(homeDir);
      startDir = cmSystemTools::CollapseFullPath(startDir);
      homeOutDir = cmSystemTools::CollapseFullPath(homeOutDir);
      startOutDir = cmSystemTools::CollapseFullPath(startOutDir);
      cm.SetHomeDirectory(homeDir);
      cm.SetHomeOutputDirectory(homeOutDir);
      cm.GetCurrentSnapshot().SetDefaultDefinitions();
      if (cmGlobalGenerator* ggd = cm.CreateGlobalGenerator(gen)) {
        cm.SetGlobalGenerator(ggd);
        cmState::Snapshot snapshot = cm.GetCurrentSnapshot();
        snapshot.GetDirectory().SetCurrentBinary(startOutDir);
        snapshot.GetDirectory().SetCurrentSource(startDir);
        CM_AUTO_PTR<cmMakefile> mf(new cmMakefile(ggd, snapshot));
        CM_AUTO_PTR<cmLocalGenerator> lgd(ggd->CreateLocalGenerator(mf.get()));

        // Actually scan dependencies.
        return lgd->UpdateDependencies(depInfo.c_str(), verbose, color) ? 0
                                                                        : 2;
      }
      return 1;
    }

    // Internal CMake link script support.
    else if (args[1] == "cmake_link_script" && args.size() >= 3) {
      return cmcmd::ExecuteLinkScript(args);
    }

#ifdef CMAKE_BUILD_WITH_CMAKE
    // Internal CMake ninja dependency scanning support.
    else if (args[1] == "cmake_ninja_depends") {
      return cmcmd_cmake_ninja_depends(args.begin() + 2, args.end());
    }

    // Internal CMake ninja dyndep support.
    else if (args[1] == "cmake_ninja_dyndep") {
      return cmcmd_cmake_ninja_dyndep(args.begin() + 2, args.end());
    }
#endif

    // Internal CMake unimplemented feature notification.
    else if (args[1] == "cmake_unimplemented_variable") {
      std::cerr << "Feature not implemented for this platform.";
      if (args.size() == 3) {
        std::cerr << "  Variable " << args[2] << " is not set.";
      }
      std::cerr << std::endl;
      return 1;
    } else if (args[1] == "vs_link_exe") {
      return cmcmd::VisualStudioLink(args, 1);
    } else if (args[1] == "vs_link_dll") {
      return cmcmd::VisualStudioLink(args, 2);
    }
    // Internal CMake color makefile support.
    else if (args[1] == "cmake_echo_color") {
      return cmcmd::ExecuteEchoColor(args);
    }
#ifdef CMAKE_BUILD_WITH_CMAKE
    else if (args[1] == "cmake_autogen" && args.size() >= 4) {
      cmQtAutoGenerators autogen;
      std::string const& config = args[3];
      bool autogenSuccess = autogen.Run(args[2], config);
      return autogenSuccess ? 0 : 1;
    }
#endif

    // Tar files
    else if (args[1] == "tar" && args.size() > 3) {
      const char* knownFormats[] = { "7zip", "gnutar", "pax", "paxr", "zip" };

      std::string flags = args[2];
      std::string outFile = args[3];
      std::vector<std::string> files;
      std::string mtime;
      std::string format;
      bool doing_options = true;
      for (std::string::size_type cc = 4; cc < args.size(); cc++) {
        std::string const& arg = args[cc];
        if (doing_options && cmHasLiteralPrefix(arg, "--")) {
          if (arg == "--") {
            doing_options = false;
          } else if (cmHasLiteralPrefix(arg, "--mtime=")) {
            mtime = arg.substr(8);
          } else if (cmHasLiteralPrefix(arg, "--files-from=")) {
            std::string const& files_from = arg.substr(13);
            if (!cmTarFilesFrom(files_from, files)) {
              return 1;
            }
          } else if (cmHasLiteralPrefix(arg, "--format=")) {
            format = arg.substr(9);
            bool isKnown =
              std::find(cmArrayBegin(knownFormats), cmArrayEnd(knownFormats),
                        format) != cmArrayEnd(knownFormats);

            if (!isKnown) {
              cmSystemTools::Error("Unknown -E tar --format= argument: ",
                                   format.c_str());
              return 1;
            }
          } else {
            cmSystemTools::Error("Unknown option to -E tar: ", arg.c_str());
            return 1;
          }
        } else {
          files.push_back(arg);
        }
      }
      cmSystemTools::cmTarCompression compress =
        cmSystemTools::TarCompressNone;
      bool verbose = false;
      int nCompress = 0;
      if (flags.find_first_of('j') != flags.npos) {
        compress = cmSystemTools::TarCompressBZip2;
        ++nCompress;
      }
      if (flags.find_first_of('J') != flags.npos) {
        compress = cmSystemTools::TarCompressXZ;
        ++nCompress;
      }
      if (flags.find_first_of('z') != flags.npos) {
        compress = cmSystemTools::TarCompressGZip;
        ++nCompress;
      }
      if ((format == "7zip" || format == "zip") && nCompress > 0) {
        cmSystemTools::Error("Can not use compression flags with format: ",
                             format.c_str());
        return 1;
      }
      if (nCompress > 1) {
        cmSystemTools::Error("Can only compress a tar file one way; "
                             "at most one flag of z, j, or J may be used");
        return 1;
      }
      if (flags.find_first_of('v') != flags.npos) {
        verbose = true;
      }

      if (flags.find_first_of('t') != flags.npos) {
        if (!cmSystemTools::ListTar(outFile.c_str(), verbose)) {
          cmSystemTools::Error("Problem listing tar: ", outFile.c_str());
          return 1;
        }
      } else if (flags.find_first_of('c') != flags.npos) {
        if (!cmSystemTools::CreateTar(outFile.c_str(), files, compress,
                                      verbose, mtime, format)) {
          cmSystemTools::Error("Problem creating tar: ", outFile.c_str());
          return 1;
        }
      } else if (flags.find_first_of('x') != flags.npos) {
        if (!cmSystemTools::ExtractTar(outFile.c_str(), verbose)) {
          cmSystemTools::Error("Problem extracting tar: ", outFile.c_str());
          return 1;
        }
#ifdef WIN32
        // OK, on windows 7 after we untar some files,
        // sometimes we can not rename the directory after
        // the untar is done. This breaks the external project
        // untar and rename code.  So, by default we will wait
        // 1/10th of a second after the untar.  If CMAKE_UNTAR_DELAY
        // is set in the env, its value will be used instead of 100.
        int delay = 100;
        std::string delayVar;
        if (cmSystemTools::GetEnv("CMAKE_UNTAR_DELAY", delayVar)) {
          delay = atoi(delayVar.c_str());
        }
        if (delay) {
          cmSystemTools::Delay(delay);
        }
#endif
      }
      return 0;
    } else if (args[1] == "server") {
      const std::string pipePrefix = "--pipe=";
      bool supportExperimental = false;
      bool isDebug = false;
      std::string pipe;

      for (size_t i = 2; i < args.size(); ++i) {
        const std::string& a = args[i];

        if (a == "--experimental") {
          supportExperimental = true;
        } else if (a == "--debug") {
          pipe.clear();
          isDebug = true;
        } else if (a.substr(0, pipePrefix.size()) == pipePrefix) {
          isDebug = false;
          pipe = a.substr(pipePrefix.size());
          if (pipe.empty()) {
            cmSystemTools::Error("No pipe given after --pipe=");
            return 2;
          }
        } else {
          cmSystemTools::Error("Unknown argument for server mode");
          return 1;
        }
      }
#if defined(HAVE_SERVER_MODE) && HAVE_SERVER_MODE
      cmServerConnection* conn;
      if (isDebug) {
        conn = new cmServerStdIoConnection;
      } else {
        conn = new cmServerPipeConnection(pipe);
      }
      cmServer server(conn, supportExperimental);
      std::string errorMessage;
      if (server.Serve(&errorMessage)) {
        return 0;
      } else {
        cmSystemTools::Error(errorMessage.c_str());
        return 1;
      }
#else
      static_cast<void>(supportExperimental);
      static_cast<void>(isDebug);
      cmSystemTools::Error("CMake was not built with server mode enabled");
      return 1;
#endif
    }
    else if (args[1] == "daemon") {
#if defined(HAVE_DAEMON_MODE) && HAVE_DAEMON_MODE
      std::string buildDir;
      if (args.size() > 3) {
        return 1;
      }
      if (args.size() == 3) {
        buildDir = args[2];
        cmSystemTools::ConvertToUnixSlashes(buildDir);
      }
      cmMetadataServer server;
      server.ServeMetadata(buildDir);
      return 0;
#else
      cmSystemTools::Error("CMake was not built with daemon mode enabled");
      return 1;
#endif
    }

#if defined(CMAKE_BUILD_WITH_CMAKE)
    // Internal CMake Fortran module support.
    else if (args[1] == "cmake_copy_f90_mod" && args.size() >= 4) {
      return cmDependsFortran::CopyModule(args) ? 0 : 1;
    }
#endif

#if defined(_WIN32) && !defined(__CYGWIN__)
    // Write registry value
    else if (args[1] == "write_regv" && args.size() > 3) {
      return cmSystemTools::WriteRegistryValue(args[2].c_str(),
                                               args[3].c_str())
        ? 0
        : 1;
    }

    // Delete registry value
    else if (args[1] == "delete_regv" && args.size() > 2) {
      return cmSystemTools::DeleteRegistryValue(args[2].c_str()) ? 0 : 1;
    }
    // Remove file
    else if (args[1] == "comspec" && args.size() > 2) {
      std::cerr << "Win9x helper \"cmake -E comspec\" no longer supported\n";
      return 1;
    } else if (args[1] == "env_vs8_wince" && args.size() == 3) {
      return cmcmd::WindowsCEEnvironment("8.0", args[2]);
    } else if (args[1] == "env_vs9_wince" && args.size() == 3) {
      return cmcmd::WindowsCEEnvironment("9.0", args[2]);
    }
#endif
  }

  ::CMakeCommandUsage(args[0].c_str());
  return 1;
}

int cmcmd::SymlinkLibrary(std::vector<std::string>& args)
{
  int result = 0;
  std::string realName = args[2];
  std::string soName = args[3];
  std::string name = args[4];
  if (soName != realName) {
    if (!cmcmd::SymlinkInternal(realName, soName)) {
      cmSystemTools::ReportLastSystemError("cmake_symlink_library");
      result = 1;
    }
  }
  if (name != soName) {
    if (!cmcmd::SymlinkInternal(soName, name)) {
      cmSystemTools::ReportLastSystemError("cmake_symlink_library");
      result = 1;
    }
  }
  return result;
}

int cmcmd::SymlinkExecutable(std::vector<std::string>& args)
{
  int result = 0;
  std::string realName = args[2];
  std::string name = args[3];
  if (name != realName) {
    if (!cmcmd::SymlinkInternal(realName, name)) {
      cmSystemTools::ReportLastSystemError("cmake_symlink_executable");
      result = 1;
    }
  }
  return result;
}

bool cmcmd::SymlinkInternal(std::string const& file, std::string const& link)
{
  if (cmSystemTools::FileExists(link.c_str()) ||
      cmSystemTools::FileIsSymlink(link)) {
    cmSystemTools::RemoveFile(link);
  }
#if defined(_WIN32) && !defined(__CYGWIN__)
  return cmSystemTools::CopyFileAlways(file.c_str(), link.c_str());
#else
  std::string linktext = cmSystemTools::GetFilenameName(file);
  return cmSystemTools::CreateSymlink(linktext, link);
#endif
}

static void cmcmdProgressReport(std::string const& dir, std::string const& num)
{
  std::string dirName = dir;
  dirName += "/Progress";
  std::string fName;
  FILE* progFile;

  // read the count
  fName = dirName;
  fName += "/count.txt";
  progFile = cmsys::SystemTools::Fopen(fName, "r");
  int count = 0;
  if (!progFile) {
    return;
  }
  if (1 != fscanf(progFile, "%i", &count)) {
    cmSystemTools::Message("Could not read from progress file.");
  }
  fclose(progFile);

  const char* last = num.c_str();
  for (const char* c = last;; ++c) {
    if (*c == ',' || *c == '\0') {
      if (c != last) {
        fName = dirName;
        fName += "/";
        fName.append(last, c - last);
        progFile = cmsys::SystemTools::Fopen(fName, "w");
        if (progFile) {
          fprintf(progFile, "empty");
          fclose(progFile);
        }
      }
      if (*c == '\0') {
        break;
      }
      last = c + 1;
    }
  }
  int fileNum =
    static_cast<int>(cmsys::Directory::GetNumberOfFilesInDirectory(dirName));
  if (count > 0) {
    // print the progress
    fprintf(stdout, "[%3i%%] ", ((fileNum - 3) * 100) / count);
  }
}

int cmcmd::ExecuteEchoColor(std::vector<std::string>& args)
{
  // The arguments are
  //   argv[0] == <cmake-executable>
  //   argv[1] == cmake_echo_color

  bool enabled = true;
  int color = cmsysTerminal_Color_Normal;
  bool newline = true;
  std::string progressDir;
  for (unsigned int i = 2; i < args.size(); ++i) {
    if (args[i].find("--switch=") == 0) {
      // Enable or disable color based on the switch value.
      std::string value = args[i].substr(9);
      if (!value.empty()) {
        if (cmSystemTools::IsOn(value.c_str())) {
          enabled = true;
        } else {
          enabled = false;
        }
      }
    } else if (cmHasLiteralPrefix(args[i], "--progress-dir=")) {
      progressDir = args[i].substr(15);
    } else if (cmHasLiteralPrefix(args[i], "--progress-num=")) {
      if (!progressDir.empty()) {
        std::string const& progressNum = args[i].substr(15);
        cmcmdProgressReport(progressDir, progressNum);
      }
    } else if (args[i] == "--normal") {
      color = cmsysTerminal_Color_Normal;
    } else if (args[i] == "--black") {
      color = cmsysTerminal_Color_ForegroundBlack;
    } else if (args[i] == "--red") {
      color = cmsysTerminal_Color_ForegroundRed;
    } else if (args[i] == "--green") {
      color = cmsysTerminal_Color_ForegroundGreen;
    } else if (args[i] == "--yellow") {
      color = cmsysTerminal_Color_ForegroundYellow;
    } else if (args[i] == "--blue") {
      color = cmsysTerminal_Color_ForegroundBlue;
    } else if (args[i] == "--magenta") {
      color = cmsysTerminal_Color_ForegroundMagenta;
    } else if (args[i] == "--cyan") {
      color = cmsysTerminal_Color_ForegroundCyan;
    } else if (args[i] == "--white") {
      color = cmsysTerminal_Color_ForegroundWhite;
    } else if (args[i] == "--bold") {
      color |= cmsysTerminal_Color_ForegroundBold;
    } else if (args[i] == "--no-newline") {
      newline = false;
    } else if (args[i] == "--newline") {
      newline = true;
    } else {
      // Color is enabled.  Print with the current color.
      cmSystemTools::MakefileColorEcho(color, args[i].c_str(), newline,
                                       enabled);
    }
  }

  return 0;
}

int cmcmd::ExecuteLinkScript(std::vector<std::string>& args)
{
  // The arguments are
  //   argv[0] == <cmake-executable>
  //   argv[1] == cmake_link_script
  //   argv[2] == <link-script-name>
  //   argv[3] == --verbose=?
  bool verbose = false;
  if (args.size() >= 4) {
    if (args[3].find("--verbose=") == 0) {
      if (!cmSystemTools::IsOff(args[3].substr(10).c_str())) {
        verbose = true;
      }
    }
  }

  // Allocate a process instance.
  cmsysProcess* cp = cmsysProcess_New();
  if (!cp) {
    std::cerr << "Error allocating process instance in link script."
              << std::endl;
    return 1;
  }

  // Children should share stdout and stderr with this process.
  cmsysProcess_SetPipeShared(cp, cmsysProcess_Pipe_STDOUT, 1);
  cmsysProcess_SetPipeShared(cp, cmsysProcess_Pipe_STDERR, 1);

  // Run the command lines verbatim.
  cmsysProcess_SetOption(cp, cmsysProcess_Option_Verbatim, 1);

  // Read command lines from the script.
  cmsys::ifstream fin(args[2].c_str());
  if (!fin) {
    std::cerr << "Error opening link script \"" << args[2] << "\""
              << std::endl;
    return 1;
  }

  // Run one command at a time.
  std::string command;
  int result = 0;
  while (result == 0 && cmSystemTools::GetLineFromStream(fin, command)) {
    // Skip empty command lines.
    if (command.find_first_not_of(" \t") == command.npos) {
      continue;
    }

    // Setup this command line.
    const char* cmd[2] = { command.c_str(), CM_NULLPTR };
    cmsysProcess_SetCommand(cp, cmd);

    // Report the command if verbose output is enabled.
    if (verbose) {
      std::cout << command << std::endl;
    }

    // Run the command and wait for it to exit.
    cmsysProcess_Execute(cp);
    cmsysProcess_WaitForExit(cp, CM_NULLPTR);

    // Report failure if any.
    switch (cmsysProcess_GetState(cp)) {
      case cmsysProcess_State_Exited: {
        int value = cmsysProcess_GetExitValue(cp);
        if (value != 0) {
          result = value;
        }
      } break;
      case cmsysProcess_State_Exception:
        std::cerr << "Error running link command: "
                  << cmsysProcess_GetExceptionString(cp) << std::endl;
        result = 1;
        break;
      case cmsysProcess_State_Error:
        std::cerr << "Error running link command: "
                  << cmsysProcess_GetErrorString(cp) << std::endl;
        result = 2;
        break;
      default:
        break;
    };
  }

  // Free the process instance.
  cmsysProcess_Delete(cp);

  // Return the final resulting return value.
  return result;
}

int cmcmd::WindowsCEEnvironment(const char* version, const std::string& name)
{
#if defined(CMAKE_BUILD_WITH_CMAKE) && defined(_WIN32) && !defined(__CYGWIN__)
  cmVisualStudioWCEPlatformParser parser(name.c_str());
  parser.ParseVersion(version);
  if (parser.Found()) {
    std::cout << "@echo off" << std::endl;
    std::cout << "echo Environment Selection: " << name << std::endl;
    std::cout << "set PATH=" << parser.GetPathDirectories() << std::endl;
    std::cout << "set INCLUDE=" << parser.GetIncludeDirectories() << std::endl;
    std::cout << "set LIB=" << parser.GetLibraryDirectories() << std::endl;
    return 0;
  }
#else
  (void)version;
#endif

  std::cerr << "Could not find " << name;
  return -1;
}

class cmVSLink
{
  int Type;
  bool Verbose;
  bool Incremental;
  bool LinkGeneratesManifest;
  std::vector<std::string> LinkCommand;
  std::vector<std::string> UserManifests;
  std::string LinkerManifestFile;
  std::string ManifestFile;
  std::string ManifestFileRC;
  std::string ManifestFileRes;
  std::string TargetFile;

public:
  cmVSLink(int type, bool verbose)
    : Type(type)
    , Verbose(verbose)
    , Incremental(false)
    , LinkGeneratesManifest(true)
  {
  }
  bool Parse(std::vector<std::string>::const_iterator argBeg,
             std::vector<std::string>::const_iterator argEnd);
  int Link();

private:
  int LinkIncremental();
  int LinkNonIncremental();
  int RunMT(std::string const& out, bool notify);
};

// For visual studio 2005 and newer manifest files need to be embedded into
// exe and dll's.  This code does that in such a way that incremental linking
// still works.
int cmcmd::VisualStudioLink(std::vector<std::string>& args, int type)
{
  if (args.size() < 2) {
    return -1;
  }
  const bool verbose = cmSystemTools::HasEnv("VERBOSE");
  std::vector<std::string> expandedArgs;
  for (std::vector<std::string>::iterator i = args.begin(); i != args.end();
       ++i) {
    // check for nmake temporary files
    if ((*i)[0] == '@' && i->find("@CMakeFiles") != 0) {
      cmsys::ifstream fin(i->substr(1).c_str());
      std::string line;
      while (cmSystemTools::GetLineFromStream(fin, line)) {
        cmSystemTools::ParseWindowsCommandLine(line.c_str(), expandedArgs);
      }
    } else {
      expandedArgs.push_back(*i);
    }
  }

  cmVSLink vsLink(type, verbose);
  if (!vsLink.Parse(expandedArgs.begin() + 2, expandedArgs.end())) {
    return -1;
  }
  return vsLink.Link();
}

static bool RunCommand(const char* comment, std::vector<std::string>& command,
                       bool verbose, int* retCodeOut = CM_NULLPTR)
{
  if (verbose) {
    std::cout << comment << ":\n";
    std::cout << cmJoin(command, " ") << "\n";
  }
  std::string output;
  int retCode = 0;
  // use rc command to create .res file
  bool res =
    cmSystemTools::RunSingleCommand(command, &output, &output, &retCode,
                                    CM_NULLPTR, cmSystemTools::OUTPUT_NONE);
  // always print the output of the command, unless
  // it is the dumb rc command banner, but if the command
  // returned an error code then print the output anyway as
  // the banner may be mixed with some other important information.
  if (output.find("Resource Compiler Version") == output.npos || !res ||
      retCode) {
    std::cout << output;
  }
  if (!res) {
    std::cout << comment << " failed to run." << std::endl;
    return false;
  }
  // if retCodeOut is requested then always return true
  // and set the retCodeOut to retCode
  if (retCodeOut) {
    *retCodeOut = retCode;
    return true;
  }
  if (retCode != 0) {
    std::cout << comment << " failed. with " << retCode << "\n";
  }
  return retCode == 0;
}

bool cmVSLink::Parse(std::vector<std::string>::const_iterator argBeg,
                     std::vector<std::string>::const_iterator argEnd)
{
  // Parse our own arguments.
  std::string intDir;
  std::vector<std::string>::const_iterator arg = argBeg;
  while (arg != argEnd && cmHasLiteralPrefix(*arg, "-")) {
    if (*arg == "--") {
      ++arg;
      break;
    } else if (*arg == "--manifests") {
      for (++arg; arg != argEnd && !cmHasLiteralPrefix(*arg, "-"); ++arg) {
        this->UserManifests.push_back(*arg);
      }
    } else if (cmHasLiteralPrefix(*arg, "--intdir=")) {
      intDir = arg->substr(9);
      ++arg;
    } else {
      std::cerr << "unknown argument '" << *arg << "'\n";
      return false;
    }
  }
  if (intDir.empty()) {
    return false;
  }

  // The rest of the arguments form the link command.
  if (arg == argEnd) {
    return false;
  }
  this->LinkCommand.insert(this->LinkCommand.begin(), arg, argEnd);

  // Parse the link command to extract information we need.
  for (; arg != argEnd; ++arg) {
    if (cmSystemTools::Strucmp(arg->c_str(), "/INCREMENTAL:YES") == 0) {
      this->Incremental = true;
    } else if (cmSystemTools::Strucmp(arg->c_str(), "/INCREMENTAL") == 0) {
      this->Incremental = true;
    } else if (cmSystemTools::Strucmp(arg->c_str(), "/MANIFEST:NO") == 0) {
      this->LinkGeneratesManifest = false;
    } else if (cmHasLiteralPrefix(*arg, "/Fe")) {
      this->TargetFile = arg->substr(3);
    } else if (cmHasLiteralPrefix(*arg, "/out:")) {
      this->TargetFile = arg->substr(5);
    }
  }

  if (this->TargetFile.empty()) {
    return false;
  }

  this->ManifestFile = intDir + "/embed.manifest";
  this->LinkerManifestFile = intDir + "/intermediate.manifest";

  if (this->Incremental) {
    // We will compile a resource containing the manifest and
    // pass it to the link command.
    this->ManifestFileRC = intDir + "/manifest.rc";
    this->ManifestFileRes = intDir + "/manifest.res";
  } else if (this->UserManifests.empty()) {
    // Prior to support for user-specified manifests CMake placed the
    // linker-generated manifest next to the binary (as if it were not to be
    // embedded) when not linking incrementally.  Preserve this behavior.
    this->ManifestFile = this->TargetFile + ".manifest";
    this->LinkerManifestFile = this->ManifestFile;
  }

  if (this->LinkGeneratesManifest) {
    this->LinkCommand.push_back("/MANIFEST");
    this->LinkCommand.push_back("/MANIFESTFILE:" + this->LinkerManifestFile);
  }

  return true;
}

int cmVSLink::Link()
{
  if (this->Incremental &&
      (this->LinkGeneratesManifest || !this->UserManifests.empty())) {
    if (this->Verbose) {
      std::cout << "Visual Studio Incremental Link with embedded manifests\n";
    }
    return LinkIncremental();
  }
  if (this->Verbose) {
    if (!this->Incremental) {
      std::cout << "Visual Studio Non-Incremental Link\n";
    } else {
      std::cout << "Visual Studio Incremental Link without manifests\n";
    }
  }
  return LinkNonIncremental();
}

int cmVSLink::LinkIncremental()
{
  // This follows the steps listed here:
  // http://blogs.msdn.com/zakramer/archive/2006/05/22/603558.aspx

  //    1.  Compiler compiles the application and generates the *.obj files.
  //    2.  An empty manifest file is generated if this is a clean build and if
  //    not the previous one is reused.
  //    3.  The resource compiler (rc.exe) compiles the *.manifest file to a
  //    *.res file.
  //    4.  Linker generates the binary (EXE or DLL) with the /incremental
  //    switch and embeds the dummy manifest file. The linker also generates
  //    the real manifest file based on the binaries that your binary depends
  //    on.
  //    5.  The manifest tool (mt.exe) is then used to generate the final
  //    manifest.

  // If the final manifest is changed, then 6 and 7 are run, if not
  // they are skipped, and it is done.

  //    6.  The resource compiler is invoked one more time.
  //    7.  Finally, the Linker does another incremental link, but since the
  //    only thing that has changed is the *.res file that contains the
  //    manifest it is a short link.

  // Create a resource file referencing the manifest.
  std::string absManifestFile =
    cmSystemTools::CollapseFullPath(this->ManifestFile);
  if (this->Verbose) {
    std::cout << "Create " << this->ManifestFileRC << "\n";
  }
  {
    cmsys::ofstream fout(this->ManifestFileRC.c_str());
    if (!fout) {
      return -1;
    }
    fout << this->Type << " /* CREATEPROCESS_MANIFEST_RESOURCE_ID */ "
                          "24 /* RT_MANIFEST */ \""
         << absManifestFile << "\"";
  }

  // If we have not previously generated a manifest file,
  // generate an empty one so the resource compiler succeeds.
  if (!cmSystemTools::FileExists(this->ManifestFile)) {
    if (this->Verbose) {
      std::cout << "Create empty: " << this->ManifestFile << "\n";
    }
    cmsys::ofstream foutTmp(this->ManifestFile.c_str());
  }

  // Compile the resource file.
  std::vector<std::string> rcCommand;
  rcCommand.push_back(cmSystemTools::FindProgram("rc.exe"));
  rcCommand.push_back("/fo" + this->ManifestFileRes);
  rcCommand.push_back(this->ManifestFileRC);
  if (!RunCommand("RC Pass 1", rcCommand, this->Verbose)) {
    return -1;
  }

  // Tell the linker to use our manifest compiled into a resource.
  this->LinkCommand.push_back(this->ManifestFileRes);

  // Run the link command (possibly generates intermediate manifest).
  if (!RunCommand("LINK Pass 1", this->LinkCommand, this->Verbose)) {
    return -1;
  }

  // Run the manifest tool to create the final manifest.
  int mtRet = this->RunMT("/out:" + this->ManifestFile, true);

  // If mt returns 1090650113 (or 187 on a posix host) then it updated the
  // manifest file so we need to embed it again.  Otherwise we are done.
  if (mtRet != 1090650113 && mtRet != 187) {
    return mtRet;
  }

  // Compile the resource file again.
  if (!RunCommand("RC Pass 2", rcCommand, this->Verbose)) {
    return -1;
  }

  // Link incrementally again to use the updated resource.
  if (!RunCommand("FINAL LINK", this->LinkCommand, this->Verbose)) {
    return -1;
  }
  return 0;
}

int cmVSLink::LinkNonIncremental()
{
  // Run the link command (possibly generates intermediate manifest).
  if (!RunCommand("LINK", this->LinkCommand, this->Verbose)) {
    return -1;
  }

  // If we have no manifest files we are done.
  if (!this->LinkGeneratesManifest && this->UserManifests.empty()) {
    return 0;
  }

  // Run the manifest tool to embed the final manifest in the binary.
  std::string mtOut =
    "/outputresource:" + this->TargetFile + (this->Type == 1 ? ";#1" : ";#2");
  return this->RunMT(mtOut, false);
}

int cmVSLink::RunMT(std::string const& out, bool notify)
{
  std::vector<std::string> mtCommand;
  mtCommand.push_back(cmSystemTools::FindProgram("mt.exe"));
  mtCommand.push_back("/nologo");
  mtCommand.push_back("/manifest");
  if (this->LinkGeneratesManifest) {
    mtCommand.push_back(this->LinkerManifestFile);
  }
  mtCommand.insert(mtCommand.end(), this->UserManifests.begin(),
                   this->UserManifests.end());
  mtCommand.push_back(out);
  if (notify) {
    // Add an undocumented option that enables a special return
    // code to notify us when the manifest is modified.
    mtCommand.push_back("/notify_update");
  }
  int mtRet = 0;
  if (!RunCommand("MT", mtCommand, this->Verbose, &mtRet)) {
    return -1;
  }
  return mtRet;
}<|MERGE_RESOLUTION|>--- conflicted
+++ resolved
@@ -7,15 +7,10 @@
 #include "cmLocalGenerator.h"
 #include "cmMakefile.h"
 #include "cmQtAutoGenerators.h"
-<<<<<<< HEAD
-#if defined(HAVE_DAEMON_MODE) && HAVE_DAEMON_MODE
-#include "cmServer.h"
-#endif
-=======
-#include "cmState.h"
+#include "cmStateDirectory.h"
+#include "cmStateSnapshot.h"
 #include "cmSystemTools.h"
 #include "cmUtils.hxx"
->>>>>>> 12bea47f
 #include "cmVersion.h"
 #include "cm_auto_ptr.hxx"
 #include "cmake.h"
@@ -174,13 +169,13 @@
         return 1;
       }
       // If error occurs we want to continue copying next files.
-      bool return_value = 0;
+      bool return_value = false;
       for (std::string::size_type cc = 2; cc < args.size() - 1; cc++) {
         if (!cmSystemTools::cmCopyFile(args[cc].c_str(),
                                        args[args.size() - 1].c_str())) {
           std::cerr << "Error copying file \"" << args[cc] << "\" to \""
                     << args[args.size() - 1] << "\".\n";
-          return_value = 1;
+          return_value = true;
         }
       }
       return return_value;
@@ -197,13 +192,13 @@
         return 1;
       }
       // If error occurs we want to continue copying next files.
-      bool return_value = 0;
+      bool return_value = false;
       for (std::string::size_type cc = 2; cc < args.size() - 1; cc++) {
         if (!cmSystemTools::CopyFileIfDifferent(
               args[cc].c_str(), args[args.size() - 1].c_str())) {
           std::cerr << "Error copying file (if different) from \"" << args[cc]
                     << "\" to \"" << args[args.size() - 1] << "\".\n";
-          return_value = 1;
+          return_value = true;
         }
       }
       return return_value;
@@ -212,12 +207,12 @@
     // Copy directory content
     if (args[1] == "copy_directory" && args.size() > 3) {
       // If error occurs we want to continue copying next files.
-      bool return_value = 0;
+      bool return_value = false;
       for (std::string::size_type cc = 2; cc < args.size() - 1; cc++) {
         if (!cmSystemTools::CopyADirectory(args[cc], args[args.size() - 1])) {
           std::cerr << "Error copying directory from \"" << args[cc]
                     << "\" to \"" << args[args.size() - 1] << "\".\n";
-          return_value = 1;
+          return_value = true;
         }
       }
       return return_value;
@@ -332,6 +327,7 @@
         iwyu_cmd.insert(iwyu_cmd.end(), orig_cmd.begin() + 1, orig_cmd.end());
 
         // Run the iwyu command line.  Capture its stderr and hide its stdout.
+        // Ignore its return code because the tool always returns non-zero.
         std::string stdErr;
         if (!cmSystemTools::RunSingleCommand(iwyu_cmd, CM_NULLPTR, &stdErr,
                                              &ret, CM_NULLPTR,
@@ -362,14 +358,21 @@
 
         // Run the tidy command line.  Capture its stdout and hide its stderr.
         std::string stdOut;
-        if (!cmSystemTools::RunSingleCommand(tidy_cmd, &stdOut, CM_NULLPTR,
-                                             &ret, CM_NULLPTR,
+        std::string stdErr;
+        if (!cmSystemTools::RunSingleCommand(tidy_cmd, &stdOut, &stdErr, &ret,
+                                             CM_NULLPTR,
                                              cmSystemTools::OUTPUT_NONE)) {
-          std::cerr << "Error running '" << tidy_cmd[0] << "'\n";
+          std::cerr << "Error running '" << tidy_cmd[0] << "': " << stdErr
+                    << "\n";
           return 1;
         }
         // Output the stdout from clang-tidy to stderr
         std::cerr << stdOut;
+        // If clang-tidy exited with an error do the same.
+        if (ret != 0) {
+          std::cerr << stdErr;
+          return ret;
+        }
       }
       if (!lwyu.empty()) {
         // Construct the ldd -r -u (link what you use lwyu) command line
@@ -382,11 +385,15 @@
 
         // Run the ldd -u -r command line.
         // Capture its stdout and hide its stderr.
+        // Ignore its return code because the tool always returns non-zero
+        // if there are any warnings, but we just want to warn.
         std::string stdOut;
-        if (!cmSystemTools::RunSingleCommand(lwyu_cmd, &stdOut, CM_NULLPTR,
-                                             &ret, CM_NULLPTR,
+        std::string stdErr;
+        if (!cmSystemTools::RunSingleCommand(lwyu_cmd, &stdOut, &stdErr, &ret,
+                                             CM_NULLPTR,
                                              cmSystemTools::OUTPUT_NONE)) {
-          std::cerr << "Error running '" << lwyu_cmd[0] << "'\n";
+          std::cerr << "Error running '" << lwyu_cmd[0] << "': " << stdErr
+                    << "\n";
           return 1;
         }
 
@@ -420,7 +427,7 @@
       return 0;
     }
 
-    else if (args[1] == "env") {
+    if (args[1] == "env") {
       std::vector<std::string>::const_iterator ai = args.begin() + 2;
       std::vector<std::string>::const_iterator ae = args.end();
       for (; ai != ae; ++ai) {
@@ -460,7 +467,7 @@
     }
 
 #if defined(CMAKE_BUILD_WITH_CMAKE)
-    else if (args[1] == "environment") {
+    if (args[1] == "environment") {
       std::vector<std::string> env = cmSystemTools::GetEnvironmentVariables();
       std::vector<std::string>::iterator it;
       for (it = env.begin(); it != env.end(); ++it) {
@@ -470,19 +477,19 @@
     }
 #endif
 
-    else if (args[1] == "make_directory" && args.size() > 2) {
+    if (args[1] == "make_directory" && args.size() > 2) {
       // If error occurs we want to continue copying next files.
-      bool return_value = 0;
+      bool return_value = false;
       for (std::string::size_type cc = 2; cc < args.size(); cc++) {
         if (!cmSystemTools::MakeDirectory(args[cc].c_str())) {
           std::cerr << "Error creating directory \"" << args[cc] << "\".\n";
-          return_value = 1;
+          return_value = true;
         }
       }
       return return_value;
     }
 
-    else if (args[1] == "remove_directory" && args.size() == 3) {
+    if (args[1] == "remove_directory" && args.size() == 3) {
       if (cmSystemTools::FileIsDirectory(args[2]) &&
           !cmSystemTools::RemoveADirectory(args[2])) {
         std::cerr << "Error removing directory \"" << args[2] << "\".\n";
@@ -492,7 +499,7 @@
     }
 
     // Remove file
-    else if (args[1] == "remove" && args.size() > 2) {
+    if (args[1] == "remove" && args.size() > 2) {
       bool force = false;
       for (std::string::size_type cc = 2; cc < args.size(); cc++) {
         if (args[cc] == "\\-f" || args[cc] == "-f") {
@@ -508,8 +515,9 @@
       }
       return 0;
     }
+
     // Touch file
-    else if (args[1] == "touch" && args.size() > 2) {
+    if (args[1] == "touch" && args.size() > 2) {
       for (std::string::size_type cc = 2; cc < args.size(); cc++) {
         if (!cmSystemTools::Touch(args[cc], true)) {
           return 1;
@@ -517,8 +525,9 @@
       }
       return 0;
     }
+
     // Touch file
-    else if (args[1] == "touch_nocreate" && args.size() > 2) {
+    if (args[1] == "touch_nocreate" && args.size() > 2) {
       for (std::string::size_type cc = 2; cc < args.size(); cc++) {
         // Complain if the file could not be removed, still exists,
         // and the -f option was not given.
@@ -528,8 +537,9 @@
       }
       return 0;
     }
+
     // capabilities
-    else if (args[1] == "capabilities") {
+    if (args[1] == "capabilities") {
       if (args.size() > 2) {
         std::cerr << "-E capabilities accepts no additional arguments\n";
         return 1;
@@ -544,7 +554,7 @@
     }
 
     // Sleep command
-    else if (args[1] == "sleep" && args.size() > 2) {
+    if (args[1] == "sleep" && args.size() > 2) {
       double total = 0;
       for (size_t i = 2; i < args.size(); ++i) {
         double num = 0.0;
@@ -565,7 +575,7 @@
     }
 
     // Clock command
-    else if (args[1] == "time" && args.size() > 2) {
+    if (args[1] == "time" && args.size() > 2) {
       std::vector<std::string> command(args.begin() + 2, args.end());
 
       clock_t clock_start, clock_finish;
@@ -589,8 +599,9 @@
                 << "\n";
       return ret;
     }
+
     // Command to calculate the md5sum of a file
-    else if (args[1] == "md5sum" && args.size() >= 3) {
+    if (args[1] == "md5sum" && args.size() >= 3) {
       char md5out[32];
       int retval = 0;
       for (std::string::size_type cc = 2; cc < args.size(); cc++) {
@@ -612,7 +623,7 @@
     }
 
     // Command to change directory and run a program.
-    else if (args[1] == "chdir" && args.size() >= 4) {
+    if (args[1] == "chdir" && args.size() >= 4) {
       std::string directory = args[2];
       if (!cmSystemTools::FileExists(directory.c_str())) {
         cmSystemTools::Error("Directory does not exist for chdir command: ",
@@ -634,7 +645,7 @@
     }
 
     // Command to start progress for a build
-    else if (args[1] == "cmake_progress_start" && args.size() == 4) {
+    if (args[1] == "cmake_progress_start" && args.size() == 4) {
       // basically remove the directory
       std::string dirName = args[2];
       dirName += "/Progress";
@@ -666,7 +677,7 @@
     }
 
     // Command to report progress for a build
-    else if (args[1] == "cmake_progress_report" && args.size() >= 3) {
+    if (args[1] == "cmake_progress_report" && args.size() >= 3) {
       // This has been superseded by cmake_echo_color --progress-*
       // options.  We leave it here to avoid errors if somehow this
       // is invoked by an existing makefile without regenerating.
@@ -675,7 +686,7 @@
 
     // Command to create a symbolic link.  Fails on platforms not
     // supporting them.
-    else if (args[1] == "create_symlink" && args.size() == 4) {
+    if (args[1] == "create_symlink" && args.size() == 4) {
       const char* destinationFileName = args[3].c_str();
       if ((cmSystemTools::FileExists(destinationFileName) ||
            cmSystemTools::FileIsSymlink(destinationFileName)) &&
@@ -696,16 +707,17 @@
     }
 
     // Internal CMake shared library support.
-    else if (args[1] == "cmake_symlink_library" && args.size() == 5) {
+    if (args[1] == "cmake_symlink_library" && args.size() == 5) {
       return cmcmd::SymlinkLibrary(args);
     }
+
     // Internal CMake versioned executable support.
-    else if (args[1] == "cmake_symlink_executable" && args.size() == 4) {
+    if (args[1] == "cmake_symlink_executable" && args.size() == 4) {
       return cmcmd::SymlinkExecutable(args);
     }
 
     // Internal CMake dependency scanning support.
-    else if (args[1] == "cmake_depends" && args.size() >= 6) {
+    if (args[1] == "cmake_depends" && args.size() >= 6) {
       const bool verbose = isCMakeVerbose();
 
       // Create a cmake object instance to process dependencies.
@@ -766,7 +778,7 @@
       cm.GetCurrentSnapshot().SetDefaultDefinitions();
       if (cmGlobalGenerator* ggd = cm.CreateGlobalGenerator(gen)) {
         cm.SetGlobalGenerator(ggd);
-        cmState::Snapshot snapshot = cm.GetCurrentSnapshot();
+        cmStateSnapshot snapshot = cm.GetCurrentSnapshot();
         snapshot.GetDirectory().SetCurrentBinary(startOutDir);
         snapshot.GetDirectory().SetCurrentSource(startDir);
         CM_AUTO_PTR<cmMakefile> mf(new cmMakefile(ggd, snapshot));
@@ -780,41 +792,47 @@
     }
 
     // Internal CMake link script support.
-    else if (args[1] == "cmake_link_script" && args.size() >= 3) {
+    if (args[1] == "cmake_link_script" && args.size() >= 3) {
       return cmcmd::ExecuteLinkScript(args);
     }
 
 #ifdef CMAKE_BUILD_WITH_CMAKE
     // Internal CMake ninja dependency scanning support.
-    else if (args[1] == "cmake_ninja_depends") {
+    if (args[1] == "cmake_ninja_depends") {
       return cmcmd_cmake_ninja_depends(args.begin() + 2, args.end());
     }
 
     // Internal CMake ninja dyndep support.
-    else if (args[1] == "cmake_ninja_dyndep") {
+    if (args[1] == "cmake_ninja_dyndep") {
       return cmcmd_cmake_ninja_dyndep(args.begin() + 2, args.end());
     }
 #endif
 
     // Internal CMake unimplemented feature notification.
-    else if (args[1] == "cmake_unimplemented_variable") {
+    if (args[1] == "cmake_unimplemented_variable") {
       std::cerr << "Feature not implemented for this platform.";
       if (args.size() == 3) {
         std::cerr << "  Variable " << args[2] << " is not set.";
       }
       std::cerr << std::endl;
       return 1;
-    } else if (args[1] == "vs_link_exe") {
+    }
+
+    if (args[1] == "vs_link_exe") {
       return cmcmd::VisualStudioLink(args, 1);
-    } else if (args[1] == "vs_link_dll") {
+    }
+
+    if (args[1] == "vs_link_dll") {
       return cmcmd::VisualStudioLink(args, 2);
     }
+
     // Internal CMake color makefile support.
-    else if (args[1] == "cmake_echo_color") {
+    if (args[1] == "cmake_echo_color") {
       return cmcmd::ExecuteEchoColor(args);
     }
+
 #ifdef CMAKE_BUILD_WITH_CMAKE
-    else if (args[1] == "cmake_autogen" && args.size() >= 4) {
+    if (args[1] == "cmake_autogen" && args.size() >= 4) {
       cmQtAutoGenerators autogen;
       std::string const& config = args[3];
       bool autogenSuccess = autogen.Run(args[2], config);
@@ -823,7 +841,7 @@
 #endif
 
     // Tar files
-    else if (args[1] == "tar" && args.size() > 3) {
+    if (args[1] == "tar" && args.size() > 3) {
       const char* knownFormats[] = { "7zip", "gnutar", "pax", "paxr", "zip" };
 
       std::string flags = args[2];
@@ -927,7 +945,9 @@
 #endif
       }
       return 0;
-    } else if (args[1] == "server") {
+    }
+
+    if (args[1] == "server") {
       const std::string pipePrefix = "--pipe=";
       bool supportExperimental = false;
       bool isDebug = false;
@@ -964,46 +984,26 @@
       std::string errorMessage;
       if (server.Serve(&errorMessage)) {
         return 0;
-      } else {
-        cmSystemTools::Error(errorMessage.c_str());
-        return 1;
-      }
+      }
+      cmSystemTools::Error(errorMessage.c_str());
 #else
       static_cast<void>(supportExperimental);
       static_cast<void>(isDebug);
       cmSystemTools::Error("CMake was not built with server mode enabled");
+#endif
       return 1;
-#endif
-    }
-    else if (args[1] == "daemon") {
-#if defined(HAVE_DAEMON_MODE) && HAVE_DAEMON_MODE
-      std::string buildDir;
-      if (args.size() > 3) {
-        return 1;
-      }
-      if (args.size() == 3) {
-        buildDir = args[2];
-        cmSystemTools::ConvertToUnixSlashes(buildDir);
-      }
-      cmMetadataServer server;
-      server.ServeMetadata(buildDir);
-      return 0;
-#else
-      cmSystemTools::Error("CMake was not built with daemon mode enabled");
-      return 1;
-#endif
     }
 
 #if defined(CMAKE_BUILD_WITH_CMAKE)
     // Internal CMake Fortran module support.
-    else if (args[1] == "cmake_copy_f90_mod" && args.size() >= 4) {
+    if (args[1] == "cmake_copy_f90_mod" && args.size() >= 4) {
       return cmDependsFortran::CopyModule(args) ? 0 : 1;
     }
 #endif
 
 #if defined(_WIN32) && !defined(__CYGWIN__)
     // Write registry value
-    else if (args[1] == "write_regv" && args.size() > 3) {
+    if (args[1] == "write_regv" && args.size() > 3) {
       return cmSystemTools::WriteRegistryValue(args[2].c_str(),
                                                args[3].c_str())
         ? 0
@@ -1011,16 +1011,21 @@
     }
 
     // Delete registry value
-    else if (args[1] == "delete_regv" && args.size() > 2) {
+    if (args[1] == "delete_regv" && args.size() > 2) {
       return cmSystemTools::DeleteRegistryValue(args[2].c_str()) ? 0 : 1;
     }
+
     // Remove file
-    else if (args[1] == "comspec" && args.size() > 2) {
+    if (args[1] == "comspec" && args.size() > 2) {
       std::cerr << "Win9x helper \"cmake -E comspec\" no longer supported\n";
       return 1;
-    } else if (args[1] == "env_vs8_wince" && args.size() == 3) {
+    }
+
+    if (args[1] == "env_vs8_wince" && args.size() == 3) {
       return cmcmd::WindowsCEEnvironment("8.0", args[2]);
-    } else if (args[1] == "env_vs9_wince" && args.size() == 3) {
+    }
+
+    if (args[1] == "env_vs9_wince" && args.size() == 3) {
       return cmcmd::WindowsCEEnvironment("9.0", args[2]);
     }
 #endif
@@ -1141,11 +1146,7 @@
       // Enable or disable color based on the switch value.
       std::string value = args[i].substr(9);
       if (!value.empty()) {
-        if (cmSystemTools::IsOn(value.c_str())) {
-          enabled = true;
-        } else {
-          enabled = false;
-        }
+        enabled = cmSystemTools::IsOn(value.c_str());
       }
     } else if (cmHasLiteralPrefix(args[i], "--progress-dir=")) {
       progressDir = args[i].substr(15);
