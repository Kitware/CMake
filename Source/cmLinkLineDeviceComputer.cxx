--- conflicted
+++ resolved
@@ -84,21 +84,14 @@
       if (!cmHasLiteralSuffix(item.Value, ".a")) {
         out += "-Xnvlink ";
       }
-<<<<<<< HEAD
       out +=
         this->ConvertToOutputFormat(this->ConvertToLinkReference(item.Value));
-    } else {
+    } else if (cmLinkItemValidForDevice(item.Value)) {
       out += item.Value;
     }
 
     if (emitted.insert(out).second) {
       fout << out << " ";
-=======
-      fout << this->ConvertToOutputFormat(
-        this->ConvertToLinkReference(item.Value));
-    } else if (cmLinkItemValidForDevice(item.Value)) {
-      fout << item.Value;
->>>>>>> e768d96c
     }
   }
 
