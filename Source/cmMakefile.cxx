/* Distributed under the OSI-approved BSD 3-Clause License.  See accompanying
   file Copyright.txt or https://cmake.org/licensing for details.  */
#include "cmMakefile.h"

#include "cmsys/FStream.hxx"
#include "cmsys/RegularExpression.hxx"
#include <algorithm>
#include <assert.h>
#include <cstring>
#include <ctype.h>
#include <iterator>
#include <memory> // IWYU pragma: keep
#include <sstream>
#include <stdio.h>
#include <stdlib.h>
#include <utility>

#include "cmAlgorithms.h"
#include "cmCommand.h"
#include "cmCommandArgumentParserHelper.h"
#include "cmCustomCommand.h"
#include "cmCustomCommandLines.h"
#include "cmExecutionStatus.h"
#include "cmExpandedCommandArgument.h" // IWYU pragma: keep
#include "cmFileLockPool.h"
#include "cmFunctionBlocker.h"
#include "cmGeneratorExpression.h"
#include "cmGeneratorExpressionEvaluationFile.h"
#include "cmGlobalGenerator.h"
#include "cmInstallGenerator.h" // IWYU pragma: keep
#include "cmInstallSubdirectoryGenerator.h"
#include "cmListFileCache.h"
#include "cmMessageType.h"
#include "cmSourceFile.h"
#include "cmSourceFileLocation.h"
#include "cmState.h"
#include "cmStateDirectory.h"
#include "cmStateTypes.h"
#include "cmSystemTools.h"
#include "cmTargetLinkLibraryType.h"
#include "cmTest.h"
#include "cmTestGenerator.h" // IWYU pragma: keep
#include "cmVersion.h"
#include "cmWorkingDirectory.h"
#include "cm_sys_stat.h"
#include "cmake.h"

#include "cmConfigure.h" // IWYU pragma: keep

#ifdef CMAKE_BUILD_WITH_CMAKE
#  include "cmVariableWatch.h"
#endif

class cmMessenger;

cmDirectoryId::cmDirectoryId(std::string s)
  : String(std::move(s))
{
}

// default is not to be building executables
cmMakefile::cmMakefile(cmGlobalGenerator* globalGenerator,
                       cmStateSnapshot const& snapshot)
  : GlobalGenerator(globalGenerator)
  , StateSnapshot(snapshot)
  , Backtrace(snapshot)
{
  this->IsSourceFileTryCompile = false;

  this->WarnUnused = this->GetCMakeInstance()->GetWarnUnused();
  this->CheckSystemVars = this->GetCMakeInstance()->GetCheckSystemVars();

  this->SuppressSideEffects = false;

  // Setup the default include complaint regular expression (match nothing).
  this->ComplainFileRegularExpression = "^$";

  this->DefineFlags = " ";

  this->cmDefineRegex.compile("#([ \t]*)cmakedefine[ \t]+([A-Za-z_0-9]*)");
  this->cmDefine01Regex.compile("#([ \t]*)cmakedefine01[ \t]+([A-Za-z_0-9]*)");
  this->cmAtVarRegex.compile("(@[A-Za-z_0-9/.+-]+@)");
  this->cmNamedCurly.compile("^[A-Za-z0-9/_.+-]+{");

  this->StateSnapshot =
    this->StateSnapshot.GetState()->CreatePolicyScopeSnapshot(
      this->StateSnapshot);
  this->RecursionDepth = 0;

  // Enter a policy level for this directory.
  this->PushPolicy();

  // push empty loop block
  this->PushLoopBlockBarrier();

  // By default the check is not done.  It is enabled by
  // cmListFileCache in the top level if necessary.
  this->CheckCMP0000 = false;

#if defined(CMAKE_BUILD_WITH_CMAKE)
  this->AddSourceGroup("", "^.*$");
  this->AddSourceGroup("Source Files", CM_SOURCE_REGEX);
  this->AddSourceGroup("Header Files", CM_HEADER_REGEX);
  this->AddSourceGroup("CMake Rules", "\\.rule$");
  this->AddSourceGroup("Resources", CM_RESOURCE_REGEX);
  this->AddSourceGroup("Object Files", "\\.(lo|o|obj)$");

  this->ObjectLibrariesSourceGroupIndex = this->SourceGroups.size();
  this->SourceGroups.emplace_back("Object Libraries", "^MATCH_NO_SOURCES$");
#endif
}

cmMakefile::~cmMakefile()
{
  cmDeleteAll(this->InstallGenerators);
  cmDeleteAll(this->TestGenerators);
  cmDeleteAll(this->SourceFiles);
  cmDeleteAll(this->Tests);
  cmDeleteAll(this->ImportedTargetsOwned);
  cmDeleteAll(this->FinalPassCommands);
  cmDeleteAll(this->FunctionBlockers);
  cmDeleteAll(this->EvaluationFiles);
}

cmDirectoryId cmMakefile::GetDirectoryId() const
{
  // Use the instance pointer value to uniquely identify this directory.
  // If we ever need to expose this to CMake language code we should
  // add a read-only property in cmMakefile::GetProperty.
  char buf[32];
  sprintf(buf, "<%p>",
          static_cast<void const*>(this)); // cast avoids format warning
  return std::string(buf);
}

void cmMakefile::IssueMessage(MessageType t, std::string const& text) const
{
  if (!this->ExecutionStatusStack.empty()) {
    if ((t == MessageType::FATAL_ERROR) ||
        (t == MessageType::INTERNAL_ERROR)) {
      this->ExecutionStatusStack.back()->SetNestedError();
    }
  }
  this->GetCMakeInstance()->IssueMessage(t, text, this->GetBacktrace());
}

bool cmMakefile::CheckCMP0037(std::string const& targetName,
                              cmStateEnums::TargetType targetType) const
{
  MessageType messageType = MessageType::AUTHOR_WARNING;
  std::ostringstream e;
  bool issueMessage = false;
  switch (this->GetPolicyStatus(cmPolicies::CMP0037)) {
    case cmPolicies::WARN:
      if (targetType != cmStateEnums::INTERFACE_LIBRARY) {
        e << cmPolicies::GetPolicyWarning(cmPolicies::CMP0037) << "\n";
        issueMessage = true;
      }
      CM_FALLTHROUGH;
    case cmPolicies::OLD:
      break;
    case cmPolicies::NEW:
    case cmPolicies::REQUIRED_IF_USED:
    case cmPolicies::REQUIRED_ALWAYS:
      issueMessage = true;
      messageType = MessageType::FATAL_ERROR;
      break;
  }
  if (issueMessage) {
    e << "The target name \"" << targetName
      << "\" is reserved or not valid for certain "
         "CMake features, such as generator expressions, and may result "
         "in undefined behavior.";
    this->IssueMessage(messageType, e.str());

    if (messageType == MessageType::FATAL_ERROR) {
      return false;
    }
  }
  return true;
}

void cmMakefile::MaybeWarnCMP0074(std::string const& pkg)
{
  // Warn if a <pkg>_ROOT variable we may use is set.
  std::string const varName = pkg + "_ROOT";
  const char* var = this->GetDefinition(varName);
  std::string env;
  cmSystemTools::GetEnv(varName, env);

  bool const haveVar = var && *var;
  bool const haveEnv = !env.empty();
  if ((haveVar || haveEnv) && this->WarnedCMP0074.insert(varName).second) {
    std::ostringstream w;
    w << cmPolicies::GetPolicyWarning(cmPolicies::CMP0074) << "\n";
    if (haveVar) {
      w << "CMake variable " << varName << " is set to:\n"
        << "  " << var << "\n";
    }
    if (haveEnv) {
      w << "Environment variable " << varName << " is set to:\n"
        << "  " << env << "\n";
    }
    w << "For compatibility, CMake is ignoring the variable.";
    this->IssueMessage(MessageType::AUTHOR_WARNING, w.str());
  }
}

cmStringRange cmMakefile::GetIncludeDirectoriesEntries() const
{
  return this->StateSnapshot.GetDirectory().GetIncludeDirectoriesEntries();
}

cmBacktraceRange cmMakefile::GetIncludeDirectoriesBacktraces() const
{
  return this->StateSnapshot.GetDirectory()
    .GetIncludeDirectoriesEntryBacktraces();
}

cmStringRange cmMakefile::GetCompileOptionsEntries() const
{
  return this->StateSnapshot.GetDirectory().GetCompileOptionsEntries();
}

cmBacktraceRange cmMakefile::GetCompileOptionsBacktraces() const
{
  return this->StateSnapshot.GetDirectory().GetCompileOptionsEntryBacktraces();
}

cmStringRange cmMakefile::GetCompileDefinitionsEntries() const
{
  return this->StateSnapshot.GetDirectory().GetCompileDefinitionsEntries();
}

cmBacktraceRange cmMakefile::GetCompileDefinitionsBacktraces() const
{
  return this->StateSnapshot.GetDirectory()
    .GetCompileDefinitionsEntryBacktraces();
}

cmStringRange cmMakefile::GetLinkOptionsEntries() const
{
  return this->StateSnapshot.GetDirectory().GetLinkOptionsEntries();
}

cmBacktraceRange cmMakefile::GetLinkOptionsBacktraces() const
{
  return this->StateSnapshot.GetDirectory().GetLinkOptionsEntryBacktraces();
}

cmStringRange cmMakefile::GetLinkDirectoriesEntries() const
{
  return this->StateSnapshot.GetDirectory().GetLinkDirectoriesEntries();
}

cmBacktraceRange cmMakefile::GetLinkDirectoriesBacktraces() const
{
  return this->StateSnapshot.GetDirectory()
    .GetLinkDirectoriesEntryBacktraces();
}

cmListFileBacktrace cmMakefile::GetBacktrace() const
{
  return this->Backtrace;
}

cmListFileBacktrace cmMakefile::GetBacktrace(cmCommandContext const& cc) const
{
  cmListFileContext lfc(cc.Name.Original, this->StateSnapshot.GetExecutionListFile(), cc.Line);
  return this->Backtrace.Push(lfc);
}

cmListFileContext cmMakefile::GetExecutionContext() const
{
  cmListFileContext const& cur = this->Backtrace.Top();
  cmListFileContext lfc(cur.Name(), this->StateSnapshot.GetExecutionListFile(), cur.Line);
  return lfc;
}

void cmMakefile::PrintCommandTrace(const cmListFileFunction& lff) const
{
  // Check if current file in the list of requested to trace...
  std::vector<std::string> const& trace_only_this_files =
    this->GetCMakeInstance()->GetTraceSources();
  std::string const& full_path = this->GetExecutionFilePath();
  std::string const& only_filename = cmSystemTools::GetFilenameName(full_path);
  bool trace = trace_only_this_files.empty();
  if (!trace) {
    for (std::vector<std::string>::const_iterator i =
           trace_only_this_files.begin();
         !trace && i != trace_only_this_files.end(); ++i) {
      std::string::size_type const pos = full_path.rfind(*i);
      trace = (pos != std::string::npos) &&
        ((pos + i->size()) == full_path.size()) &&
        (only_filename == cmSystemTools::GetFilenameName(*i));
    }
    // Do nothing if current file wasn't requested for trace...
    if (!trace) {
      return;
    }
  }

  std::ostringstream msg;
  msg << full_path << "(" << lff.Line << "):  ";
  msg << lff.Name.Original << "(";
  bool expand = this->GetCMakeInstance()->GetTraceExpand();
  std::string temp;
  for (cmListFileArgument const& arg : lff.Arguments) {
    if (expand) {
      temp = arg.Value;
      this->ExpandVariablesInString(temp);
      msg << temp;
    } else {
      msg << arg.Value;
    }
    msg << " ";
  }
  msg << ")";
  cmSystemTools::Message(msg.str());
}

// Helper class to make sure the call stack is valid.
class cmMakefileCall
{
public:
  cmMakefileCall(cmMakefile* mf, cmCommandContext const& cc,
                 cmExecutionStatus& status)
    : Makefile(mf)
  {
    cmListFileContext const& lfc = cmListFileContext::FromCommandContext(
      cc, this->Makefile->StateSnapshot.GetExecutionListFile());
    this->Makefile->Backtrace = this->Makefile->Backtrace.Push(lfc);
    ++this->Makefile->RecursionDepth;
    this->Makefile->ExecutionStatusStack.push_back(&status);
  }

  ~cmMakefileCall()
  {
    this->Makefile->ExecutionStatusStack.pop_back();
    --this->Makefile->RecursionDepth;
    this->Makefile->Backtrace = this->Makefile->Backtrace.Pop();
  }

private:
  cmMakefile* Makefile;
};

bool cmMakefile::ExecuteCommand(const cmListFileFunction& lff,
                                cmExecutionStatus& status)
{
  bool result = true;

  // quick return if blocked
  if (this->IsFunctionBlocked(lff, status)) {
    // No error.
    return result;
  }

  // Place this call on the call stack.
  cmMakefileCall stack_manager(this, lff, status);
  static_cast<void>(stack_manager);

  // Check for maximum recursion depth.
  int depth = CMake_DEFAULT_RECURSION_LIMIT;
  const char* depthStr = this->GetDefinition("CMAKE_MAXIMUM_RECURSION_DEPTH");
  if (depthStr) {
    std::istringstream s(depthStr);
    int d;
    if (s >> d) {
      depth = d;
    }
  }
  if (this->RecursionDepth > depth) {
    std::ostringstream e;
    e << "Maximum recursion depth of " << depth << " exceeded";
    this->IssueMessage(MessageType::FATAL_ERROR, e.str());
    cmSystemTools::SetFatalErrorOccured();
    return false;
  }

  // Lookup the command prototype.
  if (cmCommand* proto =
        this->GetState()->GetCommandByExactName(lff.Name.Lower)) {
    // Clone the prototype.
    std::unique_ptr<cmCommand> pcmd(proto->Clone());
    pcmd->SetMakefile(this);
    if (this->GetCMakeInstance()->IsServerMode()) {
      pcmd->SetBacktrace(this->Backtrace);
    }

    // Decide whether to invoke the command.
    if (!cmSystemTools::GetFatalErrorOccured()) {
      // if trace is enabled, print out invoke information
      if (this->GetCMakeInstance()->GetTrace()) {
        this->PrintCommandTrace(lff);
      }
      // Try invoking the command.
      bool invokeSucceeded = pcmd->InvokeInitialPass(lff.Arguments, status);
      bool hadNestedError = status.GetNestedError();
      if (!invokeSucceeded || hadNestedError) {
        if (!hadNestedError) {
          // The command invocation requested that we report an error.
          std::string const error =
            std::string(lff.Name.Original) + " " + pcmd->GetError();
          this->IssueMessage(MessageType::FATAL_ERROR, error);
        }
        result = false;
        if (this->GetCMakeInstance()->GetWorkingMode() != cmake::NORMAL_MODE) {
          cmSystemTools::SetFatalErrorOccured();
        }
      } else if (pcmd->HasFinalPass()) {
        // use the command
        this->FinalPassCommands.push_back(pcmd.release());
      }
    }
  } else {
    if (!cmSystemTools::GetFatalErrorOccured()) {
      std::string error = "Unknown CMake command \"";
      error += lff.Name.Original;
      error += "\".";
      this->IssueMessage(MessageType::FATAL_ERROR, error);
      result = false;
      cmSystemTools::SetFatalErrorOccured();
    }
  }

  return result;
}

class cmMakefile::IncludeScope
{
public:
  IncludeScope(cmMakefile* mf, std::string const& filenametoread,
               bool noPolicyScope);
  ~IncludeScope();
  void Quiet() { this->ReportError = false; }

private:
  cmMakefile* Makefile;
  bool NoPolicyScope;
  bool CheckCMP0011;
  bool ReportError;
  void EnforceCMP0011();
};

cmMakefile::IncludeScope::IncludeScope(cmMakefile* mf,
                                       std::string const& filenametoread,
                                       bool noPolicyScope)
  : Makefile(mf)
  , NoPolicyScope(noPolicyScope)
  , CheckCMP0011(false)
  , ReportError(true)
{
  this->Makefile->Backtrace = this->Makefile->Backtrace.Push(filenametoread);

  this->Makefile->PushFunctionBlockerBarrier();

  this->Makefile->StateSnapshot =
    this->Makefile->GetState()->CreateIncludeFileSnapshot(
      this->Makefile->StateSnapshot, filenametoread);
  if (!this->NoPolicyScope) {
    // Check CMP0011 to determine the policy scope type.
    switch (this->Makefile->GetPolicyStatus(cmPolicies::CMP0011)) {
      case cmPolicies::WARN:
        // We need to push a scope to detect whether the script sets
        // any policies that would affect the includer and therefore
        // requires a warning.  We use a weak scope to simulate OLD
        // behavior by allowing policy changes to affect the includer.
        this->Makefile->PushPolicy(true);
        this->CheckCMP0011 = true;
        break;
      case cmPolicies::OLD:
        // OLD behavior is to not push a scope at all.
        this->NoPolicyScope = true;
        break;
      case cmPolicies::REQUIRED_IF_USED:
      case cmPolicies::REQUIRED_ALWAYS:
        // We should never make this policy required, but we handle it
        // here just in case.
        this->CheckCMP0011 = true;
        CM_FALLTHROUGH;
      case cmPolicies::NEW:
        // NEW behavior is to push a (strong) scope.
        this->Makefile->PushPolicy();
        break;
    }
  }
}

cmMakefile::IncludeScope::~IncludeScope()
{
  if (!this->NoPolicyScope) {
    // If we need to enforce policy CMP0011 then the top entry is the
    // one we pushed above.  If the entry is empty, then the included
    // script did not set any policies that might affect the includer so
    // we do not need to enforce the policy.
    if (this->CheckCMP0011 &&
        !this->Makefile->StateSnapshot.HasDefinedPolicyCMP0011()) {
      this->CheckCMP0011 = false;
    }

    // Pop the scope we pushed for the script.
    this->Makefile->PopPolicy();

    // We enforce the policy after the script's policy stack entry has
    // been removed.
    if (this->CheckCMP0011) {
      this->EnforceCMP0011();
    }
  }
  this->Makefile->PopSnapshot(this->ReportError);

  this->Makefile->PopFunctionBlockerBarrier(this->ReportError);

  this->Makefile->Backtrace = this->Makefile->Backtrace.Pop();
}

void cmMakefile::IncludeScope::EnforceCMP0011()
{
  // We check the setting of this policy again because the included
  // script might actually set this policy for its includer.
  switch (this->Makefile->GetPolicyStatus(cmPolicies::CMP0011)) {
    case cmPolicies::WARN:
      // Warn because the user did not set this policy.
      {
        std::ostringstream w;
        w << cmPolicies::GetPolicyWarning(cmPolicies::CMP0011) << "\n"
          << "The included script\n  "
          << this->Makefile->GetExecutionFilePath() << "\n"
          << "affects policy settings.  "
          << "CMake is implying the NO_POLICY_SCOPE option for compatibility, "
          << "so the effects are applied to the including context.";
        this->Makefile->IssueMessage(MessageType::AUTHOR_WARNING, w.str());
      }
      break;
    case cmPolicies::REQUIRED_IF_USED:
    case cmPolicies::REQUIRED_ALWAYS: {
      std::ostringstream e;
      /* clang-format off */
      e << cmPolicies::GetRequiredPolicyError(cmPolicies::CMP0011) << "\n"
        << "The included script\n  "
        << this->Makefile->GetExecutionFilePath() << "\n"
        << "affects policy settings, so it requires this policy to be set.";
      /* clang-format on */
      this->Makefile->IssueMessage(MessageType::FATAL_ERROR, e.str());
    } break;
    case cmPolicies::OLD:
    case cmPolicies::NEW:
      // The script set this policy.  We assume the purpose of the
      // script is to initialize policies for its includer, and since
      // the policy is now set for later scripts, we do not warn.
      break;
  }
}

bool cmMakefile::ReadDependentFile(const std::string& filename,
                                   bool noPolicyScope)
{
  this->AddDefinition("CMAKE_PARENT_LIST_FILE",
                      this->GetDefinition("CMAKE_CURRENT_LIST_FILE"));
  std::string filenametoread = cmSystemTools::CollapseFullPath(
    filename, this->GetCurrentSourceDirectory());

  IncludeScope incScope(this, filenametoread, noPolicyScope);

  cmListFile listFile;
  if (!listFile.ParseFile(filenametoread.c_str(), this->GetMessenger(),
                          this->Backtrace)) {
    return false;
  }

  this->ReadListFile(listFile, filenametoread);
  if (cmSystemTools::GetFatalErrorOccured()) {
    incScope.Quiet();
  }
  return true;
}

class cmMakefile::ListFileScope
{
public:
  ListFileScope(cmMakefile* mf, std::string const& filenametoread)
    : Makefile(mf)
    , ReportError(true)
  {
    this->Makefile->Backtrace = this->Makefile->Backtrace.Push(filenametoread);

    this->Makefile->StateSnapshot =
      this->Makefile->GetState()->CreateInlineListFileSnapshot(
        this->Makefile->StateSnapshot, filenametoread);
    assert(this->Makefile->StateSnapshot.IsValid());

    this->Makefile->PushFunctionBlockerBarrier();
  }

  ~ListFileScope()
  {
    this->Makefile->PopSnapshot(this->ReportError);
    this->Makefile->PopFunctionBlockerBarrier(this->ReportError);
    this->Makefile->Backtrace = this->Makefile->Backtrace.Pop();
  }

  void Quiet() { this->ReportError = false; }

private:
  cmMakefile* Makefile;
  bool ReportError;
};

bool cmMakefile::ReadListFile(const std::string& filename)
{
  std::string filenametoread = cmSystemTools::CollapseFullPath(
    filename, this->GetCurrentSourceDirectory());

  ListFileScope scope(this, filenametoread);

  cmListFile listFile;
  if (!listFile.ParseFile(filenametoread.c_str(), this->GetMessenger(),
                          this->Backtrace)) {
    return false;
  }

  this->ReadListFile(listFile, filenametoread);
  if (cmSystemTools::GetFatalErrorOccured()) {
    scope.Quiet();
  }
  return true;
}

void cmMakefile::ReadListFile(cmListFile const& listFile,
                              std::string const& filenametoread)
{
  // add this list file to the list of dependencies
  this->ListFiles.push_back(filenametoread);

  std::string currentParentFile =
    this->GetSafeDefinition("CMAKE_PARENT_LIST_FILE");
  std::string currentFile = this->GetSafeDefinition("CMAKE_CURRENT_LIST_FILE");

  this->AddDefinition("CMAKE_CURRENT_LIST_FILE", filenametoread.c_str());
  this->AddDefinition("CMAKE_CURRENT_LIST_DIR",
                      cmSystemTools::GetFilenamePath(filenametoread).c_str());

  this->MarkVariableAsUsed("CMAKE_PARENT_LIST_FILE");
  this->MarkVariableAsUsed("CMAKE_CURRENT_LIST_FILE");
  this->MarkVariableAsUsed("CMAKE_CURRENT_LIST_DIR");

  // Run the parsed commands.
  const size_t numberFunctions = listFile.Functions.size();
  for (size_t i = 0; i < numberFunctions; ++i) {
    cmExecutionStatus status;
    this->ExecuteCommand(listFile.Functions[i], status);
    if (cmSystemTools::GetFatalErrorOccured()) {
      break;
    }
    if (status.GetReturnInvoked()) {
      // Exit early due to return command.
      break;
    }
  }
  this->CheckForUnusedVariables();

  this->AddDefinition("CMAKE_PARENT_LIST_FILE", currentParentFile.c_str());
  this->AddDefinition("CMAKE_CURRENT_LIST_FILE", currentFile.c_str());
  this->AddDefinition("CMAKE_CURRENT_LIST_DIR",
                      cmSystemTools::GetFilenamePath(currentFile).c_str());
  this->MarkVariableAsUsed("CMAKE_PARENT_LIST_FILE");
  this->MarkVariableAsUsed("CMAKE_CURRENT_LIST_FILE");
  this->MarkVariableAsUsed("CMAKE_CURRENT_LIST_DIR");
}

void cmMakefile::EnforceDirectoryLevelRules() const
{
  // Diagnose a violation of CMP0000 if necessary.
  if (this->CheckCMP0000) {
    std::ostringstream msg;
    msg << "No cmake_minimum_required command is present.  "
        << "A line of code such as\n"
        << "  cmake_minimum_required(VERSION " << cmVersion::GetMajorVersion()
        << "." << cmVersion::GetMinorVersion() << ")\n"
        << "should be added at the top of the file.  "
        << "The version specified may be lower if you wish to "
        << "support older CMake versions for this project.  "
        << "For more information run "
        << "\"cmake --help-policy CMP0000\".";
    switch (this->GetPolicyStatus(cmPolicies::CMP0000)) {
      case cmPolicies::WARN:
        // Warn because the user did not provide a minimum required
        // version.
        this->GetCMakeInstance()->IssueMessage(MessageType::AUTHOR_WARNING,
                                               msg.str(), this->Backtrace);
      case cmPolicies::OLD:
        // OLD behavior is to use policy version 2.4 set in
        // cmListFileCache.
        break;
      case cmPolicies::REQUIRED_IF_USED:
      case cmPolicies::REQUIRED_ALWAYS:
      case cmPolicies::NEW:
        // NEW behavior is to issue an error.
        this->GetCMakeInstance()->IssueMessage(MessageType::FATAL_ERROR,
                                               msg.str(), this->Backtrace);
        cmSystemTools::SetFatalErrorOccured();
        return;
    }
  }
}

void cmMakefile::AddEvaluationFile(
  const std::string& inputFile,
  std::unique_ptr<cmCompiledGeneratorExpression> outputName,
  std::unique_ptr<cmCompiledGeneratorExpression> condition,
  bool inputIsContent)
{
  this->EvaluationFiles.push_back(new cmGeneratorExpressionEvaluationFile(
    inputFile, std::move(outputName), std::move(condition), inputIsContent,
    this->GetPolicyStatus(cmPolicies::CMP0070)));
}

std::vector<cmGeneratorExpressionEvaluationFile*>
cmMakefile::GetEvaluationFiles() const
{
  return this->EvaluationFiles;
}

std::vector<cmExportBuildFileGenerator*>
cmMakefile::GetExportBuildFileGenerators() const
{
  return this->ExportBuildFileGenerators;
}

void cmMakefile::RemoveExportBuildFileGeneratorCMP0024(
  cmExportBuildFileGenerator* gen)
{
  std::vector<cmExportBuildFileGenerator*>::iterator it =
    std::find(this->ExportBuildFileGenerators.begin(),
              this->ExportBuildFileGenerators.end(), gen);
  if (it != this->ExportBuildFileGenerators.end()) {
    this->ExportBuildFileGenerators.erase(it);
  }
}

void cmMakefile::AddExportBuildFileGenerator(cmExportBuildFileGenerator* gen)
{
  this->ExportBuildFileGenerators.push_back(gen);
}

namespace {
struct file_not_persistent
{
  bool operator()(const std::string& path) const
  {
    return !(path.find("CMakeTmp") == std::string::npos &&
             cmSystemTools::FileExists(path));
  }
};
}

void cmMakefile::FinalPass()
{
  // do all the variable expansions here
  this->ExpandVariablesCMP0019();

  // give all the commands a chance to do something
  // after the file has been parsed before generation
  for (cmCommand* fpCommand : this->FinalPassCommands) {
    fpCommand->FinalPass();
  }

  // go through all configured files and see which ones still exist.
  // we don't want cmake to re-run if a configured file is created and deleted
  // during processing as that would make it a transient file that can't
  // influence the build process
  cmEraseIf(this->OutputFiles, file_not_persistent());

  // if a configured file is used as input for another configured file,
  // and then deleted it will show up in the input list files so we
  // need to scan those too
  cmEraseIf(this->ListFiles, file_not_persistent());
}

// Generate the output file
void cmMakefile::ConfigureFinalPass()
{
  this->FinalPass();
  const char* oldValue = this->GetDefinition("CMAKE_BACKWARDS_COMPATIBILITY");
  if (oldValue &&
      cmSystemTools::VersionCompare(cmSystemTools::OP_LESS, oldValue, "2.4")) {
    this->GetCMakeInstance()->IssueMessage(
      MessageType::FATAL_ERROR,
      "You have set CMAKE_BACKWARDS_COMPATIBILITY to a CMake version less "
      "than 2.4. This version of CMake only supports backwards compatibility "
      "with CMake 2.4 or later. For compatibility with older versions please "
      "use any CMake 2.8.x release or lower.",
      this->Backtrace);
  }
}

void cmMakefile::AddCustomCommandToTarget(
  const std::string& target, const std::vector<std::string>& byproducts,
  const std::vector<std::string>& depends,
  const cmCustomCommandLines& commandLines, cmTarget::CustomCommandType type,
  const char* comment, const char* workingDir, bool escapeOldStyle,
  bool uses_terminal, const std::string& depfile, bool command_expand_lists,
  ObjectLibraryCommands objLibraryCommands)
{
  // Find the target to which to add the custom command.
  cmTargets::iterator ti = this->Targets.find(target);

  if (ti == this->Targets.end()) {
    MessageType messageType = MessageType::AUTHOR_WARNING;
    bool issueMessage = false;
    std::ostringstream e;
    switch (this->GetPolicyStatus(cmPolicies::CMP0040)) {
      case cmPolicies::WARN:
        e << cmPolicies::GetPolicyWarning(cmPolicies::CMP0040) << "\n";
        issueMessage = true;
      case cmPolicies::OLD:
        break;
      case cmPolicies::NEW:
      case cmPolicies::REQUIRED_IF_USED:
      case cmPolicies::REQUIRED_ALWAYS:
        issueMessage = true;
        messageType = MessageType::FATAL_ERROR;
    }

    if (issueMessage) {
      if (cmTarget const* t = this->FindTargetToUse(target)) {
        if (t->IsImported()) {
          e << "TARGET '" << target
            << "' is IMPORTED and does not build here.";
        } else {
          e << "TARGET '" << target << "' was not created in this directory.";
        }
      } else {
        e << "No TARGET '" << target
          << "' has been created in this directory.";
      }
      IssueMessage(messageType, e.str());
    }

    return;
  }

  cmTarget& t = ti->second;
  if (objLibraryCommands == RejectObjectLibraryCommands &&
      t.GetType() == cmStateEnums::OBJECT_LIBRARY) {
    std::ostringstream e;
    e << "Target \"" << target
      << "\" is an OBJECT library "
         "that may not have PRE_BUILD, PRE_LINK, or POST_BUILD commands.";
    this->IssueMessage(MessageType::FATAL_ERROR, e.str());
    return;
  }
  if (t.GetType() == cmStateEnums::INTERFACE_LIBRARY) {
    std::ostringstream e;
    e << "Target \"" << target
      << "\" is an INTERFACE library "
         "that may not have PRE_BUILD, PRE_LINK, or POST_BUILD commands.";
    this->IssueMessage(MessageType::FATAL_ERROR, e.str());
    return;
  }

  // Always create the byproduct sources and mark them generated.
  for (std::string const& o : byproducts) {
    if (cmSourceFile* out = this->GetOrCreateSource(o, true)) {
      out->SetProperty("GENERATED", "1");
    }
  }

  // Add the command to the appropriate build step for the target.
  std::vector<std::string> no_output;
  cmCustomCommand cc(this, no_output, byproducts, depends, commandLines,
                     comment, workingDir);
  cc.SetEscapeOldStyle(escapeOldStyle);
  cc.SetEscapeAllowMakeVars(true);
  cc.SetUsesTerminal(uses_terminal);
  cc.SetCommandExpandLists(command_expand_lists);
  cc.SetDepfile(depfile);
  switch (type) {
    case cmTarget::PRE_BUILD:
      t.AddPreBuildCommand(cc);
      break;
    case cmTarget::PRE_LINK:
      t.AddPreLinkCommand(cc);
      break;
    case cmTarget::POST_BUILD:
      t.AddPostBuildCommand(cc);
      break;
  }
}

cmSourceFile* cmMakefile::AddCustomCommandToOutput(
  const std::vector<std::string>& outputs,
  const std::vector<std::string>& byproducts,
  const std::vector<std::string>& depends, const std::string& main_dependency,
  const cmCustomCommandLines& commandLines, const char* comment,
  const char* workingDir, bool replace, bool escapeOldStyle,
  bool uses_terminal, bool command_expand_lists, const std::string& depfile)
{
  // Make sure there is at least one output.
  if (outputs.empty()) {
    cmSystemTools::Error("Attempt to add a custom rule with no output!");
    return nullptr;
  }

  // Validate custom commands.  TODO: More strict?
  for (cmCustomCommandLine const& cl : commandLines) {
    if (!cl.empty() && !cl[0].empty() && cl[0][0] == '"') {
      std::ostringstream e;
      e << "COMMAND may not contain literal quotes:\n  " << cl[0] << "\n";
      this->IssueMessage(MessageType::FATAL_ERROR, e.str());
      return nullptr;
    }
  }

  // Choose a source file on which to store the custom command.
  cmSourceFile* file = nullptr;
  if (!commandLines.empty() && !main_dependency.empty()) {
    // The main dependency was specified.  Use it unless a different
    // custom command already used it.
    file = this->GetSource(main_dependency);
    if (file && file->GetCustomCommand() && !replace) {
      // The main dependency already has a custom command.
      if (commandLines == file->GetCustomCommand()->GetCommandLines()) {
        // The existing custom command is identical.  Silently ignore
        // the duplicate.
        return file;
      }
      // The existing custom command is different.  We need to
      // generate a rule file for this new command.
      file = nullptr;
    } else if (!file) {
      file = this->CreateSource(main_dependency);
    }
  }

  // Generate a rule file if the main dependency is not available.
  if (!file) {
    cmGlobalGenerator* gg = this->GetGlobalGenerator();

    // Construct a rule file associated with the first output produced.
    std::string outName = gg->GenerateRuleFile(outputs[0]);

    // Check if the rule file already exists.
    file = this->GetSource(outName, cmSourceFileLocationKind::Known);
    if (file && file->GetCustomCommand() && !replace) {
      // The rule file already exists.
      if (commandLines != file->GetCustomCommand()->GetCommandLines()) {
        cmSystemTools::Error("Attempt to add a custom rule to output \"",
                             outName.c_str(),
                             "\" which already has a custom rule.");
      }
      return file;
    }

    // Create a cmSourceFile for the rule file.
    if (!file) {
      file =
        this->CreateSource(outName, true, cmSourceFileLocationKind::Known);
    }
    file->SetProperty("__CMAKE_RULE", "1");
  }

  // Always create the output sources and mark them generated.
  for (std::string const& o : outputs) {
    if (cmSourceFile* out =
          this->GetOrCreateSource(o, true, cmSourceFileLocationKind::Known)) {
      out->SetProperty("GENERATED", "1");
    }
  }
  for (std::string const& o : byproducts) {
    if (cmSourceFile* out =
          this->GetOrCreateSource(o, true, cmSourceFileLocationKind::Known)) {
      out->SetProperty("GENERATED", "1");
    }
  }

  // Attach the custom command to the file.
  if (file) {
    // Construct a complete list of dependencies.
    std::vector<std::string> depends2(depends);
    if (!main_dependency.empty()) {
      depends2.push_back(main_dependency);
    }

    cmCustomCommand* cc = new cmCustomCommand(
      this, outputs, byproducts, depends2, commandLines, comment, workingDir);
    cc->SetEscapeOldStyle(escapeOldStyle);
    cc->SetEscapeAllowMakeVars(true);
    cc->SetUsesTerminal(uses_terminal);
    cc->SetCommandExpandLists(command_expand_lists);
    cc->SetDepfile(depfile);
    file->SetCustomCommand(cc);
    this->UpdateOutputToSourceMap(outputs, file);
  }
  return file;
}

void cmMakefile::UpdateOutputToSourceMap(
  std::vector<std::string> const& outputs, cmSourceFile* source)
{
  for (std::string const& o : outputs) {
    this->UpdateOutputToSourceMap(o, source);
  }
}

void cmMakefile::UpdateOutputToSourceMap(std::string const& output,
                                         cmSourceFile* source)
{
  OutputToSourceMap::iterator i = this->OutputToSource.find(output);
  if (i != this->OutputToSource.end()) {
    // Multiple custom commands produce the same output but may
    // be attached to a different source file (MAIN_DEPENDENCY).
    // LinearGetSourceFileWithOutput would return the first one,
    // so keep the mapping for the first one.
    //
    // TODO: Warn the user about this case.  However, the VS 8 generator
    // triggers it for separate generate.stamp rules in ZERO_CHECK and
    // individual targets.
    return;
  }
  this->OutputToSource[output] = source;
}

cmSourceFile* cmMakefile::AddCustomCommandToOutput(
  const std::string& output, const std::vector<std::string>& depends,
  const std::string& main_dependency, const cmCustomCommandLines& commandLines,
  const char* comment, const char* workingDir, bool replace,
  bool escapeOldStyle, bool uses_terminal, bool command_expand_lists,
  const std::string& depfile)
{
  std::vector<std::string> outputs;
  outputs.push_back(output);
  std::vector<std::string> no_byproducts;
  return this->AddCustomCommandToOutput(
    outputs, no_byproducts, depends, main_dependency, commandLines, comment,
    workingDir, replace, escapeOldStyle, uses_terminal, command_expand_lists,
    depfile);
}

void cmMakefile::AddCustomCommandOldStyle(
  const std::string& target, const std::vector<std::string>& outputs,
  const std::vector<std::string>& depends, const std::string& source,
  const cmCustomCommandLines& commandLines, const char* comment)
{
  // Translate the old-style signature to one of the new-style
  // signatures.
  if (source == target) {
    // In the old-style signature if the source and target were the
    // same then it added a post-build rule to the target.  Preserve
    // this behavior.
    std::vector<std::string> no_byproducts;
    this->AddCustomCommandToTarget(target, no_byproducts, depends,
                                   commandLines, cmTarget::POST_BUILD, comment,
                                   nullptr);
    return;
  }

  // Each output must get its own copy of this rule.
  cmsys::RegularExpression sourceFiles("\\.(C|M|c|c\\+\\+|cc|cpp|cxx|cu|m|mm|"
                                       "rc|def|r|odl|idl|hpj|bat|h|h\\+\\+|"
                                       "hm|hpp|hxx|in|txx|inl)$");
  for (std::string const& oi : outputs) {
    // Get the name of this output.
    const char* output = oi.c_str();
    cmSourceFile* sf;

    // Choose whether to use a main dependency.
    if (sourceFiles.find(source)) {
      // The source looks like a real file.  Use it as the main dependency.
      sf = this->AddCustomCommandToOutput(output, depends, source,
                                          commandLines, comment, nullptr);
    } else {
      // The source may not be a real file.  Do not use a main dependency.
      std::string no_main_dependency;
      std::vector<std::string> depends2 = depends;
      depends2.push_back(source);
      sf = this->AddCustomCommandToOutput(output, depends2, no_main_dependency,
                                          commandLines, comment, nullptr);
    }

    // If the rule was added to the source (and not a .rule file),
    // then add the source to the target to make sure the rule is
    // included.
    if (sf && !sf->GetPropertyAsBool("__CMAKE_RULE")) {
      cmTargets::iterator ti = this->Targets.find(target);
      if (ti != this->Targets.end()) {
        ti->second.AddSource(sf->GetFullPath());
      } else {
        cmSystemTools::Error("Attempt to add a custom rule to a target "
                             "that does not exist yet for target ",
                             target.c_str());
        return;
      }
    }
  }
}

cmTarget* cmMakefile::AddUtilityCommand(
  const std::string& utilityName, TargetOrigin origin, bool excludeFromAll,
  const std::vector<std::string>& depends, const char* workingDirectory,
  const char* command, const char* arg1, const char* arg2, const char* arg3,
  const char* arg4)
{
  // Construct the command line for the custom command.
  cmCustomCommandLine commandLine;
  commandLine.push_back(command);
  if (arg1) {
    commandLine.push_back(arg1);
  }
  if (arg2) {
    commandLine.push_back(arg2);
  }
  if (arg3) {
    commandLine.push_back(arg3);
  }
  if (arg4) {
    commandLine.push_back(arg4);
  }
  cmCustomCommandLines commandLines;
  commandLines.push_back(std::move(commandLine));

  // Call the real signature of this method.
  return this->AddUtilityCommand(utilityName, origin, excludeFromAll,
                                 workingDirectory, depends, commandLines);
}

cmTarget* cmMakefile::AddUtilityCommand(
  const std::string& utilityName, TargetOrigin origin, bool excludeFromAll,
  const char* workingDirectory, const std::vector<std::string>& depends,
  const cmCustomCommandLines& commandLines, bool escapeOldStyle,
  const char* comment, bool uses_terminal, bool command_expand_lists)
{
  std::vector<std::string> no_byproducts;
  return this->AddUtilityCommand(utilityName, origin, excludeFromAll,
                                 workingDirectory, no_byproducts, depends,
                                 commandLines, escapeOldStyle, comment,
                                 uses_terminal, command_expand_lists);
}

cmTarget* cmMakefile::AddUtilityCommand(
  const std::string& utilityName, TargetOrigin origin, bool excludeFromAll,
  const char* workingDirectory, const std::vector<std::string>& byproducts,
  const std::vector<std::string>& depends,
  const cmCustomCommandLines& commandLines, bool escapeOldStyle,
  const char* comment, bool uses_terminal, bool command_expand_lists)
{
  // Create a target instance for this utility.
  cmTarget* target = this->AddNewTarget(cmStateEnums::UTILITY, utilityName);
  target->SetIsGeneratorProvided(origin == TargetOrigin::Generator);
<<<<<<< HEAD
  if (excludeFromAll) {
    target->SetProperty("EXCLUDE_FROM_ALL", "TRUE", Backtrace);
=======
  if (excludeFromAll || this->GetPropertyAsBool("EXCLUDE_FROM_ALL")) {
    target->SetProperty("EXCLUDE_FROM_ALL", "TRUE");
>>>>>>> bf02d625
  }
  if (!comment) {
    // Use an empty comment to avoid generation of default comment.
    comment = "";
  }

  // Store the custom command in the target.
  if (!commandLines.empty() || !depends.empty()) {
    std::string force = this->GetCurrentBinaryDirectory();
    force += "/CMakeFiles";
    force += "/";
    force += utilityName;
    std::vector<std::string> forced;
    forced.push_back(force);
    std::string no_main_dependency;
    bool no_replace = false;
    this->AddCustomCommandToOutput(
      forced, byproducts, depends, no_main_dependency, commandLines, comment,
      workingDirectory, no_replace, escapeOldStyle, uses_terminal,
      command_expand_lists);
    cmSourceFile* sf = target->AddSourceCMP0049(force);

    // The output is not actually created so mark it symbolic.
    if (sf) {
      sf->SetProperty("SYMBOLIC", "1");
    } else {
      cmSystemTools::Error("Could not get source file entry for ",
                           force.c_str());
    }

    // Always create the byproduct sources and mark them generated.
    for (std::string const& byproduct : byproducts) {
      if (cmSourceFile* out = this->GetOrCreateSource(
            byproduct, true, cmSourceFileLocationKind::Known)) {
        out->SetProperty("GENERATED", "1");
      }
    }
  }
  return target;
}

static void s_AddDefineFlag(std::string const& flag, std::string& dflags)
{
  // remove any \n\r
  std::string::size_type initSize = dflags.size();
  dflags += ' ';
  dflags += flag;
  std::string::iterator flagStart = dflags.begin() + initSize + 1;
  std::replace(flagStart, dflags.end(), '\n', ' ');
  std::replace(flagStart, dflags.end(), '\r', ' ');
}

void cmMakefile::AddDefineFlag(std::string const& flag)
{
  if (flag.empty()) {
    return;
  }

  // Update the string used for the old DEFINITIONS property.
  s_AddDefineFlag(flag, this->DefineFlagsOrig);

  // If this is really a definition, update COMPILE_DEFINITIONS.
  if (this->ParseDefineFlag(flag, false)) {
    return;
  }

  // Add this flag that does not look like a definition.
  s_AddDefineFlag(flag, this->DefineFlags);
}

static void s_RemoveDefineFlag(std::string const& flag, std::string& dflags)
{
  std::string::size_type const len = flag.length();
  // Remove all instances of the flag that are surrounded by
  // whitespace or the beginning/end of the string.
  for (std::string::size_type lpos = dflags.find(flag, 0);
       lpos != std::string::npos; lpos = dflags.find(flag, lpos)) {
    std::string::size_type rpos = lpos + len;
    if ((lpos <= 0 || isspace(dflags[lpos - 1])) &&
        (rpos >= dflags.size() || isspace(dflags[rpos]))) {
      dflags.erase(lpos, len);
    } else {
      ++lpos;
    }
  }
}

void cmMakefile::RemoveDefineFlag(std::string const& flag)
{
  // Check the length of the flag to remove.
  if (flag.empty()) {
    return;
  }

  // Update the string used for the old DEFINITIONS property.
  s_RemoveDefineFlag(flag, this->DefineFlagsOrig);

  // If this is really a definition, update COMPILE_DEFINITIONS.
  if (this->ParseDefineFlag(flag, true)) {
    return;
  }

  // Remove this flag that does not look like a definition.
  s_RemoveDefineFlag(flag, this->DefineFlags);
}

void cmMakefile::AddCompileDefinition(std::string const& option)
{
  this->AppendProperty("COMPILE_DEFINITIONS", option.c_str());
}

void cmMakefile::AddCompileOption(std::string const& option)
{
  this->AppendProperty("COMPILE_OPTIONS", option.c_str());
}

void cmMakefile::AddLinkOption(std::string const& option)
{
  this->AppendProperty("LINK_OPTIONS", option.c_str());
}

void cmMakefile::AddLinkDirectory(std::string const& directory, bool before)
{
  cmListFileBacktrace lfbt = this->GetBacktrace();
  if (before) {
    this->StateSnapshot.GetDirectory().PrependLinkDirectoriesEntry(directory,
                                                                   lfbt);
  } else {
    this->StateSnapshot.GetDirectory().AppendLinkDirectoriesEntry(directory,
                                                                  lfbt);
  }
}

bool cmMakefile::ParseDefineFlag(std::string const& def, bool remove)
{
  // Create a regular expression to match valid definitions.
  static cmsys::RegularExpression valid("^[-/]D[A-Za-z_][A-Za-z0-9_]*(=.*)?$");

  // Make sure the definition matches.
  if (!valid.find(def)) {
    return false;
  }

  // Definitions with non-trivial values require a policy check.
  static cmsys::RegularExpression trivial(
    "^[-/]D[A-Za-z_][A-Za-z0-9_]*(=[A-Za-z0-9_.]+)?$");
  if (!trivial.find(def)) {
    // This definition has a non-trivial value.
    switch (this->GetPolicyStatus(cmPolicies::CMP0005)) {
      case cmPolicies::WARN:
        this->IssueMessage(MessageType::AUTHOR_WARNING,
                           cmPolicies::GetPolicyWarning(cmPolicies::CMP0005));
        CM_FALLTHROUGH;
      case cmPolicies::OLD:
        // OLD behavior is to not escape the value.  We should not
        // convert the definition to use the property.
        return false;
      case cmPolicies::REQUIRED_IF_USED:
      case cmPolicies::REQUIRED_ALWAYS:
        this->IssueMessage(
          MessageType::FATAL_ERROR,
          cmPolicies::GetRequiredPolicyError(cmPolicies::CMP0005));
        return false;
      case cmPolicies::NEW:
        // NEW behavior is to escape the value.  Proceed to convert it
        // to an entry in the property.
        break;
    }
  }

  // Get the definition part after the flag.
  const char* define = def.c_str() + 2;

  if (remove) {
    if (const char* cdefs = this->GetProperty("COMPILE_DEFINITIONS")) {
      // Expand the list.
      std::vector<std::string> defs;
      cmSystemTools::ExpandListArgument(cdefs, defs);

      // Recompose the list without the definition.
      std::vector<std::string>::const_iterator defEnd =
        std::remove(defs.begin(), defs.end(), define);
      std::vector<std::string>::const_iterator defBegin = defs.begin();
      std::string ndefs = cmJoin(cmMakeRange(defBegin, defEnd), ";");

      // Store the new list.
      this->SetProperty("COMPILE_DEFINITIONS", ndefs.c_str());
    }
  } else {
    // Append the definition to the directory property.
    this->AppendProperty("COMPILE_DEFINITIONS", define);
  }

  return true;
}

void cmMakefile::InitializeFromParent(cmMakefile* parent)
{
  this->SystemIncludeDirectories = parent->SystemIncludeDirectories;

  // define flags
  this->DefineFlags = parent->DefineFlags;
  this->DefineFlagsOrig = parent->DefineFlagsOrig;

  // Include transform property.  There is no per-config version.
  {
    const char* prop = "IMPLICIT_DEPENDS_INCLUDE_TRANSFORM";
    this->SetProperty(prop, parent->GetProperty(prop));
  }

  // compile definitions property and per-config versions
  cmPolicies::PolicyStatus polSt = this->GetPolicyStatus(cmPolicies::CMP0043);
  if (polSt == cmPolicies::WARN || polSt == cmPolicies::OLD) {
    this->SetProperty("COMPILE_DEFINITIONS",
                      parent->GetProperty("COMPILE_DEFINITIONS"));
    std::vector<std::string> configs;
    this->GetConfigurations(configs);
    for (std::string const& config : configs) {
      std::string defPropName = "COMPILE_DEFINITIONS_";
      defPropName += cmSystemTools::UpperCase(config);
      const char* prop = parent->GetProperty(defPropName);
      this->SetProperty(defPropName, prop);
    }
  }

  // labels
  this->SetProperty("LABELS", parent->GetProperty("LABELS"));

  // link libraries
  this->SetProperty("LINK_LIBRARIES", parent->GetProperty("LINK_LIBRARIES"));

  // the initial project name
  this->StateSnapshot.SetProjectName(parent->StateSnapshot.GetProjectName());

  // Copy include regular expressions.
  this->ComplainFileRegularExpression = parent->ComplainFileRegularExpression;

  // Imported targets.
  this->ImportedTargets = parent->ImportedTargets;

  // Recursion depth.
  this->RecursionDepth = parent->RecursionDepth;
}

void cmMakefile::PushFunctionScope(std::string const& fileName,
                                   const cmPolicies::PolicyMap& pm)
{
  this->StateSnapshot = this->GetState()->CreateFunctionCallSnapshot(
    this->StateSnapshot, fileName);
  assert(this->StateSnapshot.IsValid());

  this->PushLoopBlockBarrier();

#if defined(CMAKE_BUILD_WITH_CMAKE)
  this->GetGlobalGenerator()->GetFileLockPool().PushFunctionScope();
#endif

  this->PushFunctionBlockerBarrier();

  this->PushPolicy(true, pm);
}

void cmMakefile::PopFunctionScope(bool reportError)
{
  this->PopPolicy();

  this->PopSnapshot(reportError);

  this->PopFunctionBlockerBarrier(reportError);

#if defined(CMAKE_BUILD_WITH_CMAKE)
  this->GetGlobalGenerator()->GetFileLockPool().PopFunctionScope();
#endif

  this->PopLoopBlockBarrier();

  this->CheckForUnusedVariables();
}

void cmMakefile::PushMacroScope(std::string const& fileName,
                                const cmPolicies::PolicyMap& pm)
{
  this->StateSnapshot =
    this->GetState()->CreateMacroCallSnapshot(this->StateSnapshot, fileName);
  assert(this->StateSnapshot.IsValid());

  this->PushFunctionBlockerBarrier();

  this->PushPolicy(true, pm);
}

void cmMakefile::PopMacroScope(bool reportError)
{
  this->PopPolicy();
  this->PopSnapshot(reportError);

  this->PopFunctionBlockerBarrier(reportError);
}

bool cmMakefile::IsRootMakefile() const
{
  return !this->StateSnapshot.GetBuildsystemDirectoryParent().IsValid();
}

class cmMakefile::BuildsystemFileScope
{
public:
  BuildsystemFileScope(cmMakefile* mf)
    : Makefile(mf)
    , ReportError(true)
  {
    std::string currentStart =
      this->Makefile->StateSnapshot.GetDirectory().GetCurrentSource();
    currentStart += "/CMakeLists.txt";
    this->Makefile->StateSnapshot.SetListFile(currentStart);
    this->Makefile->StateSnapshot =
      this->Makefile->StateSnapshot.GetState()->CreatePolicyScopeSnapshot(
        this->Makefile->StateSnapshot);
    this->Makefile->PushFunctionBlockerBarrier();

    this->GG = mf->GetGlobalGenerator();
    this->CurrentMakefile = this->GG->GetCurrentMakefile();
    this->Snapshot = this->GG->GetCMakeInstance()->GetCurrentSnapshot();
    this->GG->GetCMakeInstance()->SetCurrentSnapshot(this->Snapshot);
    this->GG->SetCurrentMakefile(mf);
#if defined(CMAKE_BUILD_WITH_CMAKE)
    this->GG->GetFileLockPool().PushFileScope();
#endif
  }

  ~BuildsystemFileScope()
  {
    this->Makefile->PopFunctionBlockerBarrier(this->ReportError);
    this->Makefile->PopSnapshot(this->ReportError);
#if defined(CMAKE_BUILD_WITH_CMAKE)
    this->GG->GetFileLockPool().PopFileScope();
#endif
    this->GG->SetCurrentMakefile(this->CurrentMakefile);
    this->GG->GetCMakeInstance()->SetCurrentSnapshot(this->Snapshot);
  }

  void Quiet() { this->ReportError = false; }

private:
  cmMakefile* Makefile;
  cmGlobalGenerator* GG;
  cmMakefile* CurrentMakefile;
  cmStateSnapshot Snapshot;
  bool ReportError;
};

void cmMakefile::Configure()
{
  std::string currentStart =
    this->StateSnapshot.GetDirectory().GetCurrentSource();
  currentStart += "/CMakeLists.txt";

  // Add the bottom of all backtraces within this directory.
  // We will never pop this scope because it should be available
  // for messages during the generate step too.
  this->Backtrace = this->Backtrace.Push(currentStart);

  BuildsystemFileScope scope(this);

  // make sure the CMakeFiles dir is there
  std::string filesDir = this->StateSnapshot.GetDirectory().GetCurrentBinary();
  filesDir += "/CMakeFiles";
  cmSystemTools::MakeDirectory(filesDir);

  assert(cmSystemTools::FileExists(currentStart, true));
  this->AddDefinition("CMAKE_PARENT_LIST_FILE", currentStart.c_str());

  cmListFile listFile;
  if (!listFile.ParseFile(currentStart.c_str(), this->GetMessenger(),
                          this->Backtrace)) {
    return;
  }
  if (this->IsRootMakefile()) {
    bool hasVersion = false;
    // search for the right policy command
    for (cmListFileFunction const& func : listFile.Functions) {
      if (func.Name.Lower == "cmake_minimum_required") {
        hasVersion = true;
        break;
      }
    }
    // if no policy command is found this is an error if they use any
    // non advanced functions or a lot of functions
    if (!hasVersion) {
      bool isProblem = true;
      if (listFile.Functions.size() < 30) {
        // the list of simple commands DO NOT ADD TO THIS LIST!!!!!
        // these commands must have backwards compatibility forever and
        // and that is a lot longer than your tiny mind can comprehend mortal
        std::set<std::string> allowedCommands;
        allowedCommands.insert("project");
        allowedCommands.insert("set");
        allowedCommands.insert("if");
        allowedCommands.insert("endif");
        allowedCommands.insert("else");
        allowedCommands.insert("elseif");
        allowedCommands.insert("add_executable");
        allowedCommands.insert("add_library");
        allowedCommands.insert("target_link_libraries");
        allowedCommands.insert("option");
        allowedCommands.insert("message");
        isProblem = false;
        for (cmListFileFunction const& func : listFile.Functions) {
          if (allowedCommands.find(func.Name.Lower) == allowedCommands.end()) {
            isProblem = true;
            break;
          }
        }
      }

      if (isProblem) {
        // Tell the top level cmMakefile to diagnose
        // this violation of CMP0000.
        this->SetCheckCMP0000(true);

        // Implicitly set the version for the user.
        this->SetPolicyVersion("2.4", std::string());
      }
    }
    bool hasProject = false;
    // search for a project command
    for (cmListFileFunction const& func : listFile.Functions) {
      if (func.Name.Lower == "project") {
        hasProject = true;
        break;
      }
    }
    // if no project command is found, add one
    if (!hasProject) {
      cmListFileFunction project;
      project.Name.Lower = "project";
      project.Arguments.emplace_back("Project", cmListFileArgument::Unquoted,
                                     0);
      project.Arguments.emplace_back("__CMAKE_INJECTED_PROJECT_COMMAND__",
                                     cmListFileArgument::Unquoted, 0);
      listFile.Functions.insert(listFile.Functions.begin(), project);
    }
  }

  this->ReadListFile(listFile, currentStart);
  if (cmSystemTools::GetFatalErrorOccured()) {
    scope.Quiet();
  }

  // at the end handle any old style subdirs
  std::vector<cmMakefile*> subdirs = this->UnConfiguredDirectories;

  // for each subdir recurse
  std::vector<cmMakefile*>::iterator sdi = subdirs.begin();
  for (; sdi != subdirs.end(); ++sdi) {
    (*sdi)->StateSnapshot.InitializeFromParent_ForSubdirsCommand();
    this->ConfigureSubDirectory(*sdi);
  }

  this->AddCMakeDependFilesFromUser();
}

void cmMakefile::ConfigureSubDirectory(cmMakefile* mf)
{
  mf->InitializeFromParent(this);
  std::string currentStart = mf->GetCurrentSourceDirectory();
  if (this->GetCMakeInstance()->GetDebugOutput()) {
    std::string msg = "   Entering             ";
    msg += currentStart;
    cmSystemTools::Message(msg);
  }

  std::string const currentStartFile = currentStart + "/CMakeLists.txt";
  if (!cmSystemTools::FileExists(currentStartFile, true)) {
    // The file is missing.  Check policy CMP0014.
    std::ostringstream e;
    /* clang-format off */
    e << "The source directory\n"
      << "  " << currentStart << "\n"
      << "does not contain a CMakeLists.txt file.";
    /* clang-format on */
    switch (this->GetPolicyStatus(cmPolicies::CMP0014)) {
      case cmPolicies::WARN:
        // Print the warning.
        /* clang-format off */
        e << "\n"
          << "CMake does not support this case but it used "
          << "to work accidentally and is being allowed for "
          << "compatibility."
          << "\n"
          << cmPolicies::GetPolicyWarning(cmPolicies::CMP0014);
        /* clang-format on */
        this->IssueMessage(MessageType::AUTHOR_WARNING, e.str());
      case cmPolicies::OLD:
        // OLD behavior does not warn.
        break;
      case cmPolicies::REQUIRED_IF_USED:
      case cmPolicies::REQUIRED_ALWAYS:
        e << "\n" << cmPolicies::GetRequiredPolicyError(cmPolicies::CMP0014);
        CM_FALLTHROUGH;
      case cmPolicies::NEW:
        // NEW behavior prints the error.
        this->IssueMessage(MessageType::FATAL_ERROR, e.str());
    }
    return;
  }
  // finally configure the subdir
  mf->Configure();

  if (this->GetCMakeInstance()->GetDebugOutput()) {
    std::string msg = "   Returning to         ";
    msg += this->GetCurrentSourceDirectory();
    cmSystemTools::Message(msg);
  }
}

void cmMakefile::AddSubDirectory(const std::string& srcPath,
                                 const std::string& binPath,
                                 bool excludeFromAll, bool immediate)
{
  // Make sure the binary directory is unique.
  if (!this->EnforceUniqueDir(srcPath, binPath)) {
    return;
  }

  cmStateSnapshot newSnapshot =
    this->GetState()->CreateBuildsystemDirectorySnapshot(this->StateSnapshot);

  newSnapshot.GetDirectory().SetCurrentSource(srcPath);
  newSnapshot.GetDirectory().SetCurrentBinary(binPath);

  cmSystemTools::MakeDirectory(binPath);

  cmMakefile* subMf = new cmMakefile(this->GlobalGenerator, newSnapshot);
  this->GetGlobalGenerator()->AddMakefile(subMf);

  if (excludeFromAll || this->GetPropertyAsBool("EXCLUDE_FROM_ALL")) {
    subMf->SetProperty("EXCLUDE_FROM_ALL", "TRUE");
  }

  if (immediate) {
    this->ConfigureSubDirectory(subMf);
  } else {
    this->UnConfiguredDirectories.push_back(subMf);
  }

  this->AddInstallGenerator(new cmInstallSubdirectoryGenerator(
    subMf, binPath.c_str(), excludeFromAll));
}

const std::string& cmMakefile::GetCurrentSourceDirectory() const
{
  return this->StateSnapshot.GetDirectory().GetCurrentSource();
}

const std::string& cmMakefile::GetCurrentBinaryDirectory() const
{
  return this->StateSnapshot.GetDirectory().GetCurrentBinary();
}

std::vector<cmTarget*> cmMakefile::GetImportedTargets() const
{
  std::vector<cmTarget*> tgts;
  tgts.reserve(this->ImportedTargets.size());
  for (auto const& impTarget : this->ImportedTargets) {
    tgts.push_back(impTarget.second);
  }
  return tgts;
}

void cmMakefile::AddIncludeDirectories(const std::vector<std::string>& incs,
                                       bool before)
{
  if (incs.empty()) {
    return;
  }

  cmListFileBacktrace lfbt = this->GetBacktrace();
  std::string entryString = cmJoin(incs, ";");
  if (before) {
    this->StateSnapshot.GetDirectory().PrependIncludeDirectoriesEntry(
      entryString, lfbt);
  } else {
    this->StateSnapshot.GetDirectory().AppendIncludeDirectoriesEntry(
      entryString, lfbt);
  }

  // Property on each target:
  for (auto& target : this->Targets) {
    cmTarget& t = target.second;
    t.InsertInclude(entryString, lfbt, before);
  }
}

void cmMakefile::AddSystemIncludeDirectories(const std::set<std::string>& incs)
{
  if (incs.empty()) {
    return;
  }

  this->SystemIncludeDirectories.insert(incs.begin(), incs.end());

  for (auto& target : this->Targets) {
    cmTarget& t = target.second;
    t.AddSystemIncludeDirectories(incs);
  }
}

void cmMakefile::AddDefinition(const std::string& name, const char* value)
{
  if (!value) {
    return;
  }

  if (this->VariableInitialized(name)) {
    this->LogUnused("changing definition", name);
  }
  this->StateSnapshot.SetDefinition(name, value);

#ifdef CMAKE_BUILD_WITH_CMAKE
  cmVariableWatch* vv = this->GetVariableWatch();
  if (vv) {
    vv->VariableAccessed(name, cmVariableWatch::VARIABLE_MODIFIED_ACCESS,
                         value, this);
  }
#endif
}

void cmMakefile::AddCacheDefinition(const std::string& name, const char* value,
                                    const char* doc,
                                    cmStateEnums::CacheEntryType type,
                                    bool force)
{
  const std::string* existingValue =
    this->GetState()->GetInitializedCacheValue(name);
  // must be outside the following if() to keep it alive long enough
  std::string nvalue;

  if (existingValue &&
      (this->GetState()->GetCacheEntryType(name) ==
       cmStateEnums::UNINITIALIZED)) {
    // if this is not a force, then use the value from the cache
    // if it is a force, then use the value being passed in
    if (!force) {
      value = existingValue->c_str();
    }
    if (type == cmStateEnums::PATH || type == cmStateEnums::FILEPATH) {
      std::vector<std::string>::size_type cc;
      std::vector<std::string> files;
      nvalue = value ? value : "";

      cmSystemTools::ExpandListArgument(nvalue, files);
      nvalue.clear();
      for (cc = 0; cc < files.size(); cc++) {
        if (!cmSystemTools::IsOff(files[cc])) {
          files[cc] = cmSystemTools::CollapseFullPath(files[cc]);
        }
        if (cc > 0) {
          nvalue += ";";
        }
        nvalue += files[cc];
      }

      this->GetCMakeInstance()->AddCacheEntry(name, nvalue.c_str(), doc, type);
      nvalue = *this->GetState()->GetInitializedCacheValue(name);
      value = nvalue.c_str();
    }
  }
  this->GetCMakeInstance()->AddCacheEntry(name, value, doc, type);
  // if there was a definition then remove it
  this->StateSnapshot.RemoveDefinition(name);
}

void cmMakefile::AddDefinition(const std::string& name, bool value)
{
  if (this->VariableInitialized(name)) {
    this->LogUnused("changing definition", name);
  }

  this->StateSnapshot.SetDefinition(name, value ? "ON" : "OFF");

#ifdef CMAKE_BUILD_WITH_CMAKE
  cmVariableWatch* vv = this->GetVariableWatch();
  if (vv) {
    vv->VariableAccessed(name, cmVariableWatch::VARIABLE_MODIFIED_ACCESS,
                         value ? "ON" : "OFF", this);
  }
#endif
}

void cmMakefile::CheckForUnusedVariables() const
{
  if (!this->WarnUnused) {
    return;
  }
  const std::vector<std::string>& unused = this->StateSnapshot.UnusedKeys();
  std::vector<std::string>::const_iterator it = unused.begin();
  for (; it != unused.end(); ++it) {
    this->LogUnused("out of scope", *it);
  }
}

void cmMakefile::MarkVariableAsUsed(const std::string& var)
{
  this->StateSnapshot.GetDefinition(var);
}

bool cmMakefile::VariableInitialized(const std::string& var) const
{
  return this->StateSnapshot.IsInitialized(var);
}

void cmMakefile::MaybeWarnUninitialized(std::string const& variable,
                                        const char* sourceFilename) const
{
  // check to see if we need to print a warning
  // if strict mode is on and the variable has
  // not been "cleared"/initialized with a set(foo ) call
  if (this->GetCMakeInstance()->GetWarnUninitialized() &&
      !this->VariableInitialized(variable)) {
    if (this->CheckSystemVars ||
        (sourceFilename && this->IsProjectFile(sourceFilename))) {
      std::ostringstream msg;
      msg << "uninitialized variable \'" << variable << "\'";
      this->IssueMessage(MessageType::AUTHOR_WARNING, msg.str());
    }
  }
}

void cmMakefile::LogUnused(const char* reason, const std::string& name) const
{
  if (this->WarnUnused) {
    std::string path;
    if (!this->ExecutionStatusStack.empty()) {
      path = this->GetExecutionContext().FilePath();
    } else {
      path = this->GetCurrentSourceDirectory();
      path += "/CMakeLists.txt";
    }

    if (this->CheckSystemVars || this->IsProjectFile(path.c_str())) {
      std::ostringstream msg;
      msg << "unused variable (" << reason << ") \'" << name << "\'";
      this->IssueMessage(MessageType::AUTHOR_WARNING, msg.str());
    }
  }
}

void cmMakefile::RemoveDefinition(const std::string& name)
{
  if (this->VariableInitialized(name)) {
    this->LogUnused("unsetting", name);
  }
  this->StateSnapshot.RemoveDefinition(name);
#ifdef CMAKE_BUILD_WITH_CMAKE
  cmVariableWatch* vv = this->GetVariableWatch();
  if (vv) {
    vv->VariableAccessed(name, cmVariableWatch::VARIABLE_REMOVED_ACCESS,
                         nullptr, this);
  }
#endif
}

void cmMakefile::RemoveCacheDefinition(const std::string& name)
{
  this->GetState()->RemoveCacheEntry(name);
}

void cmMakefile::SetProjectName(std::string const& p)
{
  this->StateSnapshot.SetProjectName(p);
}

void cmMakefile::AddGlobalLinkInformation(cmTarget& target)
{
  // for these targets do not add anything
  switch (target.GetType()) {
    case cmStateEnums::UTILITY:
    case cmStateEnums::GLOBAL_TARGET:
    case cmStateEnums::INTERFACE_LIBRARY:
      return;
    default:;
  }

  if (const char* linkLibsProp = this->GetProperty("LINK_LIBRARIES")) {
    std::vector<std::string> linkLibs;
    cmSystemTools::ExpandListArgument(linkLibsProp, linkLibs);
    auto & linkLibsBacktrace = this->GetPropertyBacktrace("LINK_LIBRARIES");

    for (std::vector<std::string>::iterator j = linkLibs.begin();
         j != linkLibs.end(); ++j) {
      std::string libraryName = *j;
      cmTargetLinkLibraryType libType = GENERAL_LibraryType;
      if (libraryName == "optimized") {
        libType = OPTIMIZED_LibraryType;
        ++j;
        libraryName = *j;
      } else if (libraryName == "debug") {
        libType = DEBUG_LibraryType;
        ++j;
        libraryName = *j;
      }
      // This is equivalent to the target_link_libraries plain signature.
      target.AddLinkLibrary(*this, libraryName, libType, linkLibsBacktrace);
      target.AppendProperty(
        "INTERFACE_LINK_LIBRARIES",
        target.GetDebugGeneratorExpressions(libraryName, libType).c_str(),
        linkLibsBacktrace);
    }
  }
}

void cmMakefile::AddAlias(const std::string& lname, std::string const& tgtName)
{
  this->AliasTargets[lname] = tgtName;
  this->GetGlobalGenerator()->AddAlias(lname, tgtName);
}

cmTarget* cmMakefile::AddLibrary(const std::string& lname,
                                 cmStateEnums::TargetType type,
                                 const std::vector<std::string>& srcs,
                                 bool excludeFromAll)
{
  assert(type == cmStateEnums::STATIC_LIBRARY ||
         type == cmStateEnums::SHARED_LIBRARY ||
         type == cmStateEnums::MODULE_LIBRARY ||
         type == cmStateEnums::OBJECT_LIBRARY ||
         type == cmStateEnums::INTERFACE_LIBRARY);

  cmTarget* target = this->AddNewTarget(type, lname);
  // Clear its dependencies. Otherwise, dependencies might persist
  // over changes in CMakeLists.txt, making the information stale and
  // hence useless.
  target->ClearDependencyInformation(*this);
<<<<<<< HEAD
  if (excludeFromAll) {
    target->SetProperty("EXCLUDE_FROM_ALL", "TRUE", target->GetBacktrace());
=======
  if (excludeFromAll ||
      (type != cmStateEnums::INTERFACE_LIBRARY &&
       this->GetPropertyAsBool("EXCLUDE_FROM_ALL"))) {
    target->SetProperty("EXCLUDE_FROM_ALL", "TRUE");
>>>>>>> bf02d625
  }
  target->AddSources(srcs);
  this->AddGlobalLinkInformation(*target);
  return target;
}

cmTarget* cmMakefile::AddExecutable(const std::string& exeName,
                                    const std::vector<std::string>& srcs,
                                    bool excludeFromAll)
{
  cmTarget* target = this->AddNewTarget(cmStateEnums::EXECUTABLE, exeName);
<<<<<<< HEAD
  if (excludeFromAll) {
    target->SetProperty("EXCLUDE_FROM_ALL", "TRUE", target->GetBacktrace());
=======
  if (excludeFromAll || this->GetPropertyAsBool("EXCLUDE_FROM_ALL")) {
    target->SetProperty("EXCLUDE_FROM_ALL", "TRUE");
>>>>>>> bf02d625
  }
  target->AddSources(srcs);
  this->AddGlobalLinkInformation(*target);
  return target;
}

cmTarget* cmMakefile::AddNewTarget(cmStateEnums::TargetType type,
                                   const std::string& name)
{
  cmTargets::iterator it =
    this->Targets
      .insert(cmTargets::value_type(
        name, cmTarget(name, type, cmTarget::VisibilityNormal, this)))
      .first;
  this->GetGlobalGenerator()->IndexTarget(&it->second);
  this->GetStateSnapshot().GetDirectory().AddNormalTargetName(name);
  return &it->second;
}

cmSourceFile* cmMakefile::LinearGetSourceFileWithOutput(
  const std::string& name) const
{
  std::string out;

  // look through all the source files that have custom commands
  // and see if the custom command has the passed source file as an output
  for (cmSourceFile* src : this->SourceFiles) {
    // does this source file have a custom command?
    if (src->GetCustomCommand()) {
      // Does the output of the custom command match the source file name?
      const std::vector<std::string>& outputs =
        src->GetCustomCommand()->GetOutputs();
      for (std::string const& output : outputs) {
        out = output;
        std::string::size_type pos = out.rfind(name);
        // If the output matches exactly
        if (pos != std::string::npos && pos == out.size() - name.size() &&
            (pos == 0 || out[pos - 1] == '/')) {
          return src;
        }
      }
    }
  }

  // otherwise return NULL
  return nullptr;
}

cmSourceFile* cmMakefile::GetSourceFileWithOutput(
  const std::string& name) const
{
  // If the queried path is not absolute we use the backward compatible
  // linear-time search for an output with a matching suffix.
  if (!cmSystemTools::FileIsFullPath(name)) {
    return this->LinearGetSourceFileWithOutput(name);
  }
  // Otherwise we use an efficient lookup map.
  OutputToSourceMap::const_iterator o = this->OutputToSource.find(name);
  if (o != this->OutputToSource.end()) {
    return (*o).second;
  }
  return nullptr;
}

#if defined(CMAKE_BUILD_WITH_CMAKE)
cmSourceGroup* cmMakefile::GetSourceGroup(
  const std::vector<std::string>& name) const
{
  cmSourceGroup* sg = nullptr;

  // first look for source group starting with the same as the one we want
  for (cmSourceGroup const& srcGroup : this->SourceGroups) {
    std::string const& sgName = srcGroup.GetName();
    if (sgName == name[0]) {
      sg = const_cast<cmSourceGroup*>(&srcGroup);
      break;
    }
  }

  if (sg != nullptr) {
    // iterate through its children to find match source group
    for (unsigned int i = 1; i < name.size(); ++i) {
      sg = sg->LookupChild(name[i]);
      if (sg == nullptr) {
        break;
      }
    }
  }
  return sg;
}

void cmMakefile::AddSourceGroup(const std::string& name, const char* regex)
{
  std::vector<std::string> nameVector;
  nameVector.push_back(name);
  this->AddSourceGroup(nameVector, regex);
}

void cmMakefile::AddSourceGroup(const std::vector<std::string>& name,
                                const char* regex)
{
  cmSourceGroup* sg = nullptr;
  std::vector<std::string> currentName;
  int i = 0;
  const int lastElement = static_cast<int>(name.size() - 1);
  for (i = lastElement; i >= 0; --i) {
    currentName.assign(name.begin(), name.begin() + i + 1);
    sg = this->GetSourceGroup(currentName);
    if (sg != nullptr) {
      break;
    }
  }

  // i now contains the index of the last found component
  if (i == lastElement) {
    // group already exists, replace its regular expression
    if (regex && sg) {
      // We only want to set the regular expression.  If there are already
      // source files in the group, we don't want to remove them.
      sg->SetGroupRegex(regex);
    }
    return;
  }
  if (i == -1) {
    // group does not exist nor belong to any existing group
    // add its first component
    this->SourceGroups.emplace_back(name[0], regex);
    sg = this->GetSourceGroup(currentName);
    i = 0; // last component found
  }
  if (!sg) {
    cmSystemTools::Error("Could not create source group ");
    return;
  }
  // build the whole source group path
  for (++i; i <= lastElement; ++i) {
    sg->AddChild(cmSourceGroup(name[i], nullptr, sg->GetFullName().c_str()));
    sg = sg->LookupChild(name[i]);
  }

  sg->SetGroupRegex(regex);
}

cmSourceGroup* cmMakefile::GetOrCreateSourceGroup(
  const std::vector<std::string>& folders)
{
  cmSourceGroup* sg = this->GetSourceGroup(folders);
  if (sg == nullptr) {
    this->AddSourceGroup(folders);
    sg = this->GetSourceGroup(folders);
  }
  return sg;
}

cmSourceGroup* cmMakefile::GetOrCreateSourceGroup(const std::string& name)
{
  const char* delimiter = this->GetDefinition("SOURCE_GROUP_DELIMITER");
  if (delimiter == nullptr) {
    delimiter = "\\";
  }
  return this->GetOrCreateSourceGroup(
    cmSystemTools::tokenize(name, delimiter));
}

/**
 * Find a source group whose regular expression matches the filename
 * part of the given source name.  Search backward through the list of
 * source groups, and take the first matching group found.  This way
 * non-inherited SOURCE_GROUP commands will have precedence over
 * inherited ones.
 */
cmSourceGroup* cmMakefile::FindSourceGroup(
  const std::string& source, std::vector<cmSourceGroup>& groups) const
{
  // First search for a group that lists the file explicitly.
  for (std::vector<cmSourceGroup>::reverse_iterator sg = groups.rbegin();
       sg != groups.rend(); ++sg) {
    cmSourceGroup* result = sg->MatchChildrenFiles(source);
    if (result) {
      return result;
    }
  }

  // Now search for a group whose regex matches the file.
  for (std::vector<cmSourceGroup>::reverse_iterator sg = groups.rbegin();
       sg != groups.rend(); ++sg) {
    cmSourceGroup* result = sg->MatchChildrenRegex(source);
    if (result) {
      return result;
    }
  }

  // Shouldn't get here, but just in case, return the default group.
  return &groups.front();
}
#endif

static bool mightExpandVariablesCMP0019(const char* s)
{
  return s && *s && strstr(s, "${") && strchr(s, '}');
}

void cmMakefile::ExpandVariablesCMP0019()
{
  // Drop this ancient compatibility behavior with a policy.
  cmPolicies::PolicyStatus pol = this->GetPolicyStatus(cmPolicies::CMP0019);
  if (pol != cmPolicies::OLD && pol != cmPolicies::WARN) {
    return;
  }
  std::ostringstream w;

  const char* includeDirs = this->GetProperty("INCLUDE_DIRECTORIES");
  if (mightExpandVariablesCMP0019(includeDirs)) {
    std::string dirs = includeDirs;
    this->ExpandVariablesInString(dirs, true, true);
    if (pol == cmPolicies::WARN && dirs != includeDirs) {
      /* clang-format off */
      w << "Evaluated directory INCLUDE_DIRECTORIES\n"
        << "  " << includeDirs << "\n"
        << "as\n"
        << "  " << dirs << "\n";
      /* clang-format on */
    }
    this->SetProperty("INCLUDE_DIRECTORIES", dirs.c_str());
  }

  // Also for each target's INCLUDE_DIRECTORIES property:
  for (auto& target : this->Targets) {
    cmTarget& t = target.second;
    if (t.GetType() == cmStateEnums::INTERFACE_LIBRARY ||
        t.GetType() == cmStateEnums::GLOBAL_TARGET) {
      continue;
    }
    includeDirs = t.GetProperty("INCLUDE_DIRECTORIES");
    auto & bt = t.GetPropertyBacktrace("INCLUDE_DIRECTORIES");
    if (mightExpandVariablesCMP0019(includeDirs)) {
      std::string dirs = includeDirs;
      this->ExpandVariablesInString(dirs, true, true);
      if (pol == cmPolicies::WARN && dirs != includeDirs) {
        /* clang-format off */
        w << "Evaluated target " << t.GetName() << " INCLUDE_DIRECTORIES\n"
          << "  " << includeDirs << "\n"
          << "as\n"
          << "  " << dirs << "\n";
        /* clang-format on */
      }
      t.SetProperty("INCLUDE_DIRECTORIES", dirs.c_str(), bt);
    }
  }

  if (const char* linkDirsProp = this->GetProperty("LINK_DIRECTORIES")) {
    if (mightExpandVariablesCMP0019(linkDirsProp)) {
      std::string d = linkDirsProp;
      std::string orig = linkDirsProp;
      this->ExpandVariablesInString(d, true, true);
      if (pol == cmPolicies::WARN && d != orig) {
        /* clang-format off */
        w << "Evaluated link directories\n"
          << "  " << orig << "\n"
          << "as\n"
          << "  " << d << "\n";
        /* clang-format on */
      }
    }
  }

  if (const char* linkLibsProp = this->GetProperty("LINK_LIBRARIES")) {
    std::vector<std::string> linkLibs;
    cmSystemTools::ExpandListArgument(linkLibsProp, linkLibs);

    for (std::vector<std::string>::iterator l = linkLibs.begin();
         l != linkLibs.end(); ++l) {
      std::string libName = *l;
      if (libName == "optimized") {
        ++l;
        libName = *l;
      } else if (libName == "debug") {
        ++l;
        libName = *l;
      }
      if (mightExpandVariablesCMP0019(libName.c_str())) {
        std::string orig = libName;
        this->ExpandVariablesInString(libName, true, true);
        if (pol == cmPolicies::WARN && libName != orig) {
          /* clang-format off */
        w << "Evaluated link library\n"
          << "  " << orig << "\n"
          << "as\n"
          << "  " << libName << "\n";
          /* clang-format on */
        }
      }
    }
  }

  if (!w.str().empty()) {
    std::ostringstream m;
    /* clang-format off */
    m << cmPolicies::GetPolicyWarning(cmPolicies::CMP0019)
      << "\n"
      << "The following variable evaluations were encountered:\n"
      << w.str();
    /* clang-format on */
    this->GetCMakeInstance()->IssueMessage(MessageType::AUTHOR_WARNING,
                                           m.str(), this->Backtrace);
  }
}

bool cmMakefile::IsOn(const std::string& name) const
{
  const char* value = this->GetDefinition(name);
  return cmSystemTools::IsOn(value);
}

bool cmMakefile::IsSet(const std::string& name) const
{
  const char* value = this->GetDefinition(name);
  if (!value) {
    return false;
  }

  if (!*value) {
    return false;
  }

  if (cmSystemTools::IsNOTFOUND(value)) {
    return false;
  }

  return true;
}

bool cmMakefile::PlatformIs32Bit() const
{
  if (const char* plat_abi =
        this->GetDefinition("CMAKE_INTERNAL_PLATFORM_ABI")) {
    if (strcmp(plat_abi, "ELF X32") == 0) {
      return false;
    }
  }
  if (const char* sizeof_dptr = this->GetDefinition("CMAKE_SIZEOF_VOID_P")) {
    return atoi(sizeof_dptr) == 4;
  }
  return false;
}

bool cmMakefile::PlatformIs64Bit() const
{
  if (const char* sizeof_dptr = this->GetDefinition("CMAKE_SIZEOF_VOID_P")) {
    return atoi(sizeof_dptr) == 8;
  }
  return false;
}

bool cmMakefile::PlatformIsx32() const
{
  if (const char* plat_abi =
        this->GetDefinition("CMAKE_INTERNAL_PLATFORM_ABI")) {
    if (strcmp(plat_abi, "ELF X32") == 0) {
      return true;
    }
  }
  return false;
}

cmMakefile::AppleSDK cmMakefile::GetAppleSDKType() const
{
  std::string sdkRoot;
  sdkRoot = this->GetSafeDefinition("CMAKE_OSX_SYSROOT");
  sdkRoot = cmSystemTools::LowerCase(sdkRoot);

  struct
  {
    std::string name;
    AppleSDK sdk;
  } const sdkDatabase[]{
    { "appletvos", AppleSDK::AppleTVOS },
    { "appletvsimulator", AppleSDK::AppleTVSimulator },
    { "iphoneos", AppleSDK::IPhoneOS },
    { "iphonesimulator", AppleSDK::IPhoneSimulator },
    { "watchos", AppleSDK::WatchOS },
    { "watchsimulator", AppleSDK::WatchSimulator },
  };

  for (auto const& entry : sdkDatabase) {
    if (sdkRoot.find(entry.name) == 0 ||
        sdkRoot.find(std::string("/") + entry.name) != std::string::npos) {
      return entry.sdk;
    }
  }

  return AppleSDK::MacOS;
}

bool cmMakefile::PlatformIsAppleEmbedded() const
{
  return GetAppleSDKType() != AppleSDK::MacOS;
}

const char* cmMakefile::GetSONameFlag(const std::string& language) const
{
  std::string name = "CMAKE_SHARED_LIBRARY_SONAME";
  if (!language.empty()) {
    name += "_";
    name += language;
  }
  name += "_FLAG";
  return GetDefinition(name);
}

bool cmMakefile::CanIWriteThisFile(std::string const& fileName) const
{
  if (!this->IsOn("CMAKE_DISABLE_SOURCE_CHANGES")) {
    return true;
  }
  // If we are doing an in-source build, then the test will always fail
  if (cmSystemTools::SameFile(this->GetHomeDirectory(),
                              this->GetHomeOutputDirectory())) {
    return !this->IsOn("CMAKE_DISABLE_IN_SOURCE_BUILD");
  }

  return !cmSystemTools::IsSubDirectory(fileName, this->GetHomeDirectory()) ||
    cmSystemTools::IsSubDirectory(fileName, this->GetHomeOutputDirectory()) ||
    cmSystemTools::SameFile(fileName, this->GetHomeOutputDirectory());
}

std::string cmMakefile::GetRequiredDefinition(const std::string& name) const
{
  const char* ret = this->GetDefinition(name);
  if (!ret) {
    cmSystemTools::Error("Error required internal CMake variable not "
                         "set, cmake may not be built correctly.\n",
                         "Missing variable is:\n", name.c_str());
    return std::string();
  }
  return std::string(ret);
}

bool cmMakefile::IsDefinitionSet(const std::string& name) const
{
  const std::string* def = this->StateSnapshot.GetDefinition(name);
  if (!def) {
    def = this->GetState()->GetInitializedCacheValue(name);
  }
#ifdef CMAKE_BUILD_WITH_CMAKE
  if (cmVariableWatch* vv = this->GetVariableWatch()) {
    if (!def) {
      vv->VariableAccessed(
        name, cmVariableWatch::UNKNOWN_VARIABLE_DEFINED_ACCESS, nullptr, this);
    }
  }
#endif
  return def != nullptr;
}

const std::string* cmMakefile::GetDef(const std::string& name) const
{
  const std::string* def = this->StateSnapshot.GetDefinition(name);
  if (!def) {
    def = this->GetState()->GetInitializedCacheValue(name);
  }
#ifdef CMAKE_BUILD_WITH_CMAKE
  cmVariableWatch* vv = this->GetVariableWatch();
  if (vv && !this->SuppressSideEffects) {
    bool const watch_function_executed =
      vv->VariableAccessed(name,
                           def ? cmVariableWatch::VARIABLE_READ_ACCESS
                               : cmVariableWatch::UNKNOWN_VARIABLE_READ_ACCESS,
                           (def ? def->c_str() : nullptr), this);

    if (watch_function_executed) {
      // A callback was executed and may have caused re-allocation of the
      // variable storage.  Look it up again for now.
      // FIXME: Refactor variable storage to avoid this problem.
      def = this->StateSnapshot.GetDefinition(name);
      if (!def) {
        def = this->GetState()->GetInitializedCacheValue(name);
      }
    }
  }
#endif
  return def;
}

const char* cmMakefile::GetDefinition(const std::string& name) const
{
  const std::string* def = GetDef(name);
  if (!def) {
    return nullptr;
  }
  return def->c_str();
}

const std::string& cmMakefile::GetSafeDefinition(const std::string& name) const
{
  static std::string const empty;
  const std::string* def = GetDef(name);
  if (!def) {
    return empty;
  }
  return *def;
}

std::vector<std::string> cmMakefile::GetDefinitions() const
{
  std::vector<std::string> res = this->StateSnapshot.ClosureKeys();
  std::vector<std::string> cacheKeys = this->GetState()->GetCacheEntryKeys();
  res.insert(res.end(), cacheKeys.begin(), cacheKeys.end());
  std::sort(res.begin(), res.end());
  return res;
}

const std::string& cmMakefile::ExpandVariablesInString(
  std::string& source) const
{
  return this->ExpandVariablesInString(source, false, false);
}

const std::string& cmMakefile::ExpandVariablesInString(
  std::string& source, bool escapeQuotes, bool noEscapes, bool atOnly,
  const char* filename, long line, bool removeEmpty, bool replaceAt) const
{
  bool compareResults = false;
  MessageType mtype = MessageType::LOG;
  std::string errorstr;
  std::string original;

  // Sanity check the @ONLY mode.
  if (atOnly && (!noEscapes || !removeEmpty)) {
    // This case should never be called.  At-only is for
    // configure-file/string which always does no escapes.
    this->IssueMessage(MessageType::INTERNAL_ERROR,
                       "ExpandVariablesInString @ONLY called "
                       "on something with escapes.");
    return source;
  }

  // Variables used in the WARN case.
  std::string newResult;
  std::string newErrorstr;
  MessageType newError = MessageType::LOG;

  switch (this->GetPolicyStatus(cmPolicies::CMP0053)) {
    case cmPolicies::WARN: {
      // Save the original string for the warning.
      original = source;
      newResult = source;
      compareResults = true;
      // Suppress variable watches to avoid calling hooks twice. Suppress new
      // dereferences since the OLD behavior is still what is actually used.
      this->SuppressSideEffects = true;
      newError = ExpandVariablesInStringNew(newErrorstr, newResult,
                                            escapeQuotes, noEscapes, atOnly,
                                            filename, line, replaceAt);
      this->SuppressSideEffects = false;
      CM_FALLTHROUGH;
    }
    case cmPolicies::OLD:
      mtype =
        ExpandVariablesInStringOld(errorstr, source, escapeQuotes, noEscapes,
                                   atOnly, filename, line, removeEmpty, true);
      break;
    case cmPolicies::REQUIRED_IF_USED:
    case cmPolicies::REQUIRED_ALWAYS:
    // Messaging here would be *very* verbose.
    case cmPolicies::NEW:
      mtype =
        ExpandVariablesInStringNew(errorstr, source, escapeQuotes, noEscapes,
                                   atOnly, filename, line, replaceAt);
      break;
  }

  // If it's an error in either case, just report the error...
  if (mtype != MessageType::LOG) {
    if (mtype == MessageType::FATAL_ERROR) {
      cmSystemTools::SetFatalErrorOccured();
    }
    this->IssueMessage(mtype, errorstr);
  }
  // ...otherwise, see if there's a difference that needs to be warned about.
  else if (compareResults && (newResult != source || newError != mtype)) {
    std::string msg = cmPolicies::GetPolicyWarning(cmPolicies::CMP0053);
    msg += "\n";

    std::string msg_input = original;
    cmSystemTools::ReplaceString(msg_input, "\n", "\n  ");
    msg += "For input:\n  '";
    msg += msg_input;
    msg += "'\n";

    std::string msg_old = source;
    cmSystemTools::ReplaceString(msg_old, "\n", "\n  ");
    msg += "the old evaluation rules produce:\n  '";
    msg += msg_old;
    msg += "'\n";

    if (newError == mtype) {
      std::string msg_new = newResult;
      cmSystemTools::ReplaceString(msg_new, "\n", "\n  ");
      msg += "but the new evaluation rules produce:\n  '";
      msg += msg_new;
      msg += "'\n";
    } else {
      std::string msg_err = newErrorstr;
      cmSystemTools::ReplaceString(msg_err, "\n", "\n  ");
      msg += "but the new evaluation rules produce an error:\n  ";
      msg += msg_err;
      msg += "\n";
    }

    msg +=
      "Using the old result for compatibility since the policy is not set.";

    this->IssueMessage(MessageType::AUTHOR_WARNING, msg);
  }

  return source;
}

MessageType cmMakefile::ExpandVariablesInStringOld(
  std::string& errorstr, std::string& source, bool escapeQuotes,
  bool noEscapes, bool atOnly, const char* filename, long line,
  bool removeEmpty, bool replaceAt) const
{
  // Fast path strings without any special characters.
  if (source.find_first_of("$@\\") == std::string::npos) {
    return MessageType::LOG;
  }

  // Special-case the @ONLY mode.
  if (atOnly) {
    // Store an original copy of the input.
    std::string input = source;

    // Start with empty output.
    source.clear();

    // Look for one @VAR@ at a time.
    const char* in = input.c_str();
    while (this->cmAtVarRegex.find(in)) {
      // Get the range of the string to replace.
      const char* first = in + this->cmAtVarRegex.start();
      const char* last = in + this->cmAtVarRegex.end();

      // Store the unchanged part of the string now.
      source.append(in, first - in);

      // Lookup the definition of VAR.
      std::string var(first + 1, last - first - 2);
      if (const char* val = this->GetDefinition(var)) {
        // Store the value in the output escaping as requested.
        if (escapeQuotes) {
          source.append(cmSystemTools::EscapeQuotes(val));
        } else {
          source.append(val);
        }
      }

      // Continue looking for @VAR@ further along the string.
      in = last;
    }

    // Append the rest of the unchanged part of the string.
    source.append(in);

    return MessageType::LOG;
  }

  // This method replaces ${VAR} and @VAR@ where VAR is looked up
  // with GetDefinition(), if not found in the map, nothing is expanded.
  // It also supports the $ENV{VAR} syntax where VAR is looked up in
  // the current environment variables.

  cmCommandArgumentParserHelper parser;
  parser.SetMakefile(this);
  parser.SetLineFile(line, filename);
  parser.SetEscapeQuotes(escapeQuotes);
  parser.SetNoEscapeMode(noEscapes);
  parser.SetReplaceAtSyntax(replaceAt);
  parser.SetRemoveEmpty(removeEmpty);
  int res = parser.ParseString(source.c_str(), 0);
  const char* emsg = parser.GetError();
  MessageType mtype = MessageType::LOG;
  if (res && !emsg[0]) {
    source = parser.GetResult();
  } else {
    // Construct the main error message.
    std::ostringstream error;
    error << "Syntax error in cmake code ";
    if (filename && line > 0) {
      // This filename and line number may be more specific than the
      // command context because one command invocation can have
      // arguments on multiple lines.
      error << "at\n"
            << "  " << filename << ":" << line << "\n";
    }
    error << "when parsing string\n"
          << "  " << source << "\n";
    error << emsg;

    // If the parser failed ("res" is false) then this is a real
    // argument parsing error, so the policy applies.  Otherwise the
    // parser reported an error message without failing because the
    // helper implementation is unhappy, which has always reported an
    // error.
    mtype = MessageType::FATAL_ERROR;
    if (!res) {
      // This is a real argument parsing error.  Use policy CMP0010 to
      // decide whether it is an error.
      switch (this->GetPolicyStatus(cmPolicies::CMP0010)) {
        case cmPolicies::WARN:
          error << "\n" << cmPolicies::GetPolicyWarning(cmPolicies::CMP0010);
          CM_FALLTHROUGH;
        case cmPolicies::OLD:
          // OLD behavior is to just warn and continue.
          mtype = MessageType::AUTHOR_WARNING;
          break;
        case cmPolicies::REQUIRED_IF_USED:
        case cmPolicies::REQUIRED_ALWAYS:
          error << "\n"
                << cmPolicies::GetRequiredPolicyError(cmPolicies::CMP0010);
        case cmPolicies::NEW:
          // NEW behavior is to report the error.
          break;
      }
    }
    errorstr = error.str();
  }
  return mtype;
}

typedef enum
{
  NORMAL,
  ENVIRONMENT,
  CACHE
} t_domain;
struct t_lookup
{
  t_domain domain = NORMAL;
  size_t loc = 0;
};

bool cmMakefile::IsProjectFile(const char* filename) const
{
  return cmSystemTools::IsSubDirectory(filename, this->GetHomeDirectory()) ||
    (cmSystemTools::IsSubDirectory(filename, this->GetHomeOutputDirectory()) &&
     !cmSystemTools::IsSubDirectory(filename, "/CMakeFiles"));
}

int cmMakefile::GetRecursionDepth() const
{
  return this->RecursionDepth;
}

void cmMakefile::SetRecursionDepth(int recursionDepth)
{
  this->RecursionDepth = recursionDepth;
}

MessageType cmMakefile::ExpandVariablesInStringNew(
  std::string& errorstr, std::string& source, bool escapeQuotes,
  bool noEscapes, bool atOnly, const char* filename, long line,
  bool replaceAt) const
{
  // This method replaces ${VAR} and @VAR@ where VAR is looked up
  // with GetDefinition(), if not found in the map, nothing is expanded.
  // It also supports the $ENV{VAR} syntax where VAR is looked up in
  // the current environment variables.

  const char* in = source.c_str();
  const char* last = in;
  std::string result;
  result.reserve(source.size());
  std::vector<t_lookup> openstack;
  bool error = false;
  bool done = false;
  MessageType mtype = MessageType::LOG;

  cmState* state = this->GetCMakeInstance()->GetState();

  static const std::string lineVar = "CMAKE_CURRENT_LIST_LINE";
  do {
    char inc = *in;
    switch (inc) {
      case '}':
        if (!openstack.empty()) {
          t_lookup var = openstack.back();
          openstack.pop_back();
          result.append(last, in - last);
          std::string const& lookup = result.substr(var.loc);
          const char* value = nullptr;
          std::string varresult;
          std::string svalue;
          switch (var.domain) {
            case NORMAL:
              if (filename && lookup == lineVar) {
                std::ostringstream ostr;
                ostr << line;
                varresult = ostr.str();
              } else {
                value = this->GetDefinition(lookup);
              }
              break;
            case ENVIRONMENT:
              if (cmSystemTools::GetEnv(lookup, svalue)) {
                value = svalue.c_str();
              }
              break;
            case CACHE:
              value = state->GetCacheEntryValue(lookup);
              break;
          }
          // Get the string we're meant to append to.
          if (value) {
            if (escapeQuotes) {
              varresult = cmSystemTools::EscapeQuotes(value);
            } else {
              varresult = value;
            }
          } else if (!this->SuppressSideEffects) {
            this->MaybeWarnUninitialized(lookup, filename);
          }
          result.replace(var.loc, result.size() - var.loc, varresult);
          // Start looking from here on out.
          last = in + 1;
        }
        break;
      case '$':
        if (!atOnly) {
          t_lookup lookup;
          const char* next = in + 1;
          const char* start = nullptr;
          char nextc = *next;
          if (nextc == '{') {
            // Looking for a variable.
            start = in + 2;
            lookup.domain = NORMAL;
          } else if (nextc == '<') {
          } else if (!nextc) {
            result.append(last, next - last);
            last = next;
          } else if (cmHasLiteralPrefix(next, "ENV{")) {
            // Looking for an environment variable.
            start = in + 5;
            lookup.domain = ENVIRONMENT;
          } else if (cmHasLiteralPrefix(next, "CACHE{")) {
            // Looking for a cache variable.
            start = in + 7;
            lookup.domain = CACHE;
          } else {
            if (this->cmNamedCurly.find(next)) {
              errorstr = "Syntax $" +
                std::string(next, this->cmNamedCurly.end()) +
                "{} is not supported.  Only ${}, $ENV{}, "
                "and $CACHE{} are allowed.";
              mtype = MessageType::FATAL_ERROR;
              error = true;
            }
          }
          if (start) {
            result.append(last, in - last);
            last = start;
            in = start - 1;
            lookup.loc = result.size();
            openstack.push_back(lookup);
          }
          break;
        }
        CM_FALLTHROUGH;
      case '\\':
        if (!noEscapes) {
          const char* next = in + 1;
          char nextc = *next;
          if (nextc == 't') {
            result.append(last, in - last);
            result.append("\t");
            last = next + 1;
          } else if (nextc == 'n') {
            result.append(last, in - last);
            result.append("\n");
            last = next + 1;
          } else if (nextc == 'r') {
            result.append(last, in - last);
            result.append("\r");
            last = next + 1;
          } else if (nextc == ';' && openstack.empty()) {
            // Handled in ExpandListArgument; pass the backslash literally.
          } else if (isalnum(nextc) || nextc == '\0') {
            errorstr += "Invalid character escape '\\";
            if (nextc) {
              errorstr += nextc;
              errorstr += "'.";
            } else {
              errorstr += "' (at end of input).";
            }
            error = true;
          } else {
            // Take what we've found so far, skipping the escape character.
            result.append(last, in - last);
            // Start tracking from the next character.
            last = in + 1;
          }
          // Skip the next character since it was escaped, but don't read past
          // the end of the string.
          if (*last) {
            ++in;
          }
        }
        break;
      case '\n':
        // Onto the next line.
        ++line;
        break;
      case '\0':
        done = true;
        break;
      case '@':
        if (replaceAt) {
          const char* nextAt = strchr(in + 1, '@');
          if (nextAt && nextAt != in + 1 &&
              nextAt ==
                in + 1 +
                  strspn(in + 1,
                         "ABCDEFGHIJKLMNOPQRSTUVWXYZ"
                         "abcdefghijklmnopqrstuvwxyz"
                         "0123456789/_.+-")) {
            std::string variable(in + 1, nextAt - in - 1);

            std::string varresult;
            if (filename && variable == lineVar) {
              varresult = std::to_string(line);
            } else {
              const std::string* def = this->GetDef(variable);
              if (def) {
                varresult = *def;
              } else if (!this->SuppressSideEffects) {
                this->MaybeWarnUninitialized(variable, filename);
              }
            }

            if (escapeQuotes) {
              varresult = cmSystemTools::EscapeQuotes(varresult);
            }
            // Skip over the variable.
            result.append(last, in - last);
            result.append(varresult);
            in = nextAt;
            last = in + 1;
            break;
          }
        }
      // Failed to find a valid @ expansion; treat it as literal.
      /* FALLTHROUGH */
      default: {
        if (!openstack.empty() &&
            !(isalnum(inc) || inc == '_' || inc == '/' || inc == '.' ||
              inc == '+' || inc == '-')) {
          errorstr += "Invalid character (\'";
          errorstr += inc;
          result.append(last, in - last);
          errorstr += "\') in a variable name: "
                      "'" +
            result.substr(openstack.back().loc) + "'";
          mtype = MessageType::FATAL_ERROR;
          error = true;
        }
        break;
      }
    }
    // Look at the next character.
  } while (!error && !done && *++in);

  // Check for open variable references yet.
  if (!error && !openstack.empty()) {
    // There's an open variable reference waiting.  Policy CMP0010 flags
    // whether this is an error or not.  The new parser now enforces
    // CMP0010 as well.
    errorstr += "There is an unterminated variable reference.";
    error = true;
  }

  if (error) {
    std::ostringstream emsg;
    emsg << "Syntax error in cmake code ";
    if (filename) {
      // This filename and line number may be more specific than the
      // command context because one command invocation can have
      // arguments on multiple lines.
      emsg << "at\n"
           << "  " << filename << ":" << line << "\n";
    }
    emsg << "when parsing string\n"
         << "  " << source << "\n";
    emsg << errorstr;
    mtype = MessageType::FATAL_ERROR;
    errorstr = emsg.str();
  } else {
    // Append the rest of the unchanged part of the string.
    result.append(last);

    source = result;
  }

  return mtype;
}

void cmMakefile::RemoveVariablesInString(std::string& source,
                                         bool atOnly) const
{
  if (!atOnly) {
    cmsys::RegularExpression var("(\\${[A-Za-z_0-9]*})");
    while (var.find(source)) {
      source.erase(var.start(), var.end() - var.start());
    }
  }

  if (!atOnly) {
    cmsys::RegularExpression varb("(\\$ENV{[A-Za-z_0-9]*})");
    while (varb.find(source)) {
      source.erase(varb.start(), varb.end() - varb.start());
    }
  }
  cmsys::RegularExpression var2("(@[A-Za-z_0-9]*@)");
  while (var2.find(source)) {
    source.erase(var2.start(), var2.end() - var2.start());
  }
}

std::string cmMakefile::GetConfigurations(std::vector<std::string>& configs,
                                          bool singleConfig) const
{
  if (this->GetGlobalGenerator()->IsMultiConfig()) {
    if (const char* configTypes =
          this->GetDefinition("CMAKE_CONFIGURATION_TYPES")) {
      cmSystemTools::ExpandListArgument(configTypes, configs);
    }
    return "";
  }
  const std::string& buildType = this->GetSafeDefinition("CMAKE_BUILD_TYPE");
  if (singleConfig && !buildType.empty()) {
    configs.push_back(buildType);
  }
  return buildType;
}

bool cmMakefile::IsFunctionBlocked(const cmListFileFunction& lff,
                                   cmExecutionStatus& status)
{
  // if there are no blockers get out of here
  if (this->FunctionBlockers.begin() == this->FunctionBlockers.end()) {
    return false;
  }

  // loop over all function blockers to see if any block this command
  // evaluate in reverse, this is critical for balanced IF statements etc
  std::vector<cmFunctionBlocker*>::reverse_iterator pos;
  for (pos = this->FunctionBlockers.rbegin();
       pos != this->FunctionBlockers.rend(); ++pos) {
    if ((*pos)->IsFunctionBlocked(lff, *this, status)) {
      return true;
    }
  }

  return false;
}

void cmMakefile::PushFunctionBlockerBarrier()
{
  this->FunctionBlockerBarriers.push_back(this->FunctionBlockers.size());
}

void cmMakefile::PopFunctionBlockerBarrier(bool reportError)
{
  // Remove any extra entries pushed on the barrier.
  FunctionBlockersType::size_type barrier =
    this->FunctionBlockerBarriers.back();
  while (this->FunctionBlockers.size() > barrier) {
    std::unique_ptr<cmFunctionBlocker> fb(this->FunctionBlockers.back());
    this->FunctionBlockers.pop_back();
    if (reportError) {
      // Report the context in which the unclosed block was opened.
      cmListFileContext const& lfc = fb->GetStartingContext();
      std::ostringstream e;
      /* clang-format off */
      e << "A logical block opening on the line\n"
        << "  " << lfc << "\n"
        << "is not closed.";
      /* clang-format on */
      this->IssueMessage(MessageType::FATAL_ERROR, e.str());
      reportError = false;
    }
  }

  // Remove the barrier.
  this->FunctionBlockerBarriers.pop_back();
}

void cmMakefile::PushLoopBlock()
{
  assert(!this->LoopBlockCounter.empty());
  this->LoopBlockCounter.top()++;
}

void cmMakefile::PopLoopBlock()
{
  assert(!this->LoopBlockCounter.empty());
  assert(this->LoopBlockCounter.top() > 0);
  this->LoopBlockCounter.top()--;
}

void cmMakefile::PushLoopBlockBarrier()
{
  this->LoopBlockCounter.push(0);
}

void cmMakefile::PopLoopBlockBarrier()
{
  assert(!this->LoopBlockCounter.empty());
  assert(this->LoopBlockCounter.top() == 0);
  this->LoopBlockCounter.pop();
}

bool cmMakefile::IsLoopBlock() const
{
  assert(!this->LoopBlockCounter.empty());
  return !this->LoopBlockCounter.empty() && this->LoopBlockCounter.top() > 0;
}

std::string cmMakefile::GetExecutionFilePath() const
{
  assert(this->StateSnapshot.IsValid());
  return this->StateSnapshot.GetExecutionListFile();
}

bool cmMakefile::ExpandArguments(std::vector<cmListFileArgument> const& inArgs,
                                 std::vector<std::string>& outArgs,
                                 const char* filename) const
{
  std::string efp = this->GetExecutionFilePath();
  if (!filename) {
    filename = efp.c_str();
  }
  std::string value;
  outArgs.reserve(inArgs.size());
  for (cmListFileArgument const& i : inArgs) {
    // No expansion in a bracket argument.
    if (i.Delim == cmListFileArgument::Bracket) {
      outArgs.push_back(i.Value);
      continue;
    }
    // Expand the variables in the argument.
    value = i.Value;
    this->ExpandVariablesInString(value, false, false, false, filename, i.Line,
                                  false, false);

    // If the argument is quoted, it should be one argument.
    // Otherwise, it may be a list of arguments.
    if (i.Delim == cmListFileArgument::Quoted) {
      outArgs.push_back(value);
    } else {
      cmSystemTools::ExpandListArgument(value, outArgs);
    }
  }
  return !cmSystemTools::GetFatalErrorOccured();
}

bool cmMakefile::ExpandArguments(
  std::vector<cmListFileArgument> const& inArgs,
  std::vector<cmExpandedCommandArgument>& outArgs, const char* filename) const
{
  std::string efp = this->GetExecutionFilePath();
  if (!filename) {
    filename = efp.c_str();
  }
  std::string value;
  outArgs.reserve(inArgs.size());
  for (cmListFileArgument const& i : inArgs) {
    // No expansion in a bracket argument.
    if (i.Delim == cmListFileArgument::Bracket) {
      outArgs.emplace_back(i.Value, true);
      continue;
    }
    // Expand the variables in the argument.
    value = i.Value;
    this->ExpandVariablesInString(value, false, false, false, filename, i.Line,
                                  false, false);

    // If the argument is quoted, it should be one argument.
    // Otherwise, it may be a list of arguments.
    if (i.Delim == cmListFileArgument::Quoted) {
      outArgs.emplace_back(value, true);
    } else {
      std::vector<std::string> stringArgs;
      cmSystemTools::ExpandListArgument(value, stringArgs);
      for (std::string const& stringArg : stringArgs) {
        outArgs.emplace_back(stringArg, false);
      }
    }
  }
  return !cmSystemTools::GetFatalErrorOccured();
}

void cmMakefile::AddFunctionBlocker(cmFunctionBlocker* fb)
{
  if (!this->ExecutionStatusStack.empty()) {
    // Record the context in which the blocker is created.
    fb->SetStartingContext(this->GetExecutionContext());
  }

  this->FunctionBlockers.push_back(fb);
}

std::unique_ptr<cmFunctionBlocker> cmMakefile::RemoveFunctionBlocker(
  cmFunctionBlocker* fb, const cmListFileFunction& lff)
{
  // Find the function blocker stack barrier for the current scope.
  // We only remove a blocker whose index is not less than the barrier.
  FunctionBlockersType::size_type barrier = 0;
  if (!this->FunctionBlockerBarriers.empty()) {
    barrier = this->FunctionBlockerBarriers.back();
  }

  // Search for the function blocker whose scope this command ends.
  for (FunctionBlockersType::size_type i = this->FunctionBlockers.size();
       i > barrier; --i) {
    std::vector<cmFunctionBlocker*>::iterator pos =
      this->FunctionBlockers.begin() + (i - 1);
    if (*pos == fb) {
      // Warn if the arguments do not match, but always remove.
      if (!(*pos)->ShouldRemove(lff, *this)) {
        cmListFileContext const& lfc = fb->GetStartingContext();
        cmListFileContext closingContext =
          cmListFileContext::FromCommandContext(lff, lfc.FilePath());
        std::ostringstream e;
        /* clang-format off */
        e << "A logical block opening on the line\n"
          << "  " << lfc << "\n"
          << "closes on the line\n"
          << "  " << closingContext << "\n"
          << "with mis-matching arguments.";
        /* clang-format on */
        this->IssueMessage(MessageType::AUTHOR_WARNING, e.str());
      }
      cmFunctionBlocker* b = *pos;
      this->FunctionBlockers.erase(pos);
      return std::unique_ptr<cmFunctionBlocker>(b);
    }
  }

  return std::unique_ptr<cmFunctionBlocker>();
}

std::string const& cmMakefile::GetHomeDirectory() const
{
  return this->GetCMakeInstance()->GetHomeDirectory();
}

std::string const& cmMakefile::GetHomeOutputDirectory() const
{
  return this->GetCMakeInstance()->GetHomeOutputDirectory();
}

void cmMakefile::SetScriptModeFile(std::string const& scriptfile)
{
  this->AddDefinition("CMAKE_SCRIPT_MODE_FILE", scriptfile.c_str());
}

void cmMakefile::SetArgcArgv(const std::vector<std::string>& args)
{
  std::ostringstream strStream;
  strStream << args.size();
  this->AddDefinition("CMAKE_ARGC", strStream.str().c_str());
  // this->MarkVariableAsUsed("CMAKE_ARGC");

  for (unsigned int t = 0; t < args.size(); ++t) {
    std::ostringstream tmpStream;
    tmpStream << "CMAKE_ARGV" << t;
    this->AddDefinition(tmpStream.str(), args[t].c_str());
    // this->MarkVariableAsUsed(tmpStream.str().c_str());
  }
}

cmSourceFile* cmMakefile::GetSource(const std::string& sourceName,
                                    cmSourceFileLocationKind kind) const
{
  // First check "Known" paths (avoids the creation of cmSourceFileLocation)
  if (kind == cmSourceFileLocationKind::Known) {
    auto sfsi = this->KnownFileSearchIndex.find(sourceName);
    if (sfsi != this->KnownFileSearchIndex.end()) {
      return sfsi->second;
    }
  }

  cmSourceFileLocation sfl(this, sourceName, kind);
  auto name = this->GetCMakeInstance()->StripExtension(sfl.GetName());
#if defined(_WIN32) || defined(__APPLE__)
  name = cmSystemTools::LowerCase(name);
#endif
  auto sfsi = this->SourceFileSearchIndex.find(name);
  if (sfsi != this->SourceFileSearchIndex.end()) {
    for (auto sf : sfsi->second) {
      if (sf->Matches(sfl)) {
        return sf;
      }
    }
  }
  return nullptr;
}

cmSourceFile* cmMakefile::CreateSource(const std::string& sourceName,
                                       bool generated,
                                       cmSourceFileLocationKind kind)
{
  cmSourceFile* sf = new cmSourceFile(this, sourceName, kind);
  if (generated) {
    sf->SetProperty("GENERATED", "1");
  }
  this->SourceFiles.push_back(sf);

  auto name =
    this->GetCMakeInstance()->StripExtension(sf->GetLocation().GetName());
#if defined(_WIN32) || defined(__APPLE__)
  name = cmSystemTools::LowerCase(name);
#endif
  this->SourceFileSearchIndex[name].push_back(sf);
  // for "Known" paths add direct lookup (used for faster lookup in GetSource)
  if (kind == cmSourceFileLocationKind::Known) {
    this->KnownFileSearchIndex[sourceName] = sf;
  }

  return sf;
}

cmSourceFile* cmMakefile::GetOrCreateSource(const std::string& sourceName,
                                            bool generated,
                                            cmSourceFileLocationKind kind)
{
  if (cmSourceFile* esf = this->GetSource(sourceName, kind)) {
    return esf;
  }
  return this->CreateSource(sourceName, generated, kind);
}

void cmMakefile::AddTargetObject(std::string const& tgtName,
                                 std::string const& objFile)
{
  cmSourceFile* sf = this->GetOrCreateSource(objFile, true);
  sf->SetObjectLibrary(tgtName);
  sf->SetProperty("EXTERNAL_OBJECT", "1");
#if defined(CMAKE_BUILD_WITH_CMAKE)
  this->SourceGroups[this->ObjectLibrariesSourceGroupIndex].AddGroupFile(
    sf->GetFullPath());
#endif
}

void cmMakefile::EnableLanguage(std::vector<std::string> const& lang,
                                bool optional)
{
  this->AddDefinition("CMAKE_CFG_INTDIR",
                      this->GetGlobalGenerator()->GetCMakeCFGIntDir());
  // If RC is explicitly listed we need to do it after other languages.
  // On some platforms we enable RC implicitly while enabling others.
  // Do not let that look like recursive enable_language(RC).
  std::vector<std::string> langs;
  std::vector<std::string> langsRC;
  langs.reserve(lang.size());
  for (std::string const& i : lang) {
    if (i == "RC") {
      langsRC.push_back(i);
    } else {
      langs.push_back(i);
    }
  }
  if (!langs.empty()) {
    this->GetGlobalGenerator()->EnableLanguage(langs, this, optional);
  }
  if (!langsRC.empty()) {
    this->GetGlobalGenerator()->EnableLanguage(langsRC, this, optional);
  }
}

int cmMakefile::TryCompile(const std::string& srcdir,
                           const std::string& bindir,
                           const std::string& projectName,
                           const std::string& targetName, bool fast, int jobs,
                           const std::vector<std::string>* cmakeArgs,
                           std::string& output)
{
  this->IsSourceFileTryCompile = fast;
  // does the binary directory exist ? If not create it...
  if (!cmSystemTools::FileIsDirectory(bindir)) {
    cmSystemTools::MakeDirectory(bindir);
  }

  // change to the tests directory and run cmake
  // use the cmake object instead of calling cmake
  cmWorkingDirectory workdir(bindir);
  if (workdir.Failed()) {
    this->IssueMessage(MessageType::FATAL_ERROR,
                       "Failed to set working directory to " + bindir + " : " +
                         std::strerror(workdir.GetLastResult()));
    cmSystemTools::SetFatalErrorOccured();
    this->IsSourceFileTryCompile = false;
    return 1;
  }

  // make sure the same generator is used
  // use this program as the cmake to be run, it should not
  // be run that way but the cmake object requires a vailid path
  cmake cm(cmake::RoleProject, cmState::Project);
  cm.SetIsInTryCompile(true);
  cmGlobalGenerator* gg =
    cm.CreateGlobalGenerator(this->GetGlobalGenerator()->GetName());
  if (!gg) {
    this->IssueMessage(MessageType::INTERNAL_ERROR,
                       "Global generator '" +
                         this->GetGlobalGenerator()->GetName() +
                         "' could not be created.");
    cmSystemTools::SetFatalErrorOccured();
    this->IsSourceFileTryCompile = false;
    return 1;
  }
  gg->RecursionDepth = this->RecursionDepth;
  cm.SetGlobalGenerator(gg);

  // do a configure
  cm.SetHomeDirectory(srcdir);
  cm.SetHomeOutputDirectory(bindir);
  cm.SetGeneratorInstance(this->GetSafeDefinition("CMAKE_GENERATOR_INSTANCE"));
  cm.SetGeneratorPlatform(this->GetSafeDefinition("CMAKE_GENERATOR_PLATFORM"));
  cm.SetGeneratorToolset(this->GetSafeDefinition("CMAKE_GENERATOR_TOOLSET"));
  cm.LoadCache();
  if (!gg->IsMultiConfig()) {
    if (const char* config =
          this->GetDefinition("CMAKE_TRY_COMPILE_CONFIGURATION")) {
      // Tell the single-configuration generator which one to use.
      // Add this before the user-provided CMake arguments in case
      // one of the arguments is -DCMAKE_BUILD_TYPE=...
      cm.AddCacheEntry("CMAKE_BUILD_TYPE", config, "Build configuration",
                       cmStateEnums::STRING);
    }
  }
  const char* recursionDepth =
    this->GetDefinition("CMAKE_MAXIMUM_RECURSION_DEPTH");
  if (recursionDepth) {
    cm.AddCacheEntry("CMAKE_MAXIMUM_RECURSION_DEPTH", recursionDepth,
                     "Maximum recursion depth", cmStateEnums::STRING);
  }
  // if cmake args were provided then pass them in
  if (cmakeArgs) {
    // FIXME: Workaround to ignore unused CLI variables in try-compile.
    //
    // Ideally we should use SetArgs to honor options like --warn-unused-vars.
    // However, there is a subtle problem when certain arguments are passed to
    // a macro wrapping around try_compile or try_run that does not escape
    // semicolons in its parameters but just passes ${ARGV} or ${ARGN}.  In
    // this case a list argument like "-DVAR=a;b" gets split into multiple
    // cmake arguments "-DVAR=a" and "b".  Currently SetCacheArgs ignores
    // argument "b" and uses just "-DVAR=a", leading to a subtle bug in that
    // the try_compile or try_run does not get the proper value of VAR.  If we
    // call SetArgs here then it would treat "b" as the source directory and
    // cause an error such as "The source directory .../CMakeFiles/CMakeTmp/b
    // does not exist", thus breaking the try_compile or try_run completely.
    //
    // Strictly speaking the bug is in the wrapper macro because the CMake
    // language has always flattened nested lists and the macro should escape
    // the semicolons in its arguments before forwarding them.  However, this
    // bug is so subtle that projects typically work anyway, usually because
    // the value VAR=a is sufficient for the try_compile or try_run to get the
    // correct result.  Calling SetArgs here would break such projects that
    // previously built.  Instead we work around the issue by never reporting
    // unused arguments and ignoring options such as --warn-unused-vars.
    cm.SetWarnUnusedCli(false);
    // cm.SetArgs(*cmakeArgs, true);

    cm.SetCacheArgs(*cmakeArgs);
  }
  // to save time we pass the EnableLanguage info directly
  gg->EnableLanguagesFromGenerator(this->GetGlobalGenerator(), this);
  if (this->IsOn("CMAKE_SUPPRESS_DEVELOPER_WARNINGS")) {
    cm.AddCacheEntry("CMAKE_SUPPRESS_DEVELOPER_WARNINGS", "TRUE", "",
                     cmStateEnums::INTERNAL);
  } else {
    cm.AddCacheEntry("CMAKE_SUPPRESS_DEVELOPER_WARNINGS", "FALSE", "",
                     cmStateEnums::INTERNAL);
  }
  if (cm.Configure() != 0) {
    this->IssueMessage(MessageType::FATAL_ERROR,
                       "Failed to configure test project build system.");
    cmSystemTools::SetFatalErrorOccured();
    this->IsSourceFileTryCompile = false;
    return 1;
  }

  if (cm.Generate() != 0) {
    this->IssueMessage(MessageType::FATAL_ERROR,
                       "Failed to generate test project build system.");
    cmSystemTools::SetFatalErrorOccured();
    this->IsSourceFileTryCompile = false;
    return 1;
  }

  // finally call the generator to actually build the resulting project
  int ret = this->GetGlobalGenerator()->TryCompile(
    jobs, srcdir, bindir, projectName, targetName, fast, output, this);

  this->IsSourceFileTryCompile = false;
  return ret;
}

bool cmMakefile::GetIsSourceFileTryCompile() const
{
  return this->IsSourceFileTryCompile;
}

cmake* cmMakefile::GetCMakeInstance() const
{
  return this->GlobalGenerator->GetCMakeInstance();
}

cmMessenger* cmMakefile::GetMessenger() const
{
  return this->GetCMakeInstance()->GetMessenger();
}

cmGlobalGenerator* cmMakefile::GetGlobalGenerator() const
{
  return this->GlobalGenerator;
}

#ifdef CMAKE_BUILD_WITH_CMAKE
cmVariableWatch* cmMakefile::GetVariableWatch() const
{
  if (this->GetCMakeInstance() &&
      this->GetCMakeInstance()->GetVariableWatch()) {
    return this->GetCMakeInstance()->GetVariableWatch();
  }
  return nullptr;
}
#endif

cmState* cmMakefile::GetState() const
{
  return this->GetCMakeInstance()->GetState();
}

void cmMakefile::DisplayStatus(const char* message, float s) const
{
  cmake* cm = this->GetCMakeInstance();
  if (cm->GetWorkingMode() == cmake::FIND_PACKAGE_MODE) {
    // don't output any STATUS message in FIND_PACKAGE_MODE, since they will
    // directly be fed to the compiler, which will be confused.
    return;
  }
  cm->UpdateProgress(message, s);
}

std::string cmMakefile::GetModulesFile(const std::string& filename,
                                       bool& system) const
{
  std::string result;

  // We search the module always in CMAKE_ROOT and in CMAKE_MODULE_PATH,
  // and then decide based on the policy setting which one to return.
  // See CMP0017 for more details.
  // The specific problem was that KDE 4.5.0 installs a
  // FindPackageHandleStandardArgs.cmake which doesn't have the new features
  // of FPHSA.cmake introduced in CMake 2.8.3 yet, and by setting
  // CMAKE_MODULE_PATH also e.g. FindZLIB.cmake from cmake included
  // FPHSA.cmake from kdelibs and not from CMake, and tried to use the
  // new features, which were not there in the version from kdelibs, and so
  // failed ("
  std::string moduleInCMakeRoot;
  std::string moduleInCMakeModulePath;

  // Always search in CMAKE_MODULE_PATH:
  const char* cmakeModulePath = this->GetDefinition("CMAKE_MODULE_PATH");
  if (cmakeModulePath) {
    std::vector<std::string> modulePath;
    cmSystemTools::ExpandListArgument(cmakeModulePath, modulePath);

    // Look through the possible module directories.
    for (std::string itempl : modulePath) {
      cmSystemTools::ConvertToUnixSlashes(itempl);
      itempl += "/";
      itempl += filename;
      if (cmSystemTools::FileExists(itempl)) {
        moduleInCMakeModulePath = itempl;
        break;
      }
    }
  }

  // Always search in the standard modules location.
  moduleInCMakeRoot = cmSystemTools::GetCMakeRoot();
  moduleInCMakeRoot += "/Modules/";
  moduleInCMakeRoot += filename;
  cmSystemTools::ConvertToUnixSlashes(moduleInCMakeRoot);
  if (!cmSystemTools::FileExists(moduleInCMakeRoot)) {
    moduleInCMakeRoot.clear();
  }

  // Normally, prefer the files found in CMAKE_MODULE_PATH. Only when the file
  // from which we are being called is located itself in CMAKE_ROOT, then
  // prefer results from CMAKE_ROOT depending on the policy setting.
  system = false;
  result = moduleInCMakeModulePath;
  if (result.empty()) {
    system = true;
    result = moduleInCMakeRoot;
  }

  if (!moduleInCMakeModulePath.empty() && !moduleInCMakeRoot.empty()) {
    const char* currentFile = this->GetDefinition("CMAKE_CURRENT_LIST_FILE");
    std::string mods = cmSystemTools::GetCMakeRoot() + "/Modules/";
    if (currentFile && cmSystemTools::IsSubDirectory(currentFile, mods)) {
      switch (this->GetPolicyStatus(cmPolicies::CMP0017)) {
        case cmPolicies::WARN: {
          std::ostringstream e;
          /* clang-format off */
          e << "File " << currentFile << " includes "
            << moduleInCMakeModulePath
            << " (found via CMAKE_MODULE_PATH) which shadows "
            << moduleInCMakeRoot  << ". This may cause errors later on .\n"
            << cmPolicies::GetPolicyWarning(cmPolicies::CMP0017);
          /* clang-format on */

          this->IssueMessage(MessageType::AUTHOR_WARNING, e.str());
          CM_FALLTHROUGH;
        }
        case cmPolicies::OLD:
          system = false;
          result = moduleInCMakeModulePath;
          break;
        case cmPolicies::REQUIRED_IF_USED:
        case cmPolicies::REQUIRED_ALWAYS:
        case cmPolicies::NEW:
          system = true;
          result = moduleInCMakeRoot;
          break;
      }
    }
  }

  return result;
}

void cmMakefile::ConfigureString(const std::string& input, std::string& output,
                                 bool atOnly, bool escapeQuotes) const
{
  // Split input to handle one line at a time.
  std::string::const_iterator lineStart = input.begin();
  while (lineStart != input.end()) {
    // Find the end of this line.
    std::string::const_iterator lineEnd = lineStart;
    while (lineEnd != input.end() && *lineEnd != '\n') {
      ++lineEnd;
    }

    // Copy the line.
    std::string line(lineStart, lineEnd);

    // Skip the newline character.
    bool haveNewline = (lineEnd != input.end());
    if (haveNewline) {
      ++lineEnd;
    }

    // Replace #cmakedefine instances.
    if (this->cmDefineRegex.find(line)) {
      const char* def = this->GetDefinition(this->cmDefineRegex.match(2));
      if (!cmSystemTools::IsOff(def)) {
        const std::string indentation = this->cmDefineRegex.match(1);
        cmSystemTools::ReplaceString(line, "#" + indentation + "cmakedefine",
                                     "#" + indentation + "define");
        output += line;
      } else {
        output += "/* #undef ";
        output += this->cmDefineRegex.match(2);
        output += " */";
      }
    } else if (this->cmDefine01Regex.find(line)) {
      const std::string indentation = this->cmDefine01Regex.match(1);
      const char* def = this->GetDefinition(this->cmDefine01Regex.match(2));
      cmSystemTools::ReplaceString(line, "#" + indentation + "cmakedefine01",
                                   "#" + indentation + "define");
      output += line;
      if (!cmSystemTools::IsOff(def)) {
        output += " 1";
      } else {
        output += " 0";
      }
    } else {
      output += line;
    }

    if (haveNewline) {
      output += "\n";
    }

    // Move to the next line.
    lineStart = lineEnd;
  }

  // Perform variable replacements.
  const char* filename = nullptr;
  long lineNumber = -1;
  if (!this->Backtrace.Empty()) {
    const auto& currentTrace = this->Backtrace.Top();
    filename = currentTrace.FilePath.c_str();
    lineNumber = currentTrace.Line;
  }
  this->ExpandVariablesInString(output, escapeQuotes, true, atOnly, filename,
                                lineNumber, true, true);
}

int cmMakefile::ConfigureFile(const char* infile, const char* outfile,
                              bool copyonly, bool atOnly, bool escapeQuotes,
                              cmNewLineStyle newLine)
{
  int res = 1;
  if (!this->CanIWriteThisFile(outfile)) {
    cmSystemTools::Error("Attempt to write file: ", outfile,
                         " into a source directory.");
    return 0;
  }
  if (!cmSystemTools::FileExists(infile)) {
    cmSystemTools::Error("File ", infile, " does not exist.");
    return 0;
  }
  std::string soutfile = outfile;
  std::string sinfile = infile;
  this->AddCMakeDependFile(sinfile);
  cmSystemTools::ConvertToUnixSlashes(soutfile);

  // Re-generate if non-temporary outputs are missing.
  // when we finalize the configuration we will remove all
  // output files that now don't exist.
  this->AddCMakeOutputFile(soutfile);

  mode_t perm = 0;
  cmSystemTools::GetPermissions(sinfile, perm);
  std::string::size_type pos = soutfile.rfind('/');
  if (pos != std::string::npos) {
    std::string path = soutfile.substr(0, pos);
    cmSystemTools::MakeDirectory(path);
  }

  if (copyonly) {
    if (!cmSystemTools::CopyFileIfDifferent(sinfile, soutfile)) {
      return 0;
    }
  } else {
    std::string newLineCharacters;
    std::ios::openmode omode = std::ios::out | std::ios::trunc;
    if (newLine.IsValid()) {
      newLineCharacters = newLine.GetCharacters();
      omode |= std::ios::binary;
    } else {
      newLineCharacters = "\n";
    }
    std::string tempOutputFile = soutfile;
    tempOutputFile += ".tmp";
    cmsys::ofstream fout(tempOutputFile.c_str(), omode);
    if (!fout) {
      cmSystemTools::Error("Could not open file for write in copy operation ",
                           tempOutputFile.c_str());
      cmSystemTools::ReportLastSystemError("");
      return 0;
    }
    cmsys::ifstream fin(sinfile.c_str());
    if (!fin) {
      cmSystemTools::Error("Could not open file for read in copy operation ",
                           sinfile.c_str());
      return 0;
    }

    cmsys::FStream::BOM bom = cmsys::FStream::ReadBOM(fin);
    if (bom != cmsys::FStream::BOM_None && bom != cmsys::FStream::BOM_UTF8) {
      std::ostringstream e;
      e << "File starts with a Byte-Order-Mark that is not UTF-8:\n  "
        << sinfile;
      this->IssueMessage(MessageType::FATAL_ERROR, e.str());
      return 0;
    }
    // rewind to copy BOM to output file
    fin.seekg(0);

    // now copy input to output and expand variables in the
    // input file at the same time
    std::string inLine;
    std::string outLine;
    while (cmSystemTools::GetLineFromStream(fin, inLine)) {
      outLine.clear();
      this->ConfigureString(inLine, outLine, atOnly, escapeQuotes);
      fout << outLine << newLineCharacters;
    }
    // close the files before attempting to copy
    fin.close();
    fout.close();
    if (!cmSystemTools::CopyFileIfDifferent(tempOutputFile, soutfile)) {
      res = 0;
    } else {
      cmSystemTools::SetPermissions(soutfile, perm);
    }
    cmSystemTools::RemoveFile(tempOutputFile);
  }
  return res;
}

void cmMakefile::SetProperty(const std::string& prop, const char* value)
{
  cmListFileBacktrace lfbt = this->GetBacktrace();
  this->StateSnapshot.GetDirectory().SetProperty(prop, value, lfbt);
}

void cmMakefile::AppendProperty(const std::string& prop, const char* value,
                                bool asString)
{
  cmListFileBacktrace lfbt = this->GetBacktrace();
  this->StateSnapshot.GetDirectory().AppendProperty(prop, value, asString,
                                                    lfbt);
}

const char* cmMakefile::GetProperty(const std::string& prop) const
{
  // Check for computed properties.
  static std::string output;
  if (prop == "TESTS") {
    std::vector<std::string> keys;
    // get list of keys
    std::transform(this->Tests.begin(), this->Tests.end(),
                   std::back_inserter(keys),
                   [](decltype(this->Tests)::value_type const& pair) {
                     return pair.first;
                   });
    output = cmJoin(keys, ";");
    return output.c_str();
  }

  return this->StateSnapshot.GetDirectory().GetProperty(prop);
}

const char* cmMakefile::GetProperty(const std::string& prop, bool chain) const
{
  return this->StateSnapshot.GetDirectory().GetProperty(prop, chain);
}

bool cmMakefile::GetPropertyAsBool(const std::string& prop) const
{
  return cmSystemTools::IsOn(this->GetProperty(prop));
}

std::vector<std::string> cmMakefile::GetPropertyKeys() const
{
  return this->StateSnapshot.GetDirectory().GetPropertyKeys();
}

const cmListFileBacktrace & cmMakefile::GetPropertyBacktrace(const std::string & prop) const
{
  return this->StateSnapshot.GetDirectory().GetPropertyBacktrace(prop);
}


cmTarget* cmMakefile::FindLocalNonAliasTarget(const std::string& name) const
{
  cmTargets::iterator i = this->Targets.find(name);
  if (i != this->Targets.end()) {
    return &i->second;
  }
  return nullptr;
}

cmTest* cmMakefile::CreateTest(const std::string& testName)
{
  cmTest* test = this->GetTest(testName);
  if (test) {
    return test;
  }
  test = new cmTest(this);
  test->SetName(testName);
  this->Tests[testName] = test;
  return test;
}

cmTest* cmMakefile::GetTest(const std::string& testName) const
{
  std::map<std::string, cmTest*>::const_iterator mi =
    this->Tests.find(testName);
  if (mi != this->Tests.end()) {
    return mi->second;
  }
  return nullptr;
}

void cmMakefile::GetTests(const std::string& config,
                          std::vector<cmTest*>& tests)
{
  for (auto generator : this->GetTestGenerators()) {
    if (generator->TestsForConfig(config)) {
      tests.push_back(generator->GetTest());
    }
  }
}

void cmMakefile::AddCMakeDependFilesFromUser()
{
  std::vector<std::string> deps;
  if (const char* deps_str = this->GetProperty("CMAKE_CONFIGURE_DEPENDS")) {
    cmSystemTools::ExpandListArgument(deps_str, deps);
  }
  for (std::string const& dep : deps) {
    if (cmSystemTools::FileIsFullPath(dep)) {
      this->AddCMakeDependFile(dep);
    } else {
      std::string f = this->GetCurrentSourceDirectory();
      f += "/";
      f += dep;
      this->AddCMakeDependFile(f);
    }
  }
}

std::string cmMakefile::FormatListFileStack() const
{
  std::vector<std::string> listFiles;
  cmStateSnapshot snp = this->StateSnapshot;
  while (snp.IsValid()) {
    listFiles.push_back(snp.GetExecutionListFile());
    snp = snp.GetCallStackParent();
  }
  std::reverse(listFiles.begin(), listFiles.end());
  std::ostringstream tmp;
  size_t depth = listFiles.size();
  if (depth > 0) {
    std::vector<std::string>::const_iterator it = listFiles.end();
    do {
      if (depth != listFiles.size()) {
        tmp << "\n                ";
      }
      --it;
      tmp << "[";
      tmp << depth;
      tmp << "]\t";
      tmp << *it;
      depth--;
    } while (it != listFiles.begin());
  }
  return tmp.str();
}

void cmMakefile::PushScope()
{
  this->StateSnapshot =
    this->GetState()->CreateVariableScopeSnapshot(this->StateSnapshot);
  this->PushLoopBlockBarrier();

#if defined(CMAKE_BUILD_WITH_CMAKE)
  this->GetGlobalGenerator()->GetFileLockPool().PushFunctionScope();
#endif
}

void cmMakefile::PopScope()
{
#if defined(CMAKE_BUILD_WITH_CMAKE)
  this->GetGlobalGenerator()->GetFileLockPool().PopFunctionScope();
#endif

  this->PopLoopBlockBarrier();

  this->CheckForUnusedVariables();

  this->PopSnapshot();
}

void cmMakefile::RaiseScope(const std::string& var, const char* varDef)
{
  if (var.empty()) {
    return;
  }

  if (!this->StateSnapshot.RaiseScope(var, varDef)) {
    std::ostringstream m;
    m << "Cannot set \"" << var << "\": current scope has no parent.";
    this->IssueMessage(MessageType::AUTHOR_WARNING, m.str());
    return;
  }

#ifdef CMAKE_BUILD_WITH_CMAKE
  cmVariableWatch* vv = this->GetVariableWatch();
  if (vv) {
    vv->VariableAccessed(var, cmVariableWatch::VARIABLE_MODIFIED_ACCESS,
                         varDef, this);
  }
#endif
}

cmTarget* cmMakefile::AddImportedTarget(const std::string& name,
                                        cmStateEnums::TargetType type,
                                        bool global)
{
  // Create the target.
  std::unique_ptr<cmTarget> target(
    new cmTarget(name, type,
                 global ? cmTarget::VisibilityImportedGlobally
                        : cmTarget::VisibilityImported,
                 this));

  // Add to the set of available imported targets.
  this->ImportedTargets[name] = target.get();
  this->GetGlobalGenerator()->IndexTarget(target.get());

  // Transfer ownership to this cmMakefile object.
  this->ImportedTargetsOwned.push_back(target.get());
  return target.release();
}

cmTarget* cmMakefile::FindTargetToUse(const std::string& name,
                                      bool excludeAliases) const
{
  // Look for an imported target.  These take priority because they
  // are more local in scope and do not have to be globally unique.
  TargetMap::const_iterator imported = this->ImportedTargets.find(name);
  if (imported != this->ImportedTargets.end()) {
    return imported->second;
  }

  // Look for a target built in this directory.
  if (cmTarget* t = this->FindLocalNonAliasTarget(name)) {
    return t;
  }

  // Look for a target built in this project.
  return this->GetGlobalGenerator()->FindTarget(name, excludeAliases);
}

bool cmMakefile::IsAlias(const std::string& name) const
{
  if (this->AliasTargets.find(name) != this->AliasTargets.end()) {
    return true;
  }
  return this->GetGlobalGenerator()->IsAlias(name);
}

bool cmMakefile::EnforceUniqueName(std::string const& name, std::string& msg,
                                   bool isCustom) const
{
  if (this->IsAlias(name)) {
    std::ostringstream e;
    e << "cannot create target \"" << name
      << "\" because an alias with the same name already exists.";
    msg = e.str();
    return false;
  }
  if (cmTarget* existing = this->FindTargetToUse(name)) {
    // The name given conflicts with an existing target.  Produce an
    // error in a compatible way.
    if (existing->IsImported()) {
      // Imported targets were not supported in previous versions.
      // This is new code, so we can make it an error.
      std::ostringstream e;
      e << "cannot create target \"" << name
        << "\" because an imported target with the same name already exists.";
      msg = e.str();
      return false;
    }
    // target names must be globally unique
    switch (this->GetPolicyStatus(cmPolicies::CMP0002)) {
      case cmPolicies::WARN:
        this->IssueMessage(MessageType::AUTHOR_WARNING,
                           cmPolicies::GetPolicyWarning(cmPolicies::CMP0002));
        CM_FALLTHROUGH;
      case cmPolicies::OLD:
        return true;
      case cmPolicies::REQUIRED_IF_USED:
      case cmPolicies::REQUIRED_ALWAYS:
        this->IssueMessage(
          MessageType::FATAL_ERROR,
          cmPolicies::GetRequiredPolicyError(cmPolicies::CMP0002));
        return true;
      case cmPolicies::NEW:
        break;
    }

    // The conflict is with a non-imported target.
    // Allow this if the user has requested support.
    cmake* cm = this->GetCMakeInstance();
    if (isCustom && existing->GetType() == cmStateEnums::UTILITY &&
        this != existing->GetMakefile() &&
        cm->GetState()->GetGlobalPropertyAsBool(
          "ALLOW_DUPLICATE_CUSTOM_TARGETS")) {
      return true;
    }

    // Produce an error that tells the user how to work around the
    // problem.
    std::ostringstream e;
    e << "cannot create target \"" << name
      << "\" because another target with the same name already exists.  "
      << "The existing target is ";
    switch (existing->GetType()) {
      case cmStateEnums::EXECUTABLE:
        e << "an executable ";
        break;
      case cmStateEnums::STATIC_LIBRARY:
        e << "a static library ";
        break;
      case cmStateEnums::SHARED_LIBRARY:
        e << "a shared library ";
        break;
      case cmStateEnums::MODULE_LIBRARY:
        e << "a module library ";
        break;
      case cmStateEnums::UTILITY:
        e << "a custom target ";
        break;
      case cmStateEnums::INTERFACE_LIBRARY:
        e << "an interface library ";
        break;
      default:
        break;
    }
    e << "created in source directory \""
      << existing->GetMakefile()->GetCurrentSourceDirectory() << "\".  "
      << "See documentation for policy CMP0002 for more details.";
    msg = e.str();
    return false;
  }
  return true;
}

bool cmMakefile::EnforceUniqueDir(const std::string& srcPath,
                                  const std::string& binPath) const
{
  // Make sure the binary directory is unique.
  cmGlobalGenerator* gg = this->GetGlobalGenerator();
  if (gg->BinaryDirectoryIsNew(binPath)) {
    return true;
  }
  std::ostringstream e;
  switch (this->GetPolicyStatus(cmPolicies::CMP0013)) {
    case cmPolicies::WARN:
      // Print the warning.
      /* clang-format off */
      e << cmPolicies::GetPolicyWarning(cmPolicies::CMP0013)
        << "\n"
        << "The binary directory\n"
        << "  " << binPath << "\n"
        << "is already used to build a source directory.  "
        << "This command uses it to build source directory\n"
        << "  " << srcPath << "\n"
        << "which can generate conflicting build files.  "
        << "CMake does not support this use case but it used "
        << "to work accidentally and is being allowed for "
        << "compatibility.";
      /* clang-format on */
      this->IssueMessage(MessageType::AUTHOR_WARNING, e.str());
      CM_FALLTHROUGH;
    case cmPolicies::OLD:
      // OLD behavior does not warn.
      return true;
    case cmPolicies::REQUIRED_IF_USED:
    case cmPolicies::REQUIRED_ALWAYS:
      e << cmPolicies::GetRequiredPolicyError(cmPolicies::CMP0013) << "\n";
      CM_FALLTHROUGH;
    case cmPolicies::NEW:
      // NEW behavior prints the error.
      /* clang-format off */
      e << "The binary directory\n"
        << "  " << binPath << "\n"
        << "is already used to build a source directory.  "
        << "It cannot be used to build source directory\n"
        << "  " << srcPath << "\n"
        << "Specify a unique binary directory name.";
      /* clang-format on */
      this->IssueMessage(MessageType::FATAL_ERROR, e.str());
      break;
  }

  return false;
}

static std::string const matchVariables[] = {
  "CMAKE_MATCH_0", "CMAKE_MATCH_1", "CMAKE_MATCH_2", "CMAKE_MATCH_3",
  "CMAKE_MATCH_4", "CMAKE_MATCH_5", "CMAKE_MATCH_6", "CMAKE_MATCH_7",
  "CMAKE_MATCH_8", "CMAKE_MATCH_9"
};

static std::string const nMatchesVariable = "CMAKE_MATCH_COUNT";

void cmMakefile::ClearMatches()
{
  const char* nMatchesStr = this->GetDefinition(nMatchesVariable);
  if (!nMatchesStr) {
    return;
  }
  int nMatches = atoi(nMatchesStr);
  for (int i = 0; i <= nMatches; i++) {
    std::string const& var = matchVariables[i];
    std::string const& s = this->GetSafeDefinition(var);
    if (!s.empty()) {
      this->AddDefinition(var, "");
      this->MarkVariableAsUsed(var);
    }
  }
  this->AddDefinition(nMatchesVariable, "0");
  this->MarkVariableAsUsed(nMatchesVariable);
}

void cmMakefile::StoreMatches(cmsys::RegularExpression& re)
{
  char highest = 0;
  for (int i = 0; i < 10; i++) {
    std::string const& m = re.match(i);
    if (!m.empty()) {
      std::string const& var = matchVariables[i];
      this->AddDefinition(var, m.c_str());
      this->MarkVariableAsUsed(var);
      highest = static_cast<char>('0' + i);
    }
  }
  char nMatches[] = { highest, '\0' };
  this->AddDefinition(nMatchesVariable, nMatches);
  this->MarkVariableAsUsed(nMatchesVariable);
}

cmStateSnapshot cmMakefile::GetStateSnapshot() const
{
  return this->StateSnapshot;
}

const char* cmMakefile::GetDefineFlagsCMP0059() const
{
  return this->DefineFlagsOrig.c_str();
}

cmPolicies::PolicyStatus cmMakefile::GetPolicyStatus(cmPolicies::PolicyID id,
                                                     bool parent_scope) const
{
  return this->StateSnapshot.GetPolicy(id, parent_scope);
}

bool cmMakefile::PolicyOptionalWarningEnabled(std::string const& var)
{
  // Check for an explicit CMAKE_POLICY_WARNING_CMP<NNNN> setting.
  if (const char* val = this->GetDefinition(var)) {
    return cmSystemTools::IsOn(val);
  }
  // Enable optional policy warnings with --debug-output, --trace,
  // or --trace-expand.
  cmake* cm = this->GetCMakeInstance();
  return cm->GetDebugOutput() || cm->GetTrace();
}

bool cmMakefile::SetPolicy(const char* id, cmPolicies::PolicyStatus status)
{
  cmPolicies::PolicyID pid;
  if (!cmPolicies::GetPolicyID(id, /* out */ pid)) {
    std::ostringstream e;
    e << "Policy \"" << id << "\" is not known to this version of CMake.";
    this->IssueMessage(MessageType::FATAL_ERROR, e.str());
    return false;
  }
  return this->SetPolicy(pid, status);
}

bool cmMakefile::SetPolicy(cmPolicies::PolicyID id,
                           cmPolicies::PolicyStatus status)
{
  // A REQUIRED_ALWAYS policy may be set only to NEW.
  if (status != cmPolicies::NEW &&
      cmPolicies::GetPolicyStatus(id) == cmPolicies::REQUIRED_ALWAYS) {
    std::string msg = cmPolicies::GetRequiredAlwaysPolicyError(id);
    this->IssueMessage(MessageType::FATAL_ERROR, msg);
    return false;
  }

  // Deprecate old policies, especially those that require a lot
  // of code to maintain the old behavior.
  if (status == cmPolicies::OLD && id <= cmPolicies::CMP0065 &&
      !(this->GetCMakeInstance()->GetIsInTryCompile() &&
        (
          // Policies set by cmCoreTryCompile::TryCompileCode.
          id == cmPolicies::CMP0065))) {
    this->IssueMessage(MessageType::DEPRECATION_WARNING,
                       cmPolicies::GetPolicyDeprecatedWarning(id));
  }

  this->StateSnapshot.SetPolicy(id, status);
  return true;
}

cmMakefile::PolicyPushPop::PolicyPushPop(cmMakefile* m)
  : Makefile(m)
{
  this->Makefile->PushPolicy();
}

cmMakefile::PolicyPushPop::~PolicyPushPop()
{
  this->Makefile->PopPolicy();
}

void cmMakefile::PushPolicy(bool weak, cmPolicies::PolicyMap const& pm)
{
  this->StateSnapshot.PushPolicy(pm, weak);
}

void cmMakefile::PopPolicy()
{
  if (!this->StateSnapshot.PopPolicy()) {
    this->IssueMessage(MessageType::FATAL_ERROR,
                       "cmake_policy POP without matching PUSH");
  }
}

void cmMakefile::PopSnapshot(bool reportError)
{
  // cmStateSnapshot manages nested policy scopes within it.
  // Since the scope corresponding to the snapshot is closing,
  // reject any still-open nested policy scopes with an error.
  while (!this->StateSnapshot.CanPopPolicyScope()) {
    if (reportError) {
      this->IssueMessage(MessageType::FATAL_ERROR,
                         "cmake_policy PUSH without matching POP");
      reportError = false;
    }
    this->PopPolicy();
  }

  this->StateSnapshot = this->GetState()->Pop(this->StateSnapshot);
  assert(this->StateSnapshot.IsValid());
}

bool cmMakefile::SetPolicyVersion(std::string const& version_min,
                                  std::string const& version_max)
{
  return cmPolicies::ApplyPolicyVersion(this, version_min, version_max);
}

bool cmMakefile::HasCMP0054AlreadyBeenReported(
  cmListFileContext const& context) const
{
  return !this->CMP0054ReportedIds.insert(context).second;
}

void cmMakefile::RecordPolicies(cmPolicies::PolicyMap& pm)
{
  /* Record the setting of every policy.  */
  typedef cmPolicies::PolicyID PolicyID;
  for (PolicyID pid = cmPolicies::CMP0000; pid != cmPolicies::CMPCOUNT;
       pid = PolicyID(pid + 1)) {
    pm.Set(pid, this->GetPolicyStatus(pid));
  }
}

bool cmMakefile::IgnoreErrorsCMP0061() const
{
  bool ignoreErrors = true;
  switch (this->GetPolicyStatus(cmPolicies::CMP0061)) {
    case cmPolicies::WARN:
    // No warning for this policy!
    case cmPolicies::OLD:
      break;
    case cmPolicies::REQUIRED_IF_USED:
    case cmPolicies::REQUIRED_ALWAYS:
    case cmPolicies::NEW:
      ignoreErrors = false;
      break;
  }
  return ignoreErrors;
}

#define FEATURE_STRING(F) , #F
static const char* const C_FEATURES[] = { nullptr FOR_EACH_C_FEATURE(
  FEATURE_STRING) };

static const char* const CXX_FEATURES[] = { nullptr FOR_EACH_CXX_FEATURE(
  FEATURE_STRING) };
#undef FEATURE_STRING

static const char* const C_STANDARDS[] = { "90", "99", "11" };
static const char* const CXX_STANDARDS[] = { "98", "11", "14", "17", "20" };

bool cmMakefile::AddRequiredTargetFeature(cmTarget* target,
                                          const std::string& feature,
                                          std::string* error) const
{
  if (cmGeneratorExpression::Find(feature) != std::string::npos) {
    target->AppendProperty("COMPILE_FEATURES", feature.c_str(), 
                           target->GetPropertyBacktrace("COMPILE_FEATURES"));
    return true;
  }

  std::string lang;
  if (!this->CompileFeatureKnown(target, feature, lang, error)) {
    return false;
  }

  const char* features = this->CompileFeaturesAvailable(lang, error);
  if (!features) {
    return false;
  }

  std::vector<std::string> availableFeatures;
  cmSystemTools::ExpandListArgument(features, availableFeatures);
  if (std::find(availableFeatures.begin(), availableFeatures.end(), feature) ==
      availableFeatures.end()) {
    std::ostringstream e;
    e << "The compiler feature \"" << feature << "\" is not known to " << lang
      << " compiler\n\""
      << this->GetDefinition("CMAKE_" + lang + "_COMPILER_ID")
      << "\"\nversion "
      << this->GetDefinition("CMAKE_" + lang + "_COMPILER_VERSION") << ".";
    if (error) {
      *error = e.str();
    } else {
      this->GetCMakeInstance()->IssueMessage(MessageType::FATAL_ERROR, e.str(),
                                             this->Backtrace);
    }
    return false;
  }

  target->AppendProperty("COMPILE_FEATURES", feature.c_str(), target->GetPropertyBacktrace("COMPILE_FEATURES"));

  return lang == "C"
    ? this->AddRequiredTargetCFeature(target, feature, error)
    : this->AddRequiredTargetCxxFeature(target, feature, error);
}

bool cmMakefile::CompileFeatureKnown(cmTarget const* target,
                                     const std::string& feature,
                                     std::string& lang,
                                     std::string* error) const
{
  assert(cmGeneratorExpression::Find(feature) == std::string::npos);

  bool isCFeature =
    std::find_if(cm::cbegin(C_FEATURES) + 1, cm::cend(C_FEATURES),
                 cmStrCmp(feature)) != cm::cend(C_FEATURES);
  if (isCFeature) {
    lang = "C";
    return true;
  }
  bool isCxxFeature =
    std::find_if(cm::cbegin(CXX_FEATURES) + 1, cm::cend(CXX_FEATURES),
                 cmStrCmp(feature)) != cm::cend(CXX_FEATURES);
  if (isCxxFeature) {
    lang = "CXX";
    return true;
  }
  std::ostringstream e;
  if (error) {
    e << "specified";
  } else {
    e << "Specified";
  }
  e << " unknown feature \"" << feature
    << "\" for "
       "target \""
    << target->GetName() << "\".";
  if (error) {
    *error = e.str();
  } else {
    this->GetCMakeInstance()->IssueMessage(MessageType::FATAL_ERROR, e.str(),
                                           this->Backtrace);
  }
  return false;
}

const char* cmMakefile::CompileFeaturesAvailable(const std::string& lang,
                                                 std::string* error) const
{
  if (!this->GlobalGenerator->GetLanguageEnabled(lang)) {
    std::ostringstream e;
    if (error) {
      e << "cannot";
    } else {
      e << "Cannot";
    }
    e << " use features from non-enabled language " << lang;
    if (error) {
      *error = e.str();
    } else {
      this->GetCMakeInstance()->IssueMessage(MessageType::FATAL_ERROR, e.str(),
                                             this->Backtrace);
    }
    return nullptr;
  }

  const char* featuresKnown =
    this->GetDefinition("CMAKE_" + lang + "_COMPILE_FEATURES");

  if (!featuresKnown || !*featuresKnown) {
    std::ostringstream e;
    if (error) {
      e << "no";
    } else {
      e << "No";
    }
    e << " known features for " << lang << " compiler\n\""
      << this->GetSafeDefinition("CMAKE_" + lang + "_COMPILER_ID")
      << "\"\nversion "
      << this->GetSafeDefinition("CMAKE_" + lang + "_COMPILER_VERSION") << ".";
    if (error) {
      *error = e.str();
    } else {
      this->GetCMakeInstance()->IssueMessage(MessageType::FATAL_ERROR, e.str(),
                                             this->Backtrace);
    }
    return nullptr;
  }
  return featuresKnown;
}

bool cmMakefile::HaveStandardAvailable(cmTarget const* target,
                                       std::string const& lang,
                                       const std::string& feature) const
{
  return lang == "C" ? this->HaveCStandardAvailable(target, feature)
                     : this->HaveCxxStandardAvailable(target, feature);
}

bool cmMakefile::HaveCStandardAvailable(cmTarget const* target,
                                        const std::string& feature) const
{
  const char* defaultCStandard =
    this->GetDefinition("CMAKE_C_STANDARD_DEFAULT");
  if (!defaultCStandard) {
    std::ostringstream e;
    e << "CMAKE_C_STANDARD_DEFAULT is not set.  COMPILE_FEATURES support "
         "not fully configured for this compiler.";
    this->IssueMessage(MessageType::INTERNAL_ERROR, e.str());
    // Return true so the caller does not try to lookup the default standard.
    return true;
  }
  if (std::find_if(cm::cbegin(C_STANDARDS), cm::cend(C_STANDARDS),
                   cmStrCmp(defaultCStandard)) == cm::cend(C_STANDARDS)) {
    std::ostringstream e;
    e << "The CMAKE_C_STANDARD_DEFAULT variable contains an "
         "invalid value: \""
      << defaultCStandard << "\".";
    this->IssueMessage(MessageType::INTERNAL_ERROR, e.str());
    return false;
  }

  bool needC90 = false;
  bool needC99 = false;
  bool needC11 = false;

  this->CheckNeededCLanguage(feature, needC90, needC99, needC11);

  const char* existingCStandard = target->GetProperty("C_STANDARD");
  if (!existingCStandard) {
    existingCStandard = defaultCStandard;
  }

  if (std::find_if(cm::cbegin(C_STANDARDS), cm::cend(C_STANDARDS),
                   cmStrCmp(existingCStandard)) == cm::cend(C_STANDARDS)) {
    std::ostringstream e;
    e << "The C_STANDARD property on target \"" << target->GetName()
      << "\" contained an invalid value: \"" << existingCStandard << "\".";
    this->IssueMessage(MessageType::FATAL_ERROR, e.str());
    return false;
  }

  const char* const* existingCIt = existingCStandard
    ? std::find_if(cm::cbegin(C_STANDARDS), cm::cend(C_STANDARDS),
                   cmStrCmp(existingCStandard))
    : cm::cend(C_STANDARDS);

  if (needC11 && existingCStandard &&
      existingCIt < std::find_if(cm::cbegin(C_STANDARDS),
                                 cm::cend(C_STANDARDS), cmStrCmp("11"))) {
    return false;
  }
  if (needC99 && existingCStandard &&
      existingCIt < std::find_if(cm::cbegin(C_STANDARDS),
                                 cm::cend(C_STANDARDS), cmStrCmp("99"))) {
    return false;
  }
  if (needC90 && existingCStandard &&
      existingCIt < std::find_if(cm::cbegin(C_STANDARDS),
                                 cm::cend(C_STANDARDS), cmStrCmp("90"))) {
    return false;
  }
  return true;
}

bool cmMakefile::IsLaterStandard(std::string const& lang,
                                 std::string const& lhs,
                                 std::string const& rhs)
{
  if (lang == "C") {
    const char* const* rhsIt = std::find_if(
      cm::cbegin(C_STANDARDS), cm::cend(C_STANDARDS), cmStrCmp(rhs));

    return std::find_if(rhsIt, cm::cend(C_STANDARDS), cmStrCmp(lhs)) !=
      cm::cend(C_STANDARDS);
  }
  const char* const* rhsIt = std::find_if(
    cm::cbegin(CXX_STANDARDS), cm::cend(CXX_STANDARDS), cmStrCmp(rhs));

  return std::find_if(rhsIt, cm::cend(CXX_STANDARDS), cmStrCmp(lhs)) !=
    cm::cend(CXX_STANDARDS);
}

bool cmMakefile::HaveCxxStandardAvailable(cmTarget const* target,
                                          const std::string& feature) const
{
  const char* defaultCxxStandard =
    this->GetDefinition("CMAKE_CXX_STANDARD_DEFAULT");
  if (!defaultCxxStandard) {
    std::ostringstream e;
    e << "CMAKE_CXX_STANDARD_DEFAULT is not set.  COMPILE_FEATURES support "
         "not fully configured for this compiler.";
    this->IssueMessage(MessageType::INTERNAL_ERROR, e.str());
    // Return true so the caller does not try to lookup the default standard.
    return true;
  }
  if (std::find_if(cm::cbegin(CXX_STANDARDS), cm::cend(CXX_STANDARDS),
                   cmStrCmp(defaultCxxStandard)) == cm::cend(CXX_STANDARDS)) {
    std::ostringstream e;
    e << "The CMAKE_CXX_STANDARD_DEFAULT variable contains an "
         "invalid value: \""
      << defaultCxxStandard << "\".";
    this->IssueMessage(MessageType::INTERNAL_ERROR, e.str());
    return false;
  }

  bool needCxx98 = false;
  bool needCxx11 = false;
  bool needCxx14 = false;
  bool needCxx17 = false;
  bool needCxx20 = false;
  this->CheckNeededCxxLanguage(feature, needCxx98, needCxx11, needCxx14,
                               needCxx17, needCxx20);

  const char* existingCxxStandard = target->GetProperty("CXX_STANDARD");
  if (!existingCxxStandard) {
    existingCxxStandard = defaultCxxStandard;
  }

  const char* const* existingCxxLevel =
    std::find_if(cm::cbegin(CXX_STANDARDS), cm::cend(CXX_STANDARDS),
                 cmStrCmp(existingCxxStandard));
  if (existingCxxLevel == cm::cend(CXX_STANDARDS)) {
    std::ostringstream e;
    e << "The CXX_STANDARD property on target \"" << target->GetName()
      << "\" contained an invalid value: \"" << existingCxxStandard << "\".";
    this->IssueMessage(MessageType::FATAL_ERROR, e.str());
    return false;
  }

  /* clang-format off */
  const char* const* needCxxLevel =
    needCxx20 ? &CXX_STANDARDS[4]
    : needCxx17 ? &CXX_STANDARDS[3]
    : needCxx14 ? &CXX_STANDARDS[2]
    : needCxx11 ? &CXX_STANDARDS[1]
    : needCxx98 ? &CXX_STANDARDS[0]
    : nullptr;
  /* clang-format on */

  return !needCxxLevel || needCxxLevel <= existingCxxLevel;
}

void cmMakefile::CheckNeededCxxLanguage(const std::string& feature,
                                        bool& needCxx98, bool& needCxx11,
                                        bool& needCxx14, bool& needCxx17,
                                        bool& needCxx20) const
{
  if (const char* propCxx98 =
        this->GetDefinition("CMAKE_CXX98_COMPILE_FEATURES")) {
    std::vector<std::string> props;
    cmSystemTools::ExpandListArgument(propCxx98, props);
    needCxx98 = std::find(props.begin(), props.end(), feature) != props.end();
  }
  if (const char* propCxx11 =
        this->GetDefinition("CMAKE_CXX11_COMPILE_FEATURES")) {
    std::vector<std::string> props;
    cmSystemTools::ExpandListArgument(propCxx11, props);
    needCxx11 = std::find(props.begin(), props.end(), feature) != props.end();
  }
  if (const char* propCxx14 =
        this->GetDefinition("CMAKE_CXX14_COMPILE_FEATURES")) {
    std::vector<std::string> props;
    cmSystemTools::ExpandListArgument(propCxx14, props);
    needCxx14 = std::find(props.begin(), props.end(), feature) != props.end();
  }
  if (const char* propCxx17 =
        this->GetDefinition("CMAKE_CXX17_COMPILE_FEATURES")) {
    std::vector<std::string> props;
    cmSystemTools::ExpandListArgument(propCxx17, props);
    needCxx17 = std::find(props.begin(), props.end(), feature) != props.end();
  }
  if (const char* propCxx20 =
        this->GetDefinition("CMAKE_CXX20_COMPILE_FEATURES")) {
    std::vector<std::string> props;
    cmSystemTools::ExpandListArgument(propCxx20, props);
    needCxx20 = std::find(props.begin(), props.end(), feature) != props.end();
  }
}

bool cmMakefile::AddRequiredTargetCxxFeature(cmTarget* target,
                                             const std::string& feature,
                                             std::string* error) const
{
  bool needCxx98 = false;
  bool needCxx11 = false;
  bool needCxx14 = false;
  bool needCxx17 = false;
  bool needCxx20 = false;

  this->CheckNeededCxxLanguage(feature, needCxx98, needCxx11, needCxx14,
                               needCxx17, needCxx20);

  const char* existingCxxStandard = target->GetProperty("CXX_STANDARD");
  const char* const* existingCxxLevel = nullptr;
  if (existingCxxStandard) {
    existingCxxLevel =
      std::find_if(cm::cbegin(CXX_STANDARDS), cm::cend(CXX_STANDARDS),
                   cmStrCmp(existingCxxStandard));
    if (existingCxxLevel == cm::cend(CXX_STANDARDS)) {
      std::ostringstream e;
      e << "The CXX_STANDARD property on target \"" << target->GetName()
        << "\" contained an invalid value: \"" << existingCxxStandard << "\".";
      if (error) {
        *error = e.str();
      } else {
        this->GetCMakeInstance()->IssueMessage(MessageType::FATAL_ERROR,
                                               e.str(), this->Backtrace);
      }
      return false;
    }
  }

  const char* existingCudaStandard = target->GetProperty("CUDA_STANDARD");
  const char* const* existingCudaLevel = nullptr;
  if (existingCudaStandard) {
    existingCudaLevel =
      std::find_if(cm::cbegin(CXX_STANDARDS), cm::cend(CXX_STANDARDS),
                   cmStrCmp(existingCudaStandard));
    if (existingCudaLevel == cm::cend(CXX_STANDARDS)) {
      std::ostringstream e;
      e << "The CUDA_STANDARD property on target \"" << target->GetName()
        << "\" contained an invalid value: \"" << existingCudaStandard
        << "\".";
      if (error) {
        *error = e.str();
      } else {
        this->GetCMakeInstance()->IssueMessage(MessageType::FATAL_ERROR,
                                               e.str(), this->Backtrace);
      }
      return false;
    }
  }

  /* clang-format off */
  const char* const* needCxxLevel =
    needCxx20 ? &CXX_STANDARDS[4]
    : needCxx17 ? &CXX_STANDARDS[3]
    : needCxx14 ? &CXX_STANDARDS[2]
    : needCxx11 ? &CXX_STANDARDS[1]
    : needCxx98 ? &CXX_STANDARDS[0]
    : nullptr;
  /* clang-format on */

  if (needCxxLevel) {
    // Ensure the C++ language level is high enough to support
    // the needed C++ features.
    if (!existingCxxLevel || existingCxxLevel < needCxxLevel) {
      target->SetProperty(
        "CXX_STANDARD", *needCxxLevel, target->GetBacktrace());
    }

    // Ensure the CUDA language level is high enough to support
    // the needed C++ features.
    if (!existingCudaLevel || existingCudaLevel < needCxxLevel) {
      target->SetProperty(
        "CUDA_STANDARD", *needCxxLevel, target->GetBacktrace());
    }
  }

  return true;
}

void cmMakefile::CheckNeededCLanguage(const std::string& feature,
                                      bool& needC90, bool& needC99,
                                      bool& needC11) const
{
  if (const char* propC90 =
        this->GetDefinition("CMAKE_C90_COMPILE_FEATURES")) {
    std::vector<std::string> props;
    cmSystemTools::ExpandListArgument(propC90, props);
    needC90 = std::find(props.begin(), props.end(), feature) != props.end();
  }
  if (const char* propC99 =
        this->GetDefinition("CMAKE_C99_COMPILE_FEATURES")) {
    std::vector<std::string> props;
    cmSystemTools::ExpandListArgument(propC99, props);
    needC99 = std::find(props.begin(), props.end(), feature) != props.end();
  }
  if (const char* propC11 =
        this->GetDefinition("CMAKE_C11_COMPILE_FEATURES")) {
    std::vector<std::string> props;
    cmSystemTools::ExpandListArgument(propC11, props);
    needC11 = std::find(props.begin(), props.end(), feature) != props.end();
  }
}

bool cmMakefile::AddRequiredTargetCFeature(cmTarget* target,
                                           const std::string& feature,
                                           std::string* error) const
{
  bool needC90 = false;
  bool needC99 = false;
  bool needC11 = false;

  this->CheckNeededCLanguage(feature, needC90, needC99, needC11);

  const char* existingCStandard = target->GetProperty("C_STANDARD");
  if (existingCStandard) {
    if (std::find_if(cm::cbegin(C_STANDARDS), cm::cend(C_STANDARDS),
                     cmStrCmp(existingCStandard)) == cm::cend(C_STANDARDS)) {
      std::ostringstream e;
      e << "The C_STANDARD property on target \"" << target->GetName()
        << "\" contained an invalid value: \"" << existingCStandard << "\".";
      if (error) {
        *error = e.str();
      } else {
        this->GetCMakeInstance()->IssueMessage(MessageType::FATAL_ERROR,
                                               e.str(), this->Backtrace);
      }
      return false;
    }
  }
  const char* const* existingCIt = existingCStandard
    ? std::find_if(cm::cbegin(C_STANDARDS), cm::cend(C_STANDARDS),
                   cmStrCmp(existingCStandard))
    : cm::cend(C_STANDARDS);

  bool setC90 = needC90 && !existingCStandard;
  bool setC99 = needC99 && !existingCStandard;
  bool setC11 = needC11 && !existingCStandard;

  if (needC11 && existingCStandard &&
      existingCIt < std::find_if(cm::cbegin(C_STANDARDS),
                                 cm::cend(C_STANDARDS), cmStrCmp("11"))) {
    setC11 = true;
  } else if (needC99 && existingCStandard &&
             existingCIt < std::find_if(cm::cbegin(C_STANDARDS),
                                        cm::cend(C_STANDARDS),
                                        cmStrCmp("99"))) {
    setC99 = true;
  } else if (needC90 && existingCStandard &&
             existingCIt < std::find_if(cm::cbegin(C_STANDARDS),
                                        cm::cend(C_STANDARDS),
                                        cmStrCmp("90"))) {
    setC90 = true;
  }

  if (setC11) {
    target->SetProperty("C_STANDARD", "11", target->GetBacktrace());
  } else if (setC99) {
    target->SetProperty("C_STANDARD", "99", target->GetBacktrace());
  } else if (setC90) {
    target->SetProperty("C_STANDARD", "90", target->GetBacktrace());
  }
  return true;
}

cmMakefile::FunctionPushPop::FunctionPushPop(cmMakefile* mf,
                                             const std::string& fileName,
                                             cmPolicies::PolicyMap const& pm)
  : Makefile(mf)
  , ReportError(true)
{
  this->Makefile->PushFunctionScope(fileName, pm);
}

cmMakefile::FunctionPushPop::~FunctionPushPop()
{
  this->Makefile->PopFunctionScope(this->ReportError);
}

cmMakefile::MacroPushPop::MacroPushPop(cmMakefile* mf,
                                       const std::string& fileName,
                                       const cmPolicies::PolicyMap& pm)
  : Makefile(mf)
  , ReportError(true)
{
  this->Makefile->PushMacroScope(fileName, pm);
}

cmMakefile::MacroPushPop::~MacroPushPop()
{
  this->Makefile->PopMacroScope(this->ReportError);
}<|MERGE_RESOLUTION|>--- conflicted
+++ resolved
@@ -1148,13 +1148,8 @@
   // Create a target instance for this utility.
   cmTarget* target = this->AddNewTarget(cmStateEnums::UTILITY, utilityName);
   target->SetIsGeneratorProvided(origin == TargetOrigin::Generator);
-<<<<<<< HEAD
-  if (excludeFromAll) {
-    target->SetProperty("EXCLUDE_FROM_ALL", "TRUE", Backtrace);
-=======
   if (excludeFromAll || this->GetPropertyAsBool("EXCLUDE_FROM_ALL")) {
     target->SetProperty("EXCLUDE_FROM_ALL", "TRUE");
->>>>>>> bf02d625
   }
   if (!comment) {
     // Use an empty comment to avoid generation of default comment.
@@ -1989,15 +1984,10 @@
   // over changes in CMakeLists.txt, making the information stale and
   // hence useless.
   target->ClearDependencyInformation(*this);
-<<<<<<< HEAD
-  if (excludeFromAll) {
-    target->SetProperty("EXCLUDE_FROM_ALL", "TRUE", target->GetBacktrace());
-=======
   if (excludeFromAll ||
       (type != cmStateEnums::INTERFACE_LIBRARY &&
        this->GetPropertyAsBool("EXCLUDE_FROM_ALL"))) {
     target->SetProperty("EXCLUDE_FROM_ALL", "TRUE");
->>>>>>> bf02d625
   }
   target->AddSources(srcs);
   this->AddGlobalLinkInformation(*target);
@@ -2009,13 +1999,8 @@
                                     bool excludeFromAll)
 {
   cmTarget* target = this->AddNewTarget(cmStateEnums::EXECUTABLE, exeName);
-<<<<<<< HEAD
-  if (excludeFromAll) {
-    target->SetProperty("EXCLUDE_FROM_ALL", "TRUE", target->GetBacktrace());
-=======
   if (excludeFromAll || this->GetPropertyAsBool("EXCLUDE_FROM_ALL")) {
     target->SetProperty("EXCLUDE_FROM_ALL", "TRUE");
->>>>>>> bf02d625
   }
   target->AddSources(srcs);
   this->AddGlobalLinkInformation(*target);
