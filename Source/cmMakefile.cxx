/* Distributed under the OSI-approved BSD 3-Clause License.  See accompanying
   file Copyright.txt or https://cmake.org/licensing for details.  */
#include "cmMakefile.h"

#include "cmsys/FStream.hxx"
#include "cmsys/RegularExpression.hxx"
#include <algorithm>
#include <assert.h>
#include <ctype.h>
#include <iterator>
#include <memory> // IWYU pragma: keep
#include <sstream>
#include <stdlib.h>
#include <string.h>
#include <utility>

#include "cmAlgorithms.h"
#include "cmCommand.h"
#include "cmCommandArgumentParserHelper.h"
#include "cmCustomCommand.h"
#include "cmCustomCommandLines.h"
#include "cmExecutionStatus.h"
#include "cmExpandedCommandArgument.h" // IWYU pragma: keep
#include "cmFileLockPool.h"
#include "cmFunctionBlocker.h"
#include "cmGeneratorExpression.h"
#include "cmGeneratorExpressionEvaluationFile.h"
#include "cmGlobalGenerator.h"
#include "cmInstallGenerator.h" // IWYU pragma: keep
#include "cmListFileCache.h"
#include "cmSourceFile.h"
#include "cmSourceFileLocation.h"
#include "cmState.h"
#include "cmStateDirectory.h"
#include "cmStateTypes.h"
#include "cmSystemTools.h"
#include "cmTargetLinkLibraryType.h"
#include "cmTest.h"
#include "cmTestGenerator.h" // IWYU pragma: keep
#include "cmVersion.h"
#include "cmWorkingDirectory.h"
#include "cm_sys_stat.h"
#include "cmake.h"

#ifdef CMAKE_BUILD_WITH_CMAKE
#include "cmVariableWatch.h"
#endif

class cmMessenger;

// default is not to be building executables
cmMakefile::cmMakefile(cmGlobalGenerator* globalGenerator,
                       cmStateSnapshot const& snapshot)
  : GlobalGenerator(globalGenerator)
  , StateSnapshot(snapshot)
  , Backtrace(snapshot)
{
  this->IsSourceFileTryCompile = false;

  this->WarnUnused = this->GetCMakeInstance()->GetWarnUnused();
  this->CheckSystemVars = this->GetCMakeInstance()->GetCheckSystemVars();

  this->SuppressWatches = false;

  // Setup the default include complaint regular expression (match nothing).
  this->ComplainFileRegularExpression = "^$";

  this->DefineFlags = " ";

  this->cmDefineRegex.compile("#([ \t]*)cmakedefine[ \t]+([A-Za-z_0-9]*)");
  this->cmDefine01Regex.compile("#([ \t]*)cmakedefine01[ \t]+([A-Za-z_0-9]*)");
  this->cmAtVarRegex.compile("(@[A-Za-z_0-9/.+-]+@)");
  this->cmNamedCurly.compile("^[A-Za-z0-9/_.+-]+{");

  this->StateSnapshot =
    this->StateSnapshot.GetState()->CreatePolicyScopeSnapshot(
      this->StateSnapshot);

  // Enter a policy level for this directory.
  this->PushPolicy();

  // push empty loop block
  this->PushLoopBlockBarrier();

  // By default the check is not done.  It is enabled by
  // cmListFileCache in the top level if necessary.
  this->CheckCMP0000 = false;

#if defined(CMAKE_BUILD_WITH_CMAKE)
  this->AddSourceGroup("", "^.*$");
  this->AddSourceGroup("Source Files", CM_SOURCE_REGEX);
  this->AddSourceGroup("Header Files", CM_HEADER_REGEX);
  this->AddSourceGroup("CMake Rules", "\\.rule$");
  this->AddSourceGroup("Resources", CM_RESOURCE_REGEX);
  this->AddSourceGroup("Object Files", "\\.(lo|o|obj)$");

  this->ObjectLibrariesSourceGroupIndex = this->SourceGroups.size();
  this->SourceGroups.emplace_back("Object Libraries", "^MATCH_NO_SOURCES$");
#endif
}

cmMakefile::~cmMakefile()
{
  cmDeleteAll(this->InstallGenerators);
  cmDeleteAll(this->TestGenerators);
  cmDeleteAll(this->SourceFiles);
  cmDeleteAll(this->Tests);
  cmDeleteAll(this->ImportedTargetsOwned);
  cmDeleteAll(this->FinalPassCommands);
  cmDeleteAll(this->FunctionBlockers);
  cmDeleteAll(this->EvaluationFiles);
}

void cmMakefile::IssueMessage(cmake::MessageType t,
                              std::string const& text) const
{
  if (!this->ExecutionStatusStack.empty()) {
    if ((t == cmake::FATAL_ERROR) || (t == cmake::INTERNAL_ERROR)) {
      this->ExecutionStatusStack.back()->SetNestedError();
    }
  }
  this->GetCMakeInstance()->IssueMessage(t, text, this->GetBacktrace());
}

bool cmMakefile::CheckCMP0037(std::string const& targetName,
                              cmStateEnums::TargetType targetType) const
{
  cmake::MessageType messageType = cmake::AUTHOR_WARNING;
  std::ostringstream e;
  bool issueMessage = false;
  switch (this->GetPolicyStatus(cmPolicies::CMP0037)) {
    case cmPolicies::WARN:
      if (targetType != cmStateEnums::INTERFACE_LIBRARY) {
        e << cmPolicies::GetPolicyWarning(cmPolicies::CMP0037) << "\n";
        issueMessage = true;
      }
      CM_FALLTHROUGH;
    case cmPolicies::OLD:
      break;
    case cmPolicies::NEW:
    case cmPolicies::REQUIRED_IF_USED:
    case cmPolicies::REQUIRED_ALWAYS:
      issueMessage = true;
      messageType = cmake::FATAL_ERROR;
      break;
  }
  if (issueMessage) {
    e << "The target name \"" << targetName
      << "\" is reserved or not valid for certain "
         "CMake features, such as generator expressions, and may result "
         "in undefined behavior.";
    this->IssueMessage(messageType, e.str());

    if (messageType == cmake::FATAL_ERROR) {
      return false;
    }
  }
  return true;
}

cmStringRange cmMakefile::GetIncludeDirectoriesEntries() const
{
  return this->StateSnapshot.GetDirectory().GetIncludeDirectoriesEntries();
}

cmBacktraceRange cmMakefile::GetIncludeDirectoriesBacktraces() const
{
  return this->StateSnapshot.GetDirectory()
    .GetIncludeDirectoriesEntryBacktraces();
}

cmStringRange cmMakefile::GetCompileOptionsEntries() const
{
  return this->StateSnapshot.GetDirectory().GetCompileOptionsEntries();
}

cmBacktraceRange cmMakefile::GetCompileOptionsBacktraces() const
{
  return this->StateSnapshot.GetDirectory().GetCompileOptionsEntryBacktraces();
}

cmStringRange cmMakefile::GetCompileDefinitionsEntries() const
{
  return this->StateSnapshot.GetDirectory().GetCompileDefinitionsEntries();
}

cmBacktraceRange cmMakefile::GetCompileDefinitionsBacktraces() const
{
  return this->StateSnapshot.GetDirectory()
    .GetCompileDefinitionsEntryBacktraces();
}

cmListFileBacktrace cmMakefile::GetBacktrace() const
{
  return this->Backtrace;
}

cmListFileBacktrace cmMakefile::GetBacktrace(cmCommandContext const& cc) const
{
  cmListFileContext lfc(cc.Name, this->StateSnapshot.GetExecutionListFile(), cc.Line);
  return this->Backtrace.Push(lfc);
}

cmListFileContext cmMakefile::GetExecutionContext() const
{
  cmListFileContext const& cur = this->Backtrace.Top();
  cmListFileContext lfc(cur.Name(), this->StateSnapshot.GetExecutionListFile(), cur.Line);
  return lfc;
}

void cmMakefile::PrintCommandTrace(const cmListFileFunction& lff) const
{
  // Check if current file in the list of requested to trace...
  std::vector<std::string> const& trace_only_this_files =
    this->GetCMakeInstance()->GetTraceSources();
  std::string const& full_path = this->GetExecutionFilePath();
  std::string const& only_filename = cmSystemTools::GetFilenameName(full_path);
  bool trace = trace_only_this_files.empty();
  if (!trace) {
    for (std::vector<std::string>::const_iterator i =
           trace_only_this_files.begin();
         !trace && i != trace_only_this_files.end(); ++i) {
      std::string::size_type const pos = full_path.rfind(*i);
      trace = (pos != std::string::npos) &&
        ((pos + i->size()) == full_path.size()) &&
        (only_filename == cmSystemTools::GetFilenameName(*i));
    }
    // Do nothing if current file wasn't requested for trace...
    if (!trace) {
      return;
    }
  }

  std::ostringstream msg;
  msg << full_path << "(" << lff.Line << "):  ";
  msg << lff.Name << "(";
  bool expand = this->GetCMakeInstance()->GetTraceExpand();
  std::string temp;
  for (cmListFileArgument const& arg : lff.Arguments) {
    if (expand) {
      temp = arg.Value;
      this->ExpandVariablesInString(temp);
      msg << temp;
    } else {
      msg << arg.Value;
    }
    msg << " ";
  }
  msg << ")";
  cmSystemTools::Message(msg.str().c_str());
}

// Helper class to make sure the call stack is valid.
class cmMakefileCall
{
public:
  cmMakefileCall(cmMakefile* mf, cmCommandContext const& cc,
                 cmExecutionStatus& status)
    : Makefile(mf)
  {
    cmListFileContext const& lfc = cmListFileContext::FromCommandContext(
      cc, this->Makefile->StateSnapshot.GetExecutionListFile());
    this->Makefile->Backtrace = this->Makefile->Backtrace.Push(lfc);
    this->Makefile->ExecutionStatusStack.push_back(&status);
  }

  ~cmMakefileCall()
  {
    this->Makefile->ExecutionStatusStack.pop_back();
    this->Makefile->Backtrace = this->Makefile->Backtrace.Pop();
  }

private:
  cmMakefile* Makefile;
};

bool cmMakefile::ExecuteCommand(const cmListFileFunction& lff,
                                cmExecutionStatus& status)
{
  bool result = true;

  // quick return if blocked
  if (this->IsFunctionBlocked(lff, status)) {
    // No error.
    return result;
  }

  std::string name = lff.Name;

  // Place this call on the call stack.
  cmMakefileCall stack_manager(this, lff, status);
  static_cast<void>(stack_manager);

  // Lookup the command prototype.
  if (cmCommand* proto = this->GetState()->GetCommand(name)) {
    // Clone the prototype.
    std::unique_ptr<cmCommand> pcmd(proto->Clone());
    pcmd->SetMakefile(this);
    if (this->GetCMakeInstance()->IsServerMode()) {
      pcmd->SetBacktrace(this->Backtrace);
    }

    // Decide whether to invoke the command.
    if (!cmSystemTools::GetFatalErrorOccured()) {
      // if trace is enabled, print out invoke information
      if (this->GetCMakeInstance()->GetTrace()) {
        this->PrintCommandTrace(lff);
      }
      // Try invoking the command.
      bool invokeSucceeded = pcmd->InvokeInitialPass(lff.Arguments, status);
      bool hadNestedError = status.GetNestedError();
      if (!invokeSucceeded || hadNestedError) {
        if (!hadNestedError) {
          // The command invocation requested that we report an error.
          std::string const error = name + " " + pcmd->GetError();
          this->IssueMessage(cmake::FATAL_ERROR, error);
        }
        result = false;
        if (this->GetCMakeInstance()->GetWorkingMode() != cmake::NORMAL_MODE) {
          cmSystemTools::SetFatalErrorOccured();
        }
      } else if (pcmd->HasFinalPass()) {
        // use the command
        this->FinalPassCommands.push_back(pcmd.release());
      }
    }
  } else {
    if (!cmSystemTools::GetFatalErrorOccured()) {
      std::string error = "Unknown CMake command \"";
      error += lff.Name;
      error += "\".";
      this->IssueMessage(cmake::FATAL_ERROR, error);
      result = false;
      cmSystemTools::SetFatalErrorOccured();
    }
  }

  return result;
}

class cmMakefile::IncludeScope
{
public:
  IncludeScope(cmMakefile* mf, std::string const& filenametoread,
               bool noPolicyScope);
  ~IncludeScope();
  void Quiet() { this->ReportError = false; }

private:
  cmMakefile* Makefile;
  bool NoPolicyScope;
  bool CheckCMP0011;
  bool ReportError;
  void EnforceCMP0011();
};

cmMakefile::IncludeScope::IncludeScope(cmMakefile* mf,
                                       std::string const& filenametoread,
                                       bool noPolicyScope)
  : Makefile(mf)
  , NoPolicyScope(noPolicyScope)
  , CheckCMP0011(false)
  , ReportError(true)
{
  this->Makefile->Backtrace = this->Makefile->Backtrace.Push(filenametoread);

  this->Makefile->PushFunctionBlockerBarrier();

  this->Makefile->StateSnapshot =
    this->Makefile->GetState()->CreateIncludeFileSnapshot(
      this->Makefile->StateSnapshot, filenametoread);
  if (!this->NoPolicyScope) {
    // Check CMP0011 to determine the policy scope type.
    switch (this->Makefile->GetPolicyStatus(cmPolicies::CMP0011)) {
      case cmPolicies::WARN:
        // We need to push a scope to detect whether the script sets
        // any policies that would affect the includer and therefore
        // requires a warning.  We use a weak scope to simulate OLD
        // behavior by allowing policy changes to affect the includer.
        this->Makefile->PushPolicy(true);
        this->CheckCMP0011 = true;
        break;
      case cmPolicies::OLD:
        // OLD behavior is to not push a scope at all.
        this->NoPolicyScope = true;
        break;
      case cmPolicies::REQUIRED_IF_USED:
      case cmPolicies::REQUIRED_ALWAYS:
        // We should never make this policy required, but we handle it
        // here just in case.
        this->CheckCMP0011 = true;
        CM_FALLTHROUGH;
      case cmPolicies::NEW:
        // NEW behavior is to push a (strong) scope.
        this->Makefile->PushPolicy();
        break;
    }
  }
}

cmMakefile::IncludeScope::~IncludeScope()
{
  if (!this->NoPolicyScope) {
    // If we need to enforce policy CMP0011 then the top entry is the
    // one we pushed above.  If the entry is empty, then the included
    // script did not set any policies that might affect the includer so
    // we do not need to enforce the policy.
    if (this->CheckCMP0011 &&
        !this->Makefile->StateSnapshot.HasDefinedPolicyCMP0011()) {
      this->CheckCMP0011 = false;
    }

    // Pop the scope we pushed for the script.
    this->Makefile->PopPolicy();

    // We enforce the policy after the script's policy stack entry has
    // been removed.
    if (this->CheckCMP0011) {
      this->EnforceCMP0011();
    }
  }
  this->Makefile->PopSnapshot(this->ReportError);

  this->Makefile->PopFunctionBlockerBarrier(this->ReportError);

  this->Makefile->Backtrace = this->Makefile->Backtrace.Pop();
}

void cmMakefile::IncludeScope::EnforceCMP0011()
{
  // We check the setting of this policy again because the included
  // script might actually set this policy for its includer.
  switch (this->Makefile->GetPolicyStatus(cmPolicies::CMP0011)) {
    case cmPolicies::WARN:
      // Warn because the user did not set this policy.
      {
        std::ostringstream w;
        w << cmPolicies::GetPolicyWarning(cmPolicies::CMP0011) << "\n"
          << "The included script\n  "
          << this->Makefile->GetExecutionFilePath() << "\n"
          << "affects policy settings.  "
          << "CMake is implying the NO_POLICY_SCOPE option for compatibility, "
          << "so the effects are applied to the including context.";
        this->Makefile->IssueMessage(cmake::AUTHOR_WARNING, w.str());
      }
      break;
    case cmPolicies::REQUIRED_IF_USED:
    case cmPolicies::REQUIRED_ALWAYS: {
      std::ostringstream e;
      /* clang-format off */
      e << cmPolicies::GetRequiredPolicyError(cmPolicies::CMP0011) << "\n"
        << "The included script\n  "
        << this->Makefile->GetExecutionFilePath() << "\n"
        << "affects policy settings, so it requires this policy to be set.";
      /* clang-format on */
      this->Makefile->IssueMessage(cmake::FATAL_ERROR, e.str());
    } break;
    case cmPolicies::OLD:
    case cmPolicies::NEW:
      // The script set this policy.  We assume the purpose of the
      // script is to initialize policies for its includer, and since
      // the policy is now set for later scripts, we do not warn.
      break;
  }
}

bool cmMakefile::ReadDependentFile(const char* filename, bool noPolicyScope)
{
  this->AddDefinition("CMAKE_PARENT_LIST_FILE",
                      this->GetDefinition("CMAKE_CURRENT_LIST_FILE"));
  std::string filenametoread = cmSystemTools::CollapseFullPath(
    filename, this->GetCurrentSourceDirectory());

  IncludeScope incScope(this, filenametoread, noPolicyScope);

  cmListFile listFile;
  if (!listFile.ParseFile(filenametoread.c_str(), this->GetMessenger(),
                          this->Backtrace)) {
    return false;
  }

  this->ReadListFile(listFile, filenametoread);
  if (cmSystemTools::GetFatalErrorOccured()) {
    incScope.Quiet();
  }
  return true;
}

class cmMakefile::ListFileScope
{
public:
  ListFileScope(cmMakefile* mf, std::string const& filenametoread)
    : Makefile(mf)
    , ReportError(true)
  {
    this->Makefile->Backtrace = this->Makefile->Backtrace.Push(filenametoread);

    this->Makefile->StateSnapshot =
      this->Makefile->GetState()->CreateInlineListFileSnapshot(
        this->Makefile->StateSnapshot, filenametoread);
    assert(this->Makefile->StateSnapshot.IsValid());

    this->Makefile->PushFunctionBlockerBarrier();
  }

  ~ListFileScope()
  {
    this->Makefile->PopSnapshot(this->ReportError);
    this->Makefile->PopFunctionBlockerBarrier(this->ReportError);
    this->Makefile->Backtrace = this->Makefile->Backtrace.Pop();
  }

  void Quiet() { this->ReportError = false; }

private:
  cmMakefile* Makefile;
  bool ReportError;
};

bool cmMakefile::ReadListFile(const char* filename)
{
  std::string filenametoread = cmSystemTools::CollapseFullPath(
    filename, this->GetCurrentSourceDirectory());

  ListFileScope scope(this, filenametoread);

  cmListFile listFile;
  if (!listFile.ParseFile(filenametoread.c_str(), this->GetMessenger(),
                          this->Backtrace)) {
    return false;
  }

  this->ReadListFile(listFile, filenametoread);
  if (cmSystemTools::GetFatalErrorOccured()) {
    scope.Quiet();
  }
  return true;
}

void cmMakefile::ReadListFile(cmListFile const& listFile,
                              std::string const& filenametoread)
{
  // add this list file to the list of dependencies
  this->ListFiles.push_back(filenametoread);

  std::string currentParentFile =
    this->GetSafeDefinition("CMAKE_PARENT_LIST_FILE");
  std::string currentFile = this->GetSafeDefinition("CMAKE_CURRENT_LIST_FILE");

  this->AddDefinition("CMAKE_CURRENT_LIST_FILE", filenametoread.c_str());
  this->AddDefinition("CMAKE_CURRENT_LIST_DIR",
                      cmSystemTools::GetFilenamePath(filenametoread).c_str());

  this->MarkVariableAsUsed("CMAKE_PARENT_LIST_FILE");
  this->MarkVariableAsUsed("CMAKE_CURRENT_LIST_FILE");
  this->MarkVariableAsUsed("CMAKE_CURRENT_LIST_DIR");

  // Run the parsed commands.
  const size_t numberFunctions = listFile.Functions.size();
  for (size_t i = 0; i < numberFunctions; ++i) {
    cmExecutionStatus status;
    this->ExecuteCommand(listFile.Functions[i], status);
    if (cmSystemTools::GetFatalErrorOccured()) {
      break;
    }
    if (status.GetReturnInvoked()) {
      // Exit early due to return command.
      break;
    }
  }
  this->CheckForUnusedVariables();

  this->AddDefinition("CMAKE_PARENT_LIST_FILE", currentParentFile.c_str());
  this->AddDefinition("CMAKE_CURRENT_LIST_FILE", currentFile.c_str());
  this->AddDefinition("CMAKE_CURRENT_LIST_DIR",
                      cmSystemTools::GetFilenamePath(currentFile).c_str());
  this->MarkVariableAsUsed("CMAKE_PARENT_LIST_FILE");
  this->MarkVariableAsUsed("CMAKE_CURRENT_LIST_FILE");
  this->MarkVariableAsUsed("CMAKE_CURRENT_LIST_DIR");
}

void cmMakefile::EnforceDirectoryLevelRules() const
{
  // Diagnose a violation of CMP0000 if necessary.
  if (this->CheckCMP0000) {
    std::ostringstream msg;
    msg << "No cmake_minimum_required command is present.  "
        << "A line of code such as\n"
        << "  cmake_minimum_required(VERSION " << cmVersion::GetMajorVersion()
        << "." << cmVersion::GetMinorVersion() << ")\n"
        << "should be added at the top of the file.  "
        << "The version specified may be lower if you wish to "
        << "support older CMake versions for this project.  "
        << "For more information run "
        << "\"cmake --help-policy CMP0000\".";
    switch (this->GetPolicyStatus(cmPolicies::CMP0000)) {
      case cmPolicies::WARN:
        // Warn because the user did not provide a minimum required
        // version.
        this->GetCMakeInstance()->IssueMessage(cmake::AUTHOR_WARNING,
                                               msg.str(), this->Backtrace);
      case cmPolicies::OLD:
        // OLD behavior is to use policy version 2.4 set in
        // cmListFileCache.
        break;
      case cmPolicies::REQUIRED_IF_USED:
      case cmPolicies::REQUIRED_ALWAYS:
      case cmPolicies::NEW:
        // NEW behavior is to issue an error.
        this->GetCMakeInstance()->IssueMessage(cmake::FATAL_ERROR, msg.str(),
                                               this->Backtrace);
        cmSystemTools::SetFatalErrorOccured();
        return;
    }
  }
}

void cmMakefile::AddEvaluationFile(
  const std::string& inputFile,
  std::unique_ptr<cmCompiledGeneratorExpression> outputName,
  std::unique_ptr<cmCompiledGeneratorExpression> condition,
  bool inputIsContent)
{
  this->EvaluationFiles.push_back(new cmGeneratorExpressionEvaluationFile(
    inputFile, std::move(outputName), std::move(condition), inputIsContent,
    this->GetPolicyStatus(cmPolicies::CMP0070)));
}

std::vector<cmGeneratorExpressionEvaluationFile*>
cmMakefile::GetEvaluationFiles() const
{
  return this->EvaluationFiles;
}

std::vector<cmExportBuildFileGenerator*>
cmMakefile::GetExportBuildFileGenerators() const
{
  return this->ExportBuildFileGenerators;
}

void cmMakefile::RemoveExportBuildFileGeneratorCMP0024(
  cmExportBuildFileGenerator* gen)
{
  std::vector<cmExportBuildFileGenerator*>::iterator it =
    std::find(this->ExportBuildFileGenerators.begin(),
              this->ExportBuildFileGenerators.end(), gen);
  if (it != this->ExportBuildFileGenerators.end()) {
    this->ExportBuildFileGenerators.erase(it);
  }
}

void cmMakefile::AddExportBuildFileGenerator(cmExportBuildFileGenerator* gen)
{
  this->ExportBuildFileGenerators.push_back(gen);
}

namespace {
struct file_not_persistent
{
  bool operator()(const std::string& path) const
  {
    return !(path.find("CMakeTmp") == std::string::npos &&
             cmSystemTools::FileExists(path));
  }
};
}

void cmMakefile::FinalPass()
{
  // do all the variable expansions here
  this->ExpandVariablesCMP0019();

  // give all the commands a chance to do something
  // after the file has been parsed before generation
  for (cmCommand* fpCommand : this->FinalPassCommands) {
    fpCommand->FinalPass();
  }

  // go through all configured files and see which ones still exist.
  // we don't want cmake to re-run if a configured file is created and deleted
  // during processing as that would make it a transient file that can't
  // influence the build process
  cmEraseIf(this->OutputFiles, file_not_persistent());

  // if a configured file is used as input for another configured file,
  // and then deleted it will show up in the input list files so we
  // need to scan those too
  cmEraseIf(this->ListFiles, file_not_persistent());
}

// Generate the output file
void cmMakefile::ConfigureFinalPass()
{
  this->FinalPass();
  const char* oldValue = this->GetDefinition("CMAKE_BACKWARDS_COMPATIBILITY");
  if (oldValue &&
      cmSystemTools::VersionCompare(cmSystemTools::OP_LESS, oldValue, "2.4")) {
    this->GetCMakeInstance()->IssueMessage(
      cmake::FATAL_ERROR,
      "You have set CMAKE_BACKWARDS_COMPATIBILITY to a CMake version less "
      "than 2.4. This version of CMake only supports backwards compatibility "
      "with CMake 2.4 or later. For compatibility with older versions please "
      "use any CMake 2.8.x release or lower.",
      this->Backtrace);
  }
}

void cmMakefile::AddCustomCommandToTarget(
  const std::string& target, const std::vector<std::string>& byproducts,
  const std::vector<std::string>& depends,
  const cmCustomCommandLines& commandLines, cmTarget::CustomCommandType type,
  const char* comment, const char* workingDir, bool escapeOldStyle,
  bool uses_terminal, const std::string& depfile, bool command_expand_lists,
  ObjectLibraryCommands objLibraryCommands)
{
  // Find the target to which to add the custom command.
  cmTargets::iterator ti = this->Targets.find(target);

  if (ti == this->Targets.end()) {
    cmake::MessageType messageType = cmake::AUTHOR_WARNING;
    bool issueMessage = false;
    std::ostringstream e;
    switch (this->GetPolicyStatus(cmPolicies::CMP0040)) {
      case cmPolicies::WARN:
        e << cmPolicies::GetPolicyWarning(cmPolicies::CMP0040) << "\n";
        issueMessage = true;
      case cmPolicies::OLD:
        break;
      case cmPolicies::NEW:
      case cmPolicies::REQUIRED_IF_USED:
      case cmPolicies::REQUIRED_ALWAYS:
        issueMessage = true;
        messageType = cmake::FATAL_ERROR;
    }

    if (issueMessage) {
      if (cmTarget const* t = this->FindTargetToUse(target)) {
        if (t->IsImported()) {
          e << "TARGET '" << target
            << "' is IMPORTED and does not build here.";
        } else {
          e << "TARGET '" << target << "' was not created in this directory.";
        }
      } else {
        e << "No TARGET '" << target
          << "' has been created in this directory.";
      }
      IssueMessage(messageType, e.str());
    }

    return;
  }

  cmTarget& t = ti->second;
  if (objLibraryCommands == RejectObjectLibraryCommands &&
      t.GetType() == cmStateEnums::OBJECT_LIBRARY) {
    std::ostringstream e;
    e << "Target \"" << target
      << "\" is an OBJECT library "
         "that may not have PRE_BUILD, PRE_LINK, or POST_BUILD commands.";
    this->IssueMessage(cmake::FATAL_ERROR, e.str());
    return;
  }
  if (t.GetType() == cmStateEnums::INTERFACE_LIBRARY) {
    std::ostringstream e;
    e << "Target \"" << target
      << "\" is an INTERFACE library "
         "that may not have PRE_BUILD, PRE_LINK, or POST_BUILD commands.";
    this->IssueMessage(cmake::FATAL_ERROR, e.str());
    return;
  }

  // Always create the byproduct sources and mark them generated.
  for (std::string const& o : byproducts) {
    if (cmSourceFile* out = this->GetOrCreateSource(o, true)) {
      out->SetProperty("GENERATED", "1");
    }
  }

  // Add the command to the appropriate build step for the target.
  std::vector<std::string> no_output;
  cmCustomCommand cc(this, no_output, byproducts, depends, commandLines,
                     comment, workingDir);
  cc.SetEscapeOldStyle(escapeOldStyle);
  cc.SetEscapeAllowMakeVars(true);
  cc.SetUsesTerminal(uses_terminal);
  cc.SetCommandExpandLists(command_expand_lists);
  cc.SetDepfile(depfile);
  switch (type) {
    case cmTarget::PRE_BUILD:
      t.AddPreBuildCommand(cc);
      break;
    case cmTarget::PRE_LINK:
      t.AddPreLinkCommand(cc);
      break;
    case cmTarget::POST_BUILD:
      t.AddPostBuildCommand(cc);
      break;
  }
}

cmSourceFile* cmMakefile::AddCustomCommandToOutput(
  const std::vector<std::string>& outputs,
  const std::vector<std::string>& byproducts,
  const std::vector<std::string>& depends, const std::string& main_dependency,
  const cmCustomCommandLines& commandLines, const char* comment,
  const char* workingDir, bool replace, bool escapeOldStyle,
  bool uses_terminal, bool command_expand_lists, const std::string& depfile)
{
  // Make sure there is at least one output.
  if (outputs.empty()) {
    cmSystemTools::Error("Attempt to add a custom rule with no output!");
    return nullptr;
  }

  // Validate custom commands.  TODO: More strict?
  for (cmCustomCommandLine const& cl : commandLines) {
    if (!cl.empty() && !cl[0].empty() && cl[0][0] == '"') {
      std::ostringstream e;
      e << "COMMAND may not contain literal quotes:\n  " << cl[0] << "\n";
      this->IssueMessage(cmake::FATAL_ERROR, e.str());
      return nullptr;
    }
  }

  // Choose a source file on which to store the custom command.
  cmSourceFile* file = nullptr;
  if (!commandLines.empty() && !main_dependency.empty()) {
    // The main dependency was specified.  Use it unless a different
    // custom command already used it.
    file = this->GetSource(main_dependency);
    if (file && file->GetCustomCommand() && !replace) {
      // The main dependency already has a custom command.
      if (commandLines == file->GetCustomCommand()->GetCommandLines()) {
        // The existing custom command is identical.  Silently ignore
        // the duplicate.
        return file;
      }
      // The existing custom command is different.  We need to
      // generate a rule file for this new command.
      file = nullptr;
    } else if (!file) {
      file = this->CreateSource(main_dependency);
    }
  }

  // Generate a rule file if the main dependency is not available.
  if (!file) {
    cmGlobalGenerator* gg = this->GetGlobalGenerator();

    // Construct a rule file associated with the first output produced.
    std::string outName = gg->GenerateRuleFile(outputs[0]);

    // Check if the rule file already exists.
    file = this->GetSource(outName, cmSourceFileLocationKind::Known);
    if (file && file->GetCustomCommand() && !replace) {
      // The rule file already exists.
      if (commandLines != file->GetCustomCommand()->GetCommandLines()) {
        cmSystemTools::Error("Attempt to add a custom rule to output \"",
                             outName.c_str(),
                             "\" which already has a custom rule.");
      }
      return file;
    }

    // Create a cmSourceFile for the rule file.
    if (!file) {
      file =
        this->CreateSource(outName, true, cmSourceFileLocationKind::Known);
    }
    file->SetProperty("__CMAKE_RULE", "1");
  }

  // Always create the output sources and mark them generated.
  for (std::string const& o : outputs) {
    if (cmSourceFile* out =
          this->GetOrCreateSource(o, true, cmSourceFileLocationKind::Known)) {
      out->SetProperty("GENERATED", "1");
    }
  }
  for (std::string const& o : byproducts) {
    if (cmSourceFile* out =
          this->GetOrCreateSource(o, true, cmSourceFileLocationKind::Known)) {
      out->SetProperty("GENERATED", "1");
    }
  }

  // Attach the custom command to the file.
  if (file) {
    // Construct a complete list of dependencies.
    std::vector<std::string> depends2(depends);
    if (!main_dependency.empty()) {
      depends2.push_back(main_dependency);
    }

    cmCustomCommand* cc = new cmCustomCommand(
      this, outputs, byproducts, depends2, commandLines, comment, workingDir);
    cc->SetEscapeOldStyle(escapeOldStyle);
    cc->SetEscapeAllowMakeVars(true);
    cc->SetUsesTerminal(uses_terminal);
    cc->SetCommandExpandLists(command_expand_lists);
    cc->SetDepfile(depfile);
    file->SetCustomCommand(cc);
    this->UpdateOutputToSourceMap(outputs, file);
  }
  return file;
}

void cmMakefile::UpdateOutputToSourceMap(
  std::vector<std::string> const& outputs, cmSourceFile* source)
{
  for (std::string const& o : outputs) {
    this->UpdateOutputToSourceMap(o, source);
  }
}

void cmMakefile::UpdateOutputToSourceMap(std::string const& output,
                                         cmSourceFile* source)
{
  OutputToSourceMap::iterator i = this->OutputToSource.find(output);
  if (i != this->OutputToSource.end()) {
    // Multiple custom commands produce the same output but may
    // be attached to a different source file (MAIN_DEPENDENCY).
    // LinearGetSourceFileWithOutput would return the first one,
    // so keep the mapping for the first one.
    //
    // TODO: Warn the user about this case.  However, the VS 8 generator
    // triggers it for separate generate.stamp rules in ZERO_CHECK and
    // individual targets.
    return;
  }
  this->OutputToSource[output] = source;
}

cmSourceFile* cmMakefile::AddCustomCommandToOutput(
  const std::string& output, const std::vector<std::string>& depends,
  const std::string& main_dependency, const cmCustomCommandLines& commandLines,
  const char* comment, const char* workingDir, bool replace,
  bool escapeOldStyle, bool uses_terminal, bool command_expand_lists,
  const std::string& depfile)
{
  std::vector<std::string> outputs;
  outputs.push_back(output);
  std::vector<std::string> no_byproducts;
  return this->AddCustomCommandToOutput(
    outputs, no_byproducts, depends, main_dependency, commandLines, comment,
    workingDir, replace, escapeOldStyle, uses_terminal, command_expand_lists,
    depfile);
}

void cmMakefile::AddCustomCommandOldStyle(
  const std::string& target, const std::vector<std::string>& outputs,
  const std::vector<std::string>& depends, const std::string& source,
  const cmCustomCommandLines& commandLines, const char* comment)
{
  // Translate the old-style signature to one of the new-style
  // signatures.
  if (source == target) {
    // In the old-style signature if the source and target were the
    // same then it added a post-build rule to the target.  Preserve
    // this behavior.
    std::vector<std::string> no_byproducts;
    this->AddCustomCommandToTarget(target, no_byproducts, depends,
                                   commandLines, cmTarget::POST_BUILD, comment,
                                   nullptr);
    return;
  }

  // Each output must get its own copy of this rule.
  cmsys::RegularExpression sourceFiles("\\.(C|M|c|c\\+\\+|cc|cpp|cxx|cu|m|mm|"
                                       "rc|def|r|odl|idl|hpj|bat|h|h\\+\\+|"
                                       "hm|hpp|hxx|in|txx|inl)$");
  for (std::string const& oi : outputs) {
    // Get the name of this output.
    const char* output = oi.c_str();
    cmSourceFile* sf;

    // Choose whether to use a main dependency.
    if (sourceFiles.find(source)) {
      // The source looks like a real file.  Use it as the main dependency.
      sf = this->AddCustomCommandToOutput(output, depends, source,
                                          commandLines, comment, nullptr);
    } else {
      // The source may not be a real file.  Do not use a main dependency.
      std::string no_main_dependency;
      std::vector<std::string> depends2 = depends;
      depends2.push_back(source);
      sf = this->AddCustomCommandToOutput(output, depends2, no_main_dependency,
                                          commandLines, comment, nullptr);
    }

    // If the rule was added to the source (and not a .rule file),
    // then add the source to the target to make sure the rule is
    // included.
    if (sf && !sf->GetPropertyAsBool("__CMAKE_RULE")) {
      cmTargets::iterator ti = this->Targets.find(target);
      if (ti != this->Targets.end()) {
        ti->second.AddSource(sf->GetFullPath());
      } else {
        cmSystemTools::Error("Attempt to add a custom rule to a target "
                             "that does not exist yet for target ",
                             target.c_str());
        return;
      }
    }
  }
}

cmTarget* cmMakefile::AddUtilityCommand(
  const std::string& utilityName, TargetOrigin origin, bool excludeFromAll,
  const std::vector<std::string>& depends, const char* workingDirectory,
  const char* command, const char* arg1, const char* arg2, const char* arg3,
  const char* arg4)
{
  // Construct the command line for the custom command.
  cmCustomCommandLine commandLine;
  commandLine.push_back(command);
  if (arg1) {
    commandLine.push_back(arg1);
  }
  if (arg2) {
    commandLine.push_back(arg2);
  }
  if (arg3) {
    commandLine.push_back(arg3);
  }
  if (arg4) {
    commandLine.push_back(arg4);
  }
  cmCustomCommandLines commandLines;
  commandLines.push_back(std::move(commandLine));

  // Call the real signature of this method.
  return this->AddUtilityCommand(utilityName, origin, excludeFromAll,
                                 workingDirectory, depends, commandLines);
}

cmTarget* cmMakefile::AddUtilityCommand(
  const std::string& utilityName, TargetOrigin origin, bool excludeFromAll,
  const char* workingDirectory, const std::vector<std::string>& depends,
  const cmCustomCommandLines& commandLines, bool escapeOldStyle,
  const char* comment, bool uses_terminal, bool command_expand_lists)
{
  std::vector<std::string> no_byproducts;
  return this->AddUtilityCommand(utilityName, origin, excludeFromAll,
                                 workingDirectory, no_byproducts, depends,
                                 commandLines, escapeOldStyle, comment,
                                 uses_terminal, command_expand_lists);
}

cmTarget* cmMakefile::AddUtilityCommand(
  const std::string& utilityName, TargetOrigin origin, bool excludeFromAll,
  const char* workingDirectory, const std::vector<std::string>& byproducts,
  const std::vector<std::string>& depends,
  const cmCustomCommandLines& commandLines, bool escapeOldStyle,
  const char* comment, bool uses_terminal, bool command_expand_lists)
{
  // Create a target instance for this utility.
  cmTarget* target = this->AddNewTarget(cmStateEnums::UTILITY, utilityName);
  target->SetIsGeneratorProvided(origin == TargetOrigin::Generator);
  if (excludeFromAll) {
    target->SetProperty("EXCLUDE_FROM_ALL", "TRUE", Backtrace);
  }
  if (!comment) {
    // Use an empty comment to avoid generation of default comment.
    comment = "";
  }

  // Store the custom command in the target.
  if (!commandLines.empty() || !depends.empty()) {
    std::string force = this->GetCurrentBinaryDirectory();
    force += cmake::GetCMakeFilesDirectory();
    force += "/";
    force += utilityName;
    std::vector<std::string> forced;
    forced.push_back(force);
    std::string no_main_dependency;
    bool no_replace = false;
    this->AddCustomCommandToOutput(
      forced, byproducts, depends, no_main_dependency, commandLines, comment,
      workingDirectory, no_replace, escapeOldStyle, uses_terminal,
      command_expand_lists);
    cmSourceFile* sf = target->AddSourceCMP0049(force);

    // The output is not actually created so mark it symbolic.
    if (sf) {
      sf->SetProperty("SYMBOLIC", "1");
    } else {
      cmSystemTools::Error("Could not get source file entry for ",
                           force.c_str());
    }

    // Always create the byproduct sources and mark them generated.
    for (std::string const& byproduct : byproducts) {
      if (cmSourceFile* out = this->GetOrCreateSource(
            byproduct, true, cmSourceFileLocationKind::Known)) {
        out->SetProperty("GENERATED", "1");
      }
    }
  }
  return target;
}

void cmMakefile::AddDefineFlag(std::string const& flag)
{
  if (flag.empty()) {
    return;
  }

  // Update the string used for the old DEFINITIONS property.
  this->AddDefineFlag(flag, this->DefineFlagsOrig);

  // If this is really a definition, update COMPILE_DEFINITIONS.
  if (this->ParseDefineFlag(flag, false)) {
    return;
  }

  // Add this flag that does not look like a definition.
  this->AddDefineFlag(flag, this->DefineFlags);
}

void cmMakefile::AddDefineFlag(std::string const& flag, std::string& dflags)
{
  // remove any \n\r
  std::string::size_type initSize = dflags.size();
  dflags += std::string(" ") + flag;
  std::string::iterator flagStart = dflags.begin() + initSize + 1;
  std::replace(flagStart, dflags.end(), '\n', ' ');
  std::replace(flagStart, dflags.end(), '\r', ' ');
}

void cmMakefile::RemoveDefineFlag(std::string const& flag)
{
  // Check the length of the flag to remove.
  if (flag.empty()) {
    return;
  }
  std::string::size_type const len = flag.length();
  // Update the string used for the old DEFINITIONS property.
  this->RemoveDefineFlag(flag, len, this->DefineFlagsOrig);

  // If this is really a definition, update COMPILE_DEFINITIONS.
  if (this->ParseDefineFlag(flag, true)) {
    return;
  }

  // Remove this flag that does not look like a definition.
  this->RemoveDefineFlag(flag, len, this->DefineFlags);
}

void cmMakefile::RemoveDefineFlag(std::string const& flag,
                                  std::string::size_type len,
                                  std::string& dflags)
{
  // Remove all instances of the flag that are surrounded by
  // whitespace or the beginning/end of the string.
  for (std::string::size_type lpos = dflags.find(flag, 0);
       lpos != std::string::npos; lpos = dflags.find(flag, lpos)) {
    std::string::size_type rpos = lpos + len;
    if ((lpos <= 0 || isspace(dflags[lpos - 1])) &&
        (rpos >= dflags.size() || isspace(dflags[rpos]))) {
      dflags.erase(lpos, len);
    } else {
      ++lpos;
    }
  }
}

void cmMakefile::AddCompileOption(std::string const& option)
{
  this->AppendProperty("COMPILE_OPTIONS", option.c_str());
}

bool cmMakefile::ParseDefineFlag(std::string const& def, bool remove)
{
  // Create a regular expression to match valid definitions.
  static cmsys::RegularExpression valid("^[-/]D[A-Za-z_][A-Za-z0-9_]*(=.*)?$");

  // Make sure the definition matches.
  if (!valid.find(def)) {
    return false;
  }

  // Definitions with non-trivial values require a policy check.
  static cmsys::RegularExpression trivial(
    "^[-/]D[A-Za-z_][A-Za-z0-9_]*(=[A-Za-z0-9_.]+)?$");
  if (!trivial.find(def)) {
    // This definition has a non-trivial value.
    switch (this->GetPolicyStatus(cmPolicies::CMP0005)) {
      case cmPolicies::WARN:
        this->IssueMessage(cmake::AUTHOR_WARNING,
                           cmPolicies::GetPolicyWarning(cmPolicies::CMP0005));
        CM_FALLTHROUGH;
      case cmPolicies::OLD:
        // OLD behavior is to not escape the value.  We should not
        // convert the definition to use the property.
        return false;
      case cmPolicies::REQUIRED_IF_USED:
      case cmPolicies::REQUIRED_ALWAYS:
        this->IssueMessage(
          cmake::FATAL_ERROR,
          cmPolicies::GetRequiredPolicyError(cmPolicies::CMP0005));
        return false;
      case cmPolicies::NEW:
        // NEW behavior is to escape the value.  Proceed to convert it
        // to an entry in the property.
        break;
    }
  }

  // Get the definition part after the flag.
  const char* define = def.c_str() + 2;

  if (remove) {
    if (const char* cdefs = this->GetProperty("COMPILE_DEFINITIONS")) {
      // Expand the list.
      std::vector<std::string> defs;
      cmSystemTools::ExpandListArgument(cdefs, defs);

      // Recompose the list without the definition.
      std::vector<std::string>::const_iterator defEnd =
        std::remove(defs.begin(), defs.end(), define);
      std::vector<std::string>::const_iterator defBegin = defs.begin();
      std::string ndefs = cmJoin(cmMakeRange(defBegin, defEnd), ";");

      // Store the new list.
      this->SetProperty("COMPILE_DEFINITIONS", ndefs.c_str());
    }
  } else {
    // Append the definition to the directory property.
    this->AppendProperty("COMPILE_DEFINITIONS", define);
  }

  return true;
}

void cmMakefile::InitializeFromParent(cmMakefile* parent)
{
  this->SystemIncludeDirectories = parent->SystemIncludeDirectories;

  // define flags
  this->DefineFlags = parent->DefineFlags;
  this->DefineFlagsOrig = parent->DefineFlagsOrig;

  // Include transform property.  There is no per-config version.
  {
    const char* prop = "IMPLICIT_DEPENDS_INCLUDE_TRANSFORM";
    this->SetProperty(prop, parent->GetProperty(prop));
  }

  // compile definitions property and per-config versions
  cmPolicies::PolicyStatus polSt = this->GetPolicyStatus(cmPolicies::CMP0043);
  if (polSt == cmPolicies::WARN || polSt == cmPolicies::OLD) {
    this->SetProperty("COMPILE_DEFINITIONS",
                      parent->GetProperty("COMPILE_DEFINITIONS"));
    std::vector<std::string> configs;
    this->GetConfigurations(configs);
    for (std::string const& config : configs) {
      std::string defPropName = "COMPILE_DEFINITIONS_";
      defPropName += cmSystemTools::UpperCase(config);
      const char* prop = parent->GetProperty(defPropName);
      this->SetProperty(defPropName, prop);
    }
  }

  // labels
  this->SetProperty("LABELS", parent->GetProperty("LABELS"));

  // link libraries
  this->SetProperty("LINK_LIBRARIES", parent->GetProperty("LINK_LIBRARIES"));

  // link directories
  this->SetProperty("LINK_DIRECTORIES",
                    parent->GetProperty("LINK_DIRECTORIES"));

  // the initial project name
  this->StateSnapshot.SetProjectName(parent->StateSnapshot.GetProjectName());

  // Copy include regular expressions.
  this->ComplainFileRegularExpression = parent->ComplainFileRegularExpression;

  // Imported targets.
  this->ImportedTargets = parent->ImportedTargets;
}

void cmMakefile::PushFunctionScope(std::string const& fileName,
                                   const cmPolicies::PolicyMap& pm)
{
  this->StateSnapshot = this->GetState()->CreateFunctionCallSnapshot(
    this->StateSnapshot, fileName);
  assert(this->StateSnapshot.IsValid());

  this->PushLoopBlockBarrier();

#if defined(CMAKE_BUILD_WITH_CMAKE)
  this->GetGlobalGenerator()->GetFileLockPool().PushFunctionScope();
#endif

  this->PushFunctionBlockerBarrier();

  this->PushPolicy(true, pm);
}

void cmMakefile::PopFunctionScope(bool reportError)
{
  this->PopPolicy();

  this->PopSnapshot(reportError);

  this->PopFunctionBlockerBarrier(reportError);

#if defined(CMAKE_BUILD_WITH_CMAKE)
  this->GetGlobalGenerator()->GetFileLockPool().PopFunctionScope();
#endif

  this->PopLoopBlockBarrier();

  this->CheckForUnusedVariables();
}

void cmMakefile::PushMacroScope(std::string const& fileName,
                                const cmPolicies::PolicyMap& pm)
{
  this->StateSnapshot =
    this->GetState()->CreateMacroCallSnapshot(this->StateSnapshot, fileName);
  assert(this->StateSnapshot.IsValid());

  this->PushFunctionBlockerBarrier();

  this->PushPolicy(true, pm);
}

void cmMakefile::PopMacroScope(bool reportError)
{
  this->PopPolicy();
  this->PopSnapshot(reportError);

  this->PopFunctionBlockerBarrier(reportError);
}

bool cmMakefile::IsRootMakefile() const
{
  return !this->StateSnapshot.GetBuildsystemDirectoryParent().IsValid();
}

class cmMakefile::BuildsystemFileScope
{
public:
  BuildsystemFileScope(cmMakefile* mf)
    : Makefile(mf)
    , ReportError(true)
  {
    std::string currentStart =
      this->Makefile->StateSnapshot.GetDirectory().GetCurrentSource();
    currentStart += "/CMakeLists.txt";
    this->Makefile->StateSnapshot.SetListFile(currentStart);
    this->Makefile->StateSnapshot =
      this->Makefile->StateSnapshot.GetState()->CreatePolicyScopeSnapshot(
        this->Makefile->StateSnapshot);
    this->Makefile->PushFunctionBlockerBarrier();

    this->GG = mf->GetGlobalGenerator();
    this->CurrentMakefile = this->GG->GetCurrentMakefile();
    this->Snapshot = this->GG->GetCMakeInstance()->GetCurrentSnapshot();
    this->GG->GetCMakeInstance()->SetCurrentSnapshot(this->Snapshot);
    this->GG->SetCurrentMakefile(mf);
#if defined(CMAKE_BUILD_WITH_CMAKE)
    this->GG->GetFileLockPool().PushFileScope();
#endif
  }

  ~BuildsystemFileScope()
  {
    this->Makefile->PopFunctionBlockerBarrier(this->ReportError);
    this->Makefile->PopSnapshot(this->ReportError);
#if defined(CMAKE_BUILD_WITH_CMAKE)
    this->GG->GetFileLockPool().PopFileScope();
#endif
    this->GG->SetCurrentMakefile(this->CurrentMakefile);
    this->GG->GetCMakeInstance()->SetCurrentSnapshot(this->Snapshot);
  }

  void Quiet() { this->ReportError = false; }

private:
  cmMakefile* Makefile;
  cmGlobalGenerator* GG;
  cmMakefile* CurrentMakefile;
  cmStateSnapshot Snapshot;
  bool ReportError;
};

void cmMakefile::Configure()
{
  std::string currentStart =
    this->StateSnapshot.GetDirectory().GetCurrentSource();
  currentStart += "/CMakeLists.txt";

  // Add the bottom of all backtraces within this directory.
  // We will never pop this scope because it should be available
  // for messages during the generate step too.
  this->Backtrace = this->Backtrace.Push(currentStart);

  BuildsystemFileScope scope(this);

  // make sure the CMakeFiles dir is there
  std::string filesDir = this->StateSnapshot.GetDirectory().GetCurrentBinary();
  filesDir += cmake::GetCMakeFilesDirectory();
  cmSystemTools::MakeDirectory(filesDir);

  assert(cmSystemTools::FileExists(currentStart, true));
  this->AddDefinition("CMAKE_PARENT_LIST_FILE", currentStart.c_str());

  cmListFile listFile;
  if (!listFile.ParseFile(currentStart.c_str(), this->GetMessenger(),
                          this->Backtrace)) {
    return;
  }
  if (this->IsRootMakefile()) {
    bool hasVersion = false;
    // search for the right policy command
    for (cmListFileFunction const& func : listFile.Functions) {
      if (cmSystemTools::LowerCase(func.Name) == "cmake_minimum_required") {
        hasVersion = true;
        break;
      }
    }
    // if no policy command is found this is an error if they use any
    // non advanced functions or a lot of functions
    if (!hasVersion) {
      bool isProblem = true;
      if (listFile.Functions.size() < 30) {
        // the list of simple commands DO NOT ADD TO THIS LIST!!!!!
        // these commands must have backwards compatibility forever and
        // and that is a lot longer than your tiny mind can comprehend mortal
        std::set<std::string> allowedCommands;
        allowedCommands.insert("project");
        allowedCommands.insert("set");
        allowedCommands.insert("if");
        allowedCommands.insert("endif");
        allowedCommands.insert("else");
        allowedCommands.insert("elseif");
        allowedCommands.insert("add_executable");
        allowedCommands.insert("add_library");
        allowedCommands.insert("target_link_libraries");
        allowedCommands.insert("option");
        allowedCommands.insert("message");
        isProblem = false;
        for (cmListFileFunction const& func : listFile.Functions) {
          std::string name = cmSystemTools::LowerCase(func.Name);
          if (allowedCommands.find(name) == allowedCommands.end()) {
            isProblem = true;
            break;
          }
        }
      }

      if (isProblem) {
        // Tell the top level cmMakefile to diagnose
        // this violation of CMP0000.
        this->SetCheckCMP0000(true);

        // Implicitly set the version for the user.
        this->SetPolicyVersion("2.4");
      }
    }
    bool hasProject = false;
    // search for a project command
    for (cmListFileFunction const& func : listFile.Functions) {
      if (cmSystemTools::LowerCase(func.Name) == "project") {
        hasProject = true;
        break;
      }
    }
    // if no project command is found, add one
    if (!hasProject) {
      cmListFileFunction project;
      project.Name = "PROJECT";
      project.Arguments.emplace_back("Project", cmListFileArgument::Unquoted,
                                     0);
      listFile.Functions.insert(listFile.Functions.begin(), project);
    }
  }

  this->ReadListFile(listFile, currentStart);
  if (cmSystemTools::GetFatalErrorOccured()) {
    scope.Quiet();
  }

  // at the end handle any old style subdirs
  std::vector<cmMakefile*> subdirs = this->UnConfiguredDirectories;

  // for each subdir recurse
  std::vector<cmMakefile*>::iterator sdi = subdirs.begin();
  for (; sdi != subdirs.end(); ++sdi) {
    (*sdi)->StateSnapshot.InitializeFromParent_ForSubdirsCommand();
    this->ConfigureSubDirectory(*sdi);
  }

  this->AddCMakeDependFilesFromUser();
}

void cmMakefile::ConfigureSubDirectory(cmMakefile* mf)
{
  mf->InitializeFromParent(this);
  std::string currentStart = mf->GetCurrentSourceDirectory();
  if (this->GetCMakeInstance()->GetDebugOutput()) {
    std::string msg = "   Entering             ";
    msg += currentStart;
    cmSystemTools::Message(msg.c_str());
  }

  std::string const currentStartFile = currentStart + "/CMakeLists.txt";
  if (!cmSystemTools::FileExists(currentStartFile, true)) {
    // The file is missing.  Check policy CMP0014.
    std::ostringstream e;
    /* clang-format off */
    e << "The source directory\n"
      << "  " << currentStart << "\n"
      << "does not contain a CMakeLists.txt file.";
    /* clang-format on */
    switch (this->GetPolicyStatus(cmPolicies::CMP0014)) {
      case cmPolicies::WARN:
        // Print the warning.
        /* clang-format off */
        e << "\n"
          << "CMake does not support this case but it used "
          << "to work accidentally and is being allowed for "
          << "compatibility."
          << "\n"
          << cmPolicies::GetPolicyWarning(cmPolicies::CMP0014);
        /* clang-format on */
        this->IssueMessage(cmake::AUTHOR_WARNING, e.str());
      case cmPolicies::OLD:
        // OLD behavior does not warn.
        break;
      case cmPolicies::REQUIRED_IF_USED:
      case cmPolicies::REQUIRED_ALWAYS:
        e << "\n" << cmPolicies::GetRequiredPolicyError(cmPolicies::CMP0014);
        CM_FALLTHROUGH;
      case cmPolicies::NEW:
        // NEW behavior prints the error.
        this->IssueMessage(cmake::FATAL_ERROR, e.str());
    }
    return;
  }
  // finally configure the subdir
  mf->Configure();

  if (this->GetCMakeInstance()->GetDebugOutput()) {
    std::string msg = "   Returning to         ";
    msg += this->GetCurrentSourceDirectory();
    cmSystemTools::Message(msg.c_str());
  }
}

void cmMakefile::AddSubDirectory(const std::string& srcPath,
                                 const std::string& binPath,
                                 bool excludeFromAll, bool immediate)
{
  // Make sure the binary directory is unique.
  if (!this->EnforceUniqueDir(srcPath, binPath)) {
    return;
  }

  cmStateSnapshot newSnapshot =
    this->GetState()->CreateBuildsystemDirectorySnapshot(this->StateSnapshot);

  newSnapshot.GetDirectory().SetCurrentSource(srcPath);
  newSnapshot.GetDirectory().SetCurrentBinary(binPath);

  cmSystemTools::MakeDirectory(binPath);

  cmMakefile* subMf = new cmMakefile(this->GlobalGenerator, newSnapshot);
  this->GetGlobalGenerator()->AddMakefile(subMf);

  if (excludeFromAll) {
    subMf->SetProperty("EXCLUDE_FROM_ALL", "TRUE");
  }

  if (immediate) {
    this->ConfigureSubDirectory(subMf);
  } else {
    this->UnConfiguredDirectories.push_back(subMf);
  }
}

const char* cmMakefile::GetCurrentSourceDirectory() const
{
  return this->StateSnapshot.GetDirectory().GetCurrentSource();
}

const char* cmMakefile::GetCurrentBinaryDirectory() const
{
  return this->StateSnapshot.GetDirectory().GetCurrentBinary();
}

std::vector<cmTarget*> cmMakefile::GetImportedTargets() const
{
  std::vector<cmTarget*> tgts;
  tgts.reserve(this->ImportedTargets.size());
  for (auto const& impTarget : this->ImportedTargets) {
    tgts.push_back(impTarget.second);
  }
  return tgts;
}

void cmMakefile::AddIncludeDirectories(const std::vector<std::string>& incs,
                                       bool before)
{
  if (incs.empty()) {
    return;
  }

  cmListFileBacktrace lfbt = this->GetBacktrace();
  std::string entryString = cmJoin(incs, ";");
  if (before) {
    this->StateSnapshot.GetDirectory().PrependIncludeDirectoriesEntry(
      entryString, lfbt);
  } else {
    this->StateSnapshot.GetDirectory().AppendIncludeDirectoriesEntry(
      entryString, lfbt);
  }

  // Property on each target:
  for (auto& target : this->Targets) {
    cmTarget& t = target.second;
    t.InsertInclude(entryString, lfbt, before);
  }
}

void cmMakefile::AddSystemIncludeDirectories(const std::set<std::string>& incs)
{
  if (incs.empty()) {
    return;
  }

  this->SystemIncludeDirectories.insert(incs.begin(), incs.end());

  for (auto& target : this->Targets) {
    cmTarget& t = target.second;
    t.AddSystemIncludeDirectories(incs);
  }
}

void cmMakefile::AddDefinition(const std::string& name, const char* value)
{
  if (!value) {
    return;
  }

  if (this->VariableInitialized(name)) {
    this->LogUnused("changing definition", name);
  }
  this->StateSnapshot.SetDefinition(name, value);

#ifdef CMAKE_BUILD_WITH_CMAKE
  cmVariableWatch* vv = this->GetVariableWatch();
  if (vv) {
    vv->VariableAccessed(name, cmVariableWatch::VARIABLE_MODIFIED_ACCESS,
                         value, this);
  }
#endif
}

void cmMakefile::AddCacheDefinition(const std::string& name, const char* value,
                                    const char* doc,
                                    cmStateEnums::CacheEntryType type,
                                    bool force)
{
  const char* existingValue = this->GetState()->GetInitializedCacheValue(name);
  // must be outside the following if() to keep it alive long enough
  std::string nvalue;

  if (existingValue && (this->GetState()->GetCacheEntryType(name) ==
                        cmStateEnums::UNINITIALIZED)) {
    // if this is not a force, then use the value from the cache
    // if it is a force, then use the value being passed in
    if (!force) {
      value = existingValue;
    }
    if (type == cmStateEnums::PATH || type == cmStateEnums::FILEPATH) {
      std::vector<std::string>::size_type cc;
      std::vector<std::string> files;
      nvalue = value ? value : "";

      cmSystemTools::ExpandListArgument(nvalue, files);
      nvalue.clear();
      for (cc = 0; cc < files.size(); cc++) {
        if (!cmSystemTools::IsOff(files[cc].c_str())) {
          files[cc] = cmSystemTools::CollapseFullPath(files[cc]);
        }
        if (cc > 0) {
          nvalue += ";";
        }
        nvalue += files[cc];
      }

      this->GetCMakeInstance()->AddCacheEntry(name, nvalue.c_str(), doc, type);
      nvalue = this->GetState()->GetInitializedCacheValue(name);
      value = nvalue.c_str();
    }
  }
  this->GetCMakeInstance()->AddCacheEntry(name, value, doc, type);
  // if there was a definition then remove it
  this->StateSnapshot.RemoveDefinition(name);
}

void cmMakefile::AddDefinition(const std::string& name, bool value)
{
  if (this->VariableInitialized(name)) {
    this->LogUnused("changing definition", name);
  }

  this->StateSnapshot.SetDefinition(name, value ? "ON" : "OFF");

#ifdef CMAKE_BUILD_WITH_CMAKE
  cmVariableWatch* vv = this->GetVariableWatch();
  if (vv) {
    vv->VariableAccessed(name, cmVariableWatch::VARIABLE_MODIFIED_ACCESS,
                         value ? "ON" : "OFF", this);
  }
#endif
}

void cmMakefile::CheckForUnusedVariables() const
{
  if (!this->WarnUnused) {
    return;
  }
  const std::vector<std::string>& unused = this->StateSnapshot.UnusedKeys();
  std::vector<std::string>::const_iterator it = unused.begin();
  for (; it != unused.end(); ++it) {
    this->LogUnused("out of scope", *it);
  }
}

void cmMakefile::MarkVariableAsUsed(const std::string& var)
{
  this->StateSnapshot.GetDefinition(var);
}

bool cmMakefile::VariableInitialized(const std::string& var) const
{
  return this->StateSnapshot.IsInitialized(var);
}

void cmMakefile::LogUnused(const char* reason, const std::string& name) const
{
  if (this->WarnUnused) {
    std::string path;
    if (!this->ExecutionStatusStack.empty()) {
      path = this->GetExecutionContext().FilePath();
    } else {
      path = this->GetCurrentSourceDirectory();
      path += "/CMakeLists.txt";
    }

    if (this->CheckSystemVars ||
        cmSystemTools::IsSubDirectory(path, this->GetHomeDirectory()) ||
        (cmSystemTools::IsSubDirectory(path, this->GetHomeOutputDirectory()) &&
         !cmSystemTools::IsSubDirectory(path,
                                        cmake::GetCMakeFilesDirectory()))) {
      std::ostringstream msg;
      msg << "unused variable (" << reason << ") \'" << name << "\'";
      this->IssueMessage(cmake::AUTHOR_WARNING, msg.str());
    }
  }
}

void cmMakefile::RemoveDefinition(const std::string& name)
{
  if (this->VariableInitialized(name)) {
    this->LogUnused("unsetting", name);
  }
  this->StateSnapshot.RemoveDefinition(name);
#ifdef CMAKE_BUILD_WITH_CMAKE
  cmVariableWatch* vv = this->GetVariableWatch();
  if (vv) {
    vv->VariableAccessed(name, cmVariableWatch::VARIABLE_REMOVED_ACCESS,
                         nullptr, this);
  }
#endif
}

void cmMakefile::RemoveCacheDefinition(const std::string& name)
{
  this->GetState()->RemoveCacheEntry(name);
}

void cmMakefile::SetProjectName(std::string const& p)
{
  this->StateSnapshot.SetProjectName(p);
}

void cmMakefile::AddGlobalLinkInformation(cmTarget& target)
{
  // for these targets do not add anything
  switch (target.GetType()) {
    case cmStateEnums::UTILITY:
    case cmStateEnums::GLOBAL_TARGET:
    case cmStateEnums::INTERFACE_LIBRARY:
      return;
    default:;
  }
  if (const char* linkDirsProp = this->GetProperty("LINK_DIRECTORIES")) {
    std::vector<std::string> linkDirs;
    cmSystemTools::ExpandListArgument(linkDirsProp, linkDirs);

    for (std::string const& linkDir : linkDirs) {
      std::string newdir = linkDir;
      // remove trailing slashes
      if (*linkDir.rbegin() == '/') {
        newdir = linkDir.substr(0, linkDir.size() - 1);
      }
      target.AddLinkDirectory(linkDir);
    }
  }

  if (const char* linkLibsProp = this->GetProperty("LINK_LIBRARIES")) {
    std::vector<std::string> linkLibs;
    cmSystemTools::ExpandListArgument(linkLibsProp, linkLibs);
    auto & linkLibsBacktrace = this->GetPropertyBacktrace("LINK_LIBRARIES");

    for (std::vector<std::string>::iterator j = linkLibs.begin();
         j != linkLibs.end(); ++j) {
      std::string libraryName = *j;
      cmTargetLinkLibraryType libType = GENERAL_LibraryType;
      if (libraryName == "optimized") {
        libType = OPTIMIZED_LibraryType;
        ++j;
        libraryName = *j;
      } else if (libraryName == "debug") {
        libType = DEBUG_LibraryType;
        ++j;
        libraryName = *j;
      }
      // This is equivalent to the target_link_libraries plain signature.
      target.AddLinkLibrary(*this, libraryName, libType, linkLibsBacktrace);
      target.AppendProperty(
        "INTERFACE_LINK_LIBRARIES",
        target.GetDebugGeneratorExpressions(libraryName, libType).c_str(),
        linkLibsBacktrace);
    }
  }
}

void cmMakefile::AddAlias(const std::string& lname, std::string const& tgtName)
{
  this->AliasTargets[lname] = tgtName;
  this->GetGlobalGenerator()->AddAlias(lname, tgtName);
}

cmTarget* cmMakefile::AddLibrary(const std::string& lname,
                                 cmStateEnums::TargetType type,
                                 const std::vector<std::string>& srcs,
                                 bool excludeFromAll)
{
  assert(type == cmStateEnums::STATIC_LIBRARY ||
         type == cmStateEnums::SHARED_LIBRARY ||
         type == cmStateEnums::MODULE_LIBRARY ||
         type == cmStateEnums::OBJECT_LIBRARY ||
         type == cmStateEnums::INTERFACE_LIBRARY);

  cmTarget* target = this->AddNewTarget(type, lname);
  // Clear its dependencies. Otherwise, dependencies might persist
  // over changes in CMakeLists.txt, making the information stale and
  // hence useless.
  target->ClearDependencyInformation(*this, lname);
  if (excludeFromAll) {
    target->SetProperty("EXCLUDE_FROM_ALL", "TRUE", target->GetBacktrace());
  }
  target->AddSources(srcs);
  this->AddGlobalLinkInformation(*target);
  return target;
}

cmTarget* cmMakefile::AddExecutable(const std::string& exeName,
                                    const std::vector<std::string>& srcs,
                                    bool excludeFromAll)
{
  cmTarget* target = this->AddNewTarget(cmStateEnums::EXECUTABLE, exeName);
  if (excludeFromAll) {
    target->SetProperty("EXCLUDE_FROM_ALL", "TRUE", target->GetBacktrace());
  }
  target->AddSources(srcs);
  this->AddGlobalLinkInformation(*target);
  return target;
}

cmTarget* cmMakefile::AddNewTarget(cmStateEnums::TargetType type,
                                   const std::string& name)
{
  cmTargets::iterator it =
    this->Targets
      .insert(cmTargets::value_type(
        name, cmTarget(name, type, cmTarget::VisibilityNormal, this)))
      .first;
  this->GetGlobalGenerator()->IndexTarget(&it->second);
  this->GetStateSnapshot().GetDirectory().AddNormalTargetName(name);
  return &it->second;
}

cmSourceFile* cmMakefile::LinearGetSourceFileWithOutput(
  const std::string& name) const
{
  std::string out;

  // look through all the source files that have custom commands
  // and see if the custom command has the passed source file as an output
  for (cmSourceFile* src : this->SourceFiles) {
    // does this source file have a custom command?
    if (src->GetCustomCommand()) {
      // Does the output of the custom command match the source file name?
      const std::vector<std::string>& outputs =
        src->GetCustomCommand()->GetOutputs();
      for (std::string const& output : outputs) {
        out = output;
        std::string::size_type pos = out.rfind(name);
        // If the output matches exactly
        if (pos != std::string::npos && pos == out.size() - name.size() &&
            (pos == 0 || out[pos - 1] == '/')) {
          return src;
        }
      }
    }
  }

  // otherwise return NULL
  return nullptr;
}

cmSourceFile* cmMakefile::GetSourceFileWithOutput(
  const std::string& name) const
{
  // If the queried path is not absolute we use the backward compatible
  // linear-time search for an output with a matching suffix.
  if (!cmSystemTools::FileIsFullPath(name)) {
    return this->LinearGetSourceFileWithOutput(name);
  }
  // Otherwise we use an efficient lookup map.
  OutputToSourceMap::const_iterator o = this->OutputToSource.find(name);
  if (o != this->OutputToSource.end()) {
    return (*o).second;
  }
  return nullptr;
}

#if defined(CMAKE_BUILD_WITH_CMAKE)
cmSourceGroup* cmMakefile::GetSourceGroup(
  const std::vector<std::string>& name) const
{
  cmSourceGroup* sg = nullptr;

  // first look for source group starting with the same as the one we want
  for (cmSourceGroup const& srcGroup : this->SourceGroups) {
    std::string const& sgName = srcGroup.GetName();
    if (sgName == name[0]) {
      sg = const_cast<cmSourceGroup*>(&srcGroup);
      break;
    }
  }

  if (sg != nullptr) {
    // iterate through its children to find match source group
    for (unsigned int i = 1; i < name.size(); ++i) {
      sg = sg->LookupChild(name[i]);
      if (sg == nullptr) {
        break;
      }
    }
  }
  return sg;
}

void cmMakefile::AddSourceGroup(const std::string& name, const char* regex)
{
  std::vector<std::string> nameVector;
  nameVector.push_back(name);
  this->AddSourceGroup(nameVector, regex);
}

void cmMakefile::AddSourceGroup(const std::vector<std::string>& name,
                                const char* regex)
{
  cmSourceGroup* sg = nullptr;
  std::vector<std::string> currentName;
  int i = 0;
  const int lastElement = static_cast<int>(name.size() - 1);
  for (i = lastElement; i >= 0; --i) {
    currentName.assign(name.begin(), name.begin() + i + 1);
    sg = this->GetSourceGroup(currentName);
    if (sg != nullptr) {
      break;
    }
  }

  // i now contains the index of the last found component
  if (i == lastElement) {
    // group already exists, replace its regular expression
    if (regex && sg) {
      // We only want to set the regular expression.  If there are already
      // source files in the group, we don't want to remove them.
      sg->SetGroupRegex(regex);
    }
    return;
  }
  if (i == -1) {
    // group does not exist nor belong to any existing group
    // add its first component
    this->SourceGroups.push_back(cmSourceGroup(name[0], regex));
    sg = this->GetSourceGroup(currentName);
    i = 0; // last component found
  }
  if (!sg) {
    cmSystemTools::Error("Could not create source group ");
    return;
  }
  // build the whole source group path
  for (++i; i <= lastElement; ++i) {
    sg->AddChild(cmSourceGroup(name[i], nullptr, sg->GetFullName().c_str()));
    sg = sg->LookupChild(name[i]);
  }

  sg->SetGroupRegex(regex);
}

cmSourceGroup* cmMakefile::GetOrCreateSourceGroup(
  const std::vector<std::string>& folders)
{
  cmSourceGroup* sg = this->GetSourceGroup(folders);
  if (sg == nullptr) {
    this->AddSourceGroup(folders);
    sg = this->GetSourceGroup(folders);
  }
  return sg;
}

cmSourceGroup* cmMakefile::GetOrCreateSourceGroup(const std::string& name)
{
  const char* delimiter = this->GetDefinition("SOURCE_GROUP_DELIMITER");
  if (delimiter == nullptr) {
    delimiter = "\\";
  }
  return this->GetOrCreateSourceGroup(
    cmSystemTools::tokenize(name, delimiter));
}

/**
 * Find a source group whose regular expression matches the filename
 * part of the given source name.  Search backward through the list of
 * source groups, and take the first matching group found.  This way
 * non-inherited SOURCE_GROUP commands will have precedence over
 * inherited ones.
 */
cmSourceGroup* cmMakefile::FindSourceGroup(
  const std::string& source, std::vector<cmSourceGroup>& groups) const
{
  // First search for a group that lists the file explicitly.
  for (std::vector<cmSourceGroup>::reverse_iterator sg = groups.rbegin();
       sg != groups.rend(); ++sg) {
    cmSourceGroup* result = sg->MatchChildrenFiles(source);
    if (result) {
      return result;
    }
  }

  // Now search for a group whose regex matches the file.
  for (std::vector<cmSourceGroup>::reverse_iterator sg = groups.rbegin();
       sg != groups.rend(); ++sg) {
    cmSourceGroup* result = sg->MatchChildrenRegex(source);
    if (result) {
      return result;
    }
  }

  // Shouldn't get here, but just in case, return the default group.
  return &groups.front();
}
#endif

static bool mightExpandVariablesCMP0019(const char* s)
{
  return s && *s && strstr(s, "${") && strchr(s, '}');
}

void cmMakefile::ExpandVariablesCMP0019()
{
  // Drop this ancient compatibility behavior with a policy.
  cmPolicies::PolicyStatus pol = this->GetPolicyStatus(cmPolicies::CMP0019);
  if (pol != cmPolicies::OLD && pol != cmPolicies::WARN) {
    return;
  }
  std::ostringstream w;

  const char* includeDirs = this->GetProperty("INCLUDE_DIRECTORIES");
  if (mightExpandVariablesCMP0019(includeDirs)) {
    std::string dirs = includeDirs;
    this->ExpandVariablesInString(dirs, true, true);
    if (pol == cmPolicies::WARN && dirs != includeDirs) {
      /* clang-format off */
      w << "Evaluated directory INCLUDE_DIRECTORIES\n"
        << "  " << includeDirs << "\n"
        << "as\n"
        << "  " << dirs << "\n";
      /* clang-format on */
    }
    this->SetProperty("INCLUDE_DIRECTORIES", dirs.c_str());
  }

  // Also for each target's INCLUDE_DIRECTORIES property:
  for (auto& target : this->Targets) {
    cmTarget& t = target.second;
    if (t.GetType() == cmStateEnums::INTERFACE_LIBRARY ||
        t.GetType() == cmStateEnums::GLOBAL_TARGET) {
      continue;
    }
    includeDirs = t.GetProperty("INCLUDE_DIRECTORIES");
    auto & bt = t.GetPropertyBacktrace("INCLUDE_DIRECTORIES");
    if (mightExpandVariablesCMP0019(includeDirs)) {
      std::string dirs = includeDirs;
      this->ExpandVariablesInString(dirs, true, true);
      if (pol == cmPolicies::WARN && dirs != includeDirs) {
        /* clang-format off */
        w << "Evaluated target " << t.GetName() << " INCLUDE_DIRECTORIES\n"
          << "  " << includeDirs << "\n"
          << "as\n"
          << "  " << dirs << "\n";
        /* clang-format on */
      }
      t.SetProperty("INCLUDE_DIRECTORIES", dirs.c_str(), bt);
    }
  }

  if (const char* linkDirsProp = this->GetProperty("LINK_DIRECTORIES")) {
    if (mightExpandVariablesCMP0019(linkDirsProp)) {
      std::string d = linkDirsProp;
      std::string orig = linkDirsProp;
      this->ExpandVariablesInString(d, true, true);
      if (pol == cmPolicies::WARN && d != orig) {
        /* clang-format off */
        w << "Evaluated link directories\n"
          << "  " << orig << "\n"
          << "as\n"
          << "  " << d << "\n";
        /* clang-format on */
      }
    }
  }

  if (const char* linkLibsProp = this->GetProperty("LINK_LIBRARIES")) {
    std::vector<std::string> linkLibs;
    cmSystemTools::ExpandListArgument(linkLibsProp, linkLibs);

    for (std::vector<std::string>::iterator l = linkLibs.begin();
         l != linkLibs.end(); ++l) {
      std::string libName = *l;
      if (libName == "optimized") {
        ++l;
        libName = *l;
      } else if (libName == "debug") {
        ++l;
        libName = *l;
      }
      if (mightExpandVariablesCMP0019(libName.c_str())) {
        std::string orig = libName;
        this->ExpandVariablesInString(libName, true, true);
        if (pol == cmPolicies::WARN && libName != orig) {
          /* clang-format off */
        w << "Evaluated link library\n"
          << "  " << orig << "\n"
          << "as\n"
          << "  " << libName << "\n";
          /* clang-format on */
        }
      }
    }
  }

  if (!w.str().empty()) {
    std::ostringstream m;
    /* clang-format off */
    m << cmPolicies::GetPolicyWarning(cmPolicies::CMP0019)
      << "\n"
      << "The following variable evaluations were encountered:\n"
      << w.str();
    /* clang-format on */
    this->GetCMakeInstance()->IssueMessage(cmake::AUTHOR_WARNING, m.str(),
                                           this->Backtrace);
  }
}

bool cmMakefile::IsOn(const std::string& name) const
{
  const char* value = this->GetDefinition(name);
  return cmSystemTools::IsOn(value);
}

bool cmMakefile::IsSet(const std::string& name) const
{
  const char* value = this->GetDefinition(name);
  if (!value) {
    return false;
  }

  if (!*value) {
    return false;
  }

  if (cmSystemTools::IsNOTFOUND(value)) {
    return false;
  }

  return true;
}

bool cmMakefile::PlatformIs32Bit() const
{
  if (const char* plat_abi =
        this->GetDefinition("CMAKE_INTERNAL_PLATFORM_ABI")) {
    if (strcmp(plat_abi, "ELF X32") == 0) {
      return false;
    }
  }
  if (const char* sizeof_dptr = this->GetDefinition("CMAKE_SIZEOF_VOID_P")) {
    return atoi(sizeof_dptr) == 4;
  }
  return false;
}

bool cmMakefile::PlatformIs64Bit() const
{
  if (const char* sizeof_dptr = this->GetDefinition("CMAKE_SIZEOF_VOID_P")) {
    return atoi(sizeof_dptr) == 8;
  }
  return false;
}

bool cmMakefile::PlatformIsx32() const
{
  if (const char* plat_abi =
        this->GetDefinition("CMAKE_INTERNAL_PLATFORM_ABI")) {
    if (strcmp(plat_abi, "ELF X32") == 0) {
      return true;
    }
  }
  return false;
}

cmMakefile::AppleSDK cmMakefile::GetAppleSDKType() const
{
  std::string sdkRoot;
  sdkRoot = this->GetSafeDefinition("CMAKE_OSX_SYSROOT");
  sdkRoot = cmSystemTools::LowerCase(sdkRoot);

  struct
  {
    std::string name;
    AppleSDK sdk;
  } const sdkDatabase[]{
    { "appletvos", AppleSDK::AppleTVOS },
    { "appletvsimulator", AppleSDK::AppleTVSimulator },
    { "iphoneos", AppleSDK::IPhoneOS },
    { "iphonesimulator", AppleSDK::IPhoneSimulator },
    { "watchos", AppleSDK::WatchOS },
    { "watchsimulator", AppleSDK::WatchSimulator },
  };

  for (auto entry : sdkDatabase) {
    if (sdkRoot.find(entry.name) == 0 ||
        sdkRoot.find(std::string("/") + entry.name) != std::string::npos) {
      return entry.sdk;
    }
  }

  return AppleSDK::MacOS;
}

bool cmMakefile::PlatformIsAppleEmbedded() const
{
  return GetAppleSDKType() != AppleSDK::MacOS;
}

const char* cmMakefile::GetSONameFlag(const std::string& language) const
{
  std::string name = "CMAKE_SHARED_LIBRARY_SONAME";
  if (!language.empty()) {
    name += "_";
    name += language;
  }
  name += "_FLAG";
  return GetDefinition(name);
}

bool cmMakefile::CanIWriteThisFile(std::string const& fileName) const
{
  if (!this->IsOn("CMAKE_DISABLE_SOURCE_CHANGES")) {
    return true;
  }
  // If we are doing an in-source build, then the test will always fail
  if (cmSystemTools::SameFile(this->GetHomeDirectory(),
                              this->GetHomeOutputDirectory())) {
    return !this->IsOn("CMAKE_DISABLE_IN_SOURCE_BUILD");
  }

  return !cmSystemTools::IsSubDirectory(fileName, this->GetHomeDirectory()) ||
    cmSystemTools::IsSubDirectory(fileName, this->GetHomeOutputDirectory());
}

const char* cmMakefile::GetRequiredDefinition(const std::string& name) const
{
  const char* ret = this->GetDefinition(name);
  if (!ret) {
    cmSystemTools::Error("Error required internal CMake variable not "
                         "set, cmake may not be built correctly.\n",
                         "Missing variable is:\n", name.c_str());
    return "";
  }
  return ret;
}

bool cmMakefile::IsDefinitionSet(const std::string& name) const
{
  const char* def = this->StateSnapshot.GetDefinition(name);
  if (!def) {
    def = this->GetState()->GetInitializedCacheValue(name);
  }
#ifdef CMAKE_BUILD_WITH_CMAKE
  if (cmVariableWatch* vv = this->GetVariableWatch()) {
    if (!def) {
      vv->VariableAccessed(
        name, cmVariableWatch::UNKNOWN_VARIABLE_DEFINED_ACCESS, def, this);
    }
  }
#endif
  return def != nullptr;
}

const char* cmMakefile::GetDefinition(const std::string& name) const
{
  const char* def = this->StateSnapshot.GetDefinition(name);
  if (!def) {
    def = this->GetState()->GetInitializedCacheValue(name);
  }
#ifdef CMAKE_BUILD_WITH_CMAKE
  cmVariableWatch* vv = this->GetVariableWatch();
  if (vv && !this->SuppressWatches) {
    bool const watch_function_executed = vv->VariableAccessed(
      name, def ? cmVariableWatch::VARIABLE_READ_ACCESS
                : cmVariableWatch::UNKNOWN_VARIABLE_READ_ACCESS,
      def, this);

    if (watch_function_executed) {
      // A callback was executed and may have caused re-allocation of the
      // variable storage.  Look it up again for now.
      // FIXME: Refactor variable storage to avoid this problem.
      def = this->StateSnapshot.GetDefinition(name);
      if (!def) {
        def = this->GetState()->GetInitializedCacheValue(name);
      }
    }
  }
#endif
  return def;
}

const char* cmMakefile::GetSafeDefinition(const std::string& def) const
{
  const char* ret = this->GetDefinition(def);
  if (!ret) {
    return "";
  }
  return ret;
}

std::vector<std::string> cmMakefile::GetDefinitions() const
{
  std::vector<std::string> res = this->StateSnapshot.ClosureKeys();
  std::vector<std::string> cacheKeys = this->GetState()->GetCacheEntryKeys();
  res.insert(res.end(), cacheKeys.begin(), cacheKeys.end());
  std::sort(res.begin(), res.end());
  return res;
}

const char* cmMakefile::ExpandVariablesInString(std::string& source) const
{
  return this->ExpandVariablesInString(source, false, false);
}

const char* cmMakefile::ExpandVariablesInString(
  std::string& source, bool escapeQuotes, bool noEscapes, bool atOnly,
  const char* filename, long line, bool removeEmpty, bool replaceAt) const
{
  bool compareResults = false;
  cmake::MessageType mtype = cmake::LOG;
  std::string errorstr;
  std::string original;

  // Sanity check the @ONLY mode.
  if (atOnly && (!noEscapes || !removeEmpty)) {
    // This case should never be called.  At-only is for
    // configure-file/string which always does no escapes.
    this->IssueMessage(cmake::INTERNAL_ERROR,
                       "ExpandVariablesInString @ONLY called "
                       "on something with escapes.");
    return source.c_str();
  }

  // Variables used in the WARN case.
  std::string newResult;
  std::string newErrorstr;
  cmake::MessageType newError = cmake::LOG;

  switch (this->GetPolicyStatus(cmPolicies::CMP0053)) {
    case cmPolicies::WARN: {
      // Save the original string for the warning.
      original = source;
      newResult = source;
      compareResults = true;
      // Suppress variable watches to avoid calling hooks twice. Suppress new
      // dereferences since the OLD behavior is still what is actually used.
      this->SuppressWatches = true;
      newError = ExpandVariablesInStringNew(
        newErrorstr, newResult, escapeQuotes, noEscapes, atOnly, filename,
        line, removeEmpty, replaceAt);
      this->SuppressWatches = false;
      CM_FALLTHROUGH;
    }
    case cmPolicies::OLD:
      mtype =
        ExpandVariablesInStringOld(errorstr, source, escapeQuotes, noEscapes,
                                   atOnly, filename, line, removeEmpty, true);
      break;
    case cmPolicies::REQUIRED_IF_USED:
    case cmPolicies::REQUIRED_ALWAYS:
    // Messaging here would be *very* verbose.
    case cmPolicies::NEW:
      mtype = ExpandVariablesInStringNew(errorstr, source, escapeQuotes,
                                         noEscapes, atOnly, filename, line,
                                         removeEmpty, replaceAt);
      break;
  }

  // If it's an error in either case, just report the error...
  if (mtype != cmake::LOG) {
    if (mtype == cmake::FATAL_ERROR) {
      cmSystemTools::SetFatalErrorOccured();
    }
    this->IssueMessage(mtype, errorstr);
  }
  // ...otherwise, see if there's a difference that needs to be warned about.
  else if (compareResults && (newResult != source || newError != mtype)) {
    std::string msg = cmPolicies::GetPolicyWarning(cmPolicies::CMP0053);
    msg += "\n";

    std::string msg_input = original;
    cmSystemTools::ReplaceString(msg_input, "\n", "\n  ");
    msg += "For input:\n  '";
    msg += msg_input;
    msg += "'\n";

    std::string msg_old = source;
    cmSystemTools::ReplaceString(msg_old, "\n", "\n  ");
    msg += "the old evaluation rules produce:\n  '";
    msg += msg_old;
    msg += "'\n";

    if (newError == mtype) {
      std::string msg_new = newResult;
      cmSystemTools::ReplaceString(msg_new, "\n", "\n  ");
      msg += "but the new evaluation rules produce:\n  '";
      msg += msg_new;
      msg += "'\n";
    } else {
      std::string msg_err = newErrorstr;
      cmSystemTools::ReplaceString(msg_err, "\n", "\n  ");
      msg += "but the new evaluation rules produce an error:\n  ";
      msg += msg_err;
      msg += "\n";
    }

    msg +=
      "Using the old result for compatibility since the policy is not set.";

    this->IssueMessage(cmake::AUTHOR_WARNING, msg);
  }

  return source.c_str();
}

cmake::MessageType cmMakefile::ExpandVariablesInStringOld(
  std::string& errorstr, std::string& source, bool escapeQuotes,
  bool noEscapes, bool atOnly, const char* filename, long line,
  bool removeEmpty, bool replaceAt) const
{
  // Fast path strings without any special characters.
  if (source.find_first_of("$@\\") == std::string::npos) {
    return cmake::LOG;
  }

  // Special-case the @ONLY mode.
  if (atOnly) {
    // Store an original copy of the input.
    std::string input = source;

    // Start with empty output.
    source.clear();

    // Look for one @VAR@ at a time.
    const char* in = input.c_str();
    while (this->cmAtVarRegex.find(in)) {
      // Get the range of the string to replace.
      const char* first = in + this->cmAtVarRegex.start();
      const char* last = in + this->cmAtVarRegex.end();

      // Store the unchanged part of the string now.
      source.append(in, first - in);

      // Lookup the definition of VAR.
      std::string var(first + 1, last - first - 2);
      if (const char* val = this->GetDefinition(var)) {
        // Store the value in the output escaping as requested.
        if (escapeQuotes) {
          source.append(cmSystemTools::EscapeQuotes(val));
        } else {
          source.append(val);
        }
      }

      // Continue looking for @VAR@ further along the string.
      in = last;
    }

    // Append the rest of the unchanged part of the string.
    source.append(in);

    return cmake::LOG;
  }

  // This method replaces ${VAR} and @VAR@ where VAR is looked up
  // with GetDefinition(), if not found in the map, nothing is expanded.
  // It also supports the $ENV{VAR} syntax where VAR is looked up in
  // the current environment variables.

  cmCommandArgumentParserHelper parser;
  parser.SetMakefile(this);
  parser.SetLineFile(line, filename);
  parser.SetEscapeQuotes(escapeQuotes);
  parser.SetNoEscapeMode(noEscapes);
  parser.SetReplaceAtSyntax(replaceAt);
  parser.SetRemoveEmpty(removeEmpty);
  int res = parser.ParseString(source.c_str(), 0);
  const char* emsg = parser.GetError();
  cmake::MessageType mtype = cmake::LOG;
  if (res && !emsg[0]) {
    source = parser.GetResult();
  } else {
    // Construct the main error message.
    std::ostringstream error;
    error << "Syntax error in cmake code ";
    if (filename && line > 0) {
      // This filename and line number may be more specific than the
      // command context because one command invocation can have
      // arguments on multiple lines.
      error << "at\n"
            << "  " << filename << ":" << line << "\n";
    }
    error << "when parsing string\n"
          << "  " << source << "\n";
    error << emsg;

    // If the parser failed ("res" is false) then this is a real
    // argument parsing error, so the policy applies.  Otherwise the
    // parser reported an error message without failing because the
    // helper implementation is unhappy, which has always reported an
    // error.
    mtype = cmake::FATAL_ERROR;
    if (!res) {
      // This is a real argument parsing error.  Use policy CMP0010 to
      // decide whether it is an error.
      switch (this->GetPolicyStatus(cmPolicies::CMP0010)) {
        case cmPolicies::WARN:
          error << "\n" << cmPolicies::GetPolicyWarning(cmPolicies::CMP0010);
          CM_FALLTHROUGH;
        case cmPolicies::OLD:
          // OLD behavior is to just warn and continue.
          mtype = cmake::AUTHOR_WARNING;
          break;
        case cmPolicies::REQUIRED_IF_USED:
        case cmPolicies::REQUIRED_ALWAYS:
          error << "\n"
                << cmPolicies::GetRequiredPolicyError(cmPolicies::CMP0010);
        case cmPolicies::NEW:
          // NEW behavior is to report the error.
          break;
      }
    }
    errorstr = error.str();
  }
  return mtype;
}

typedef enum { NORMAL, ENVIRONMENT, CACHE } t_domain;
struct t_lookup
{
  t_lookup()
    : domain(NORMAL)
    , loc(0)
  {
  }
  t_domain domain;
  size_t loc;
};

cmake::MessageType cmMakefile::ExpandVariablesInStringNew(
  std::string& errorstr, std::string& source, bool escapeQuotes,
  bool noEscapes, bool atOnly, const char* filename, long line,
  bool removeEmpty, bool replaceAt) const
{
  // This method replaces ${VAR} and @VAR@ where VAR is looked up
  // with GetDefinition(), if not found in the map, nothing is expanded.
  // It also supports the $ENV{VAR} syntax where VAR is looked up in
  // the current environment variables.

  const char* in = source.c_str();
  const char* last = in;
  std::string result;
  result.reserve(source.size());
  std::vector<t_lookup> openstack;
  bool error = false;
  bool done = false;
  cmake::MessageType mtype = cmake::LOG;

  cmState* state = this->GetCMakeInstance()->GetState();

  do {
    char inc = *in;
    switch (inc) {
      case '}':
        if (!openstack.empty()) {
          t_lookup var = openstack.back();
          openstack.pop_back();
          result.append(last, in - last);
          std::string const& lookup = result.substr(var.loc);
          const char* value = nullptr;
          std::string varresult;
          std::string svalue;
          static const std::string lineVar = "CMAKE_CURRENT_LIST_LINE";
          switch (var.domain) {
            case NORMAL:
              if (filename && lookup == lineVar) {
                std::ostringstream ostr;
                ostr << line;
                varresult = ostr.str();
              } else {
                value = this->GetDefinition(lookup);
              }
              break;
            case ENVIRONMENT:
              if (cmSystemTools::GetEnv(lookup, svalue)) {
                value = svalue.c_str();
              }
              break;
            case CACHE:
              value = state->GetCacheEntryValue(lookup);
              break;
          }
          // Get the string we're meant to append to.
          if (value) {
            if (escapeQuotes) {
              varresult = cmSystemTools::EscapeQuotes(value);
            } else {
              varresult = value;
            }
          } else if (!removeEmpty) {
            // check to see if we need to print a warning
            // if strict mode is on and the variable has
            // not been "cleared"/initialized with a set(foo ) call
            if (this->GetCMakeInstance()->GetWarnUninitialized() &&
                !this->VariableInitialized(lookup)) {
              if (this->CheckSystemVars ||
                  cmSystemTools::IsSubDirectory(filename,
                                                this->GetHomeDirectory()) ||
                  cmSystemTools::IsSubDirectory(
                    filename, this->GetHomeOutputDirectory())) {
                std::ostringstream msg;
                msg << "uninitialized variable \'" << lookup << "\'";
                this->IssueMessage(cmake::AUTHOR_WARNING, msg.str());
              }
            }
          }
          result.replace(var.loc, result.size() - var.loc, varresult);
          // Start looking from here on out.
          last = in + 1;
        }
        break;
      case '$':
        if (!atOnly) {
          t_lookup lookup;
          const char* next = in + 1;
          const char* start = nullptr;
          char nextc = *next;
          if (nextc == '{') {
            // Looking for a variable.
            start = in + 2;
            lookup.domain = NORMAL;
          } else if (nextc == '<') {
          } else if (!nextc) {
            result.append(last, next - last);
            last = next;
          } else if (cmHasLiteralPrefix(next, "ENV{")) {
            // Looking for an environment variable.
            start = in + 5;
            lookup.domain = ENVIRONMENT;
          } else if (cmHasLiteralPrefix(next, "CACHE{")) {
            // Looking for a cache variable.
            start = in + 7;
            lookup.domain = CACHE;
          } else {
            if (this->cmNamedCurly.find(next)) {
              errorstr = "Syntax $" +
                std::string(next, this->cmNamedCurly.end()) +
                "{} is not supported.  Only ${}, $ENV{}, "
                "and $CACHE{} are allowed.";
              mtype = cmake::FATAL_ERROR;
              error = true;
            }
          }
          if (start) {
            result.append(last, in - last);
            last = start;
            in = start - 1;
            lookup.loc = result.size();
            openstack.push_back(lookup);
          }
          break;
        }
        CM_FALLTHROUGH;
      case '\\':
        if (!noEscapes) {
          const char* next = in + 1;
          char nextc = *next;
          if (nextc == 't') {
            result.append(last, in - last);
            result.append("\t");
            last = next + 1;
          } else if (nextc == 'n') {
            result.append(last, in - last);
            result.append("\n");
            last = next + 1;
          } else if (nextc == 'r') {
            result.append(last, in - last);
            result.append("\r");
            last = next + 1;
          } else if (nextc == ';' && openstack.empty()) {
            // Handled in ExpandListArgument; pass the backslash literally.
          } else if (isalnum(nextc) || nextc == '\0') {
            errorstr += "Invalid character escape '\\";
            if (nextc) {
              errorstr += nextc;
              errorstr += "'.";
            } else {
              errorstr += "' (at end of input).";
            }
            error = true;
          } else {
            // Take what we've found so far, skipping the escape character.
            result.append(last, in - last);
            // Start tracking from the next character.
            last = in + 1;
          }
          // Skip the next character since it was escaped, but don't read past
          // the end of the string.
          if (*last) {
            ++in;
          }
        }
        break;
      case '\n':
        // Onto the next line.
        ++line;
        break;
      case '\0':
        done = true;
        break;
      case '@':
        if (replaceAt) {
          const char* nextAt = strchr(in + 1, '@');
          if (nextAt && nextAt != in + 1 &&
              nextAt ==
                in + 1 + strspn(in + 1, "ABCDEFGHIJKLMNOPQRSTUVWXYZ"
                                        "abcdefghijklmnopqrstuvwxyz"
                                        "0123456789/_.+-")) {
            std::string variable(in + 1, nextAt - in - 1);
            std::string varresult = this->GetSafeDefinition(variable);
            if (escapeQuotes) {
              varresult = cmSystemTools::EscapeQuotes(varresult);
            }
            // Skip over the variable.
            result.append(last, in - last);
            result.append(varresult);
            in = nextAt;
            last = in + 1;
            break;
          }
        }
      // Failed to find a valid @ expansion; treat it as literal.
      /* FALLTHROUGH */
      default: {
        if (!openstack.empty() &&
            !(isalnum(inc) || inc == '_' || inc == '/' || inc == '.' ||
              inc == '+' || inc == '-')) {
          errorstr += "Invalid character (\'";
          errorstr += inc;
          result.append(last, in - last);
          errorstr += "\') in a variable name: "
                      "'" +
            result.substr(openstack.back().loc) + "'";
          mtype = cmake::FATAL_ERROR;
          error = true;
        }
        break;
      }
    }
    // Look at the next character.
  } while (!error && !done && *++in);

  // Check for open variable references yet.
  if (!error && !openstack.empty()) {
    // There's an open variable reference waiting.  Policy CMP0010 flags
    // whether this is an error or not.  The new parser now enforces
    // CMP0010 as well.
    errorstr += "There is an unterminated variable reference.";
    error = true;
  }

  if (error) {
    std::ostringstream emsg;
    emsg << "Syntax error in cmake code ";
    if (filename) {
      // This filename and line number may be more specific than the
      // command context because one command invocation can have
      // arguments on multiple lines.
      emsg << "at\n"
           << "  " << filename << ":" << line << "\n";
    }
    emsg << "when parsing string\n"
         << "  " << source << "\n";
    emsg << errorstr;
    mtype = cmake::FATAL_ERROR;
    errorstr = emsg.str();
  } else {
    // Append the rest of the unchanged part of the string.
    result.append(last);

    source = result;
  }

  return mtype;
}

void cmMakefile::RemoveVariablesInString(std::string& source,
                                         bool atOnly) const
{
  if (!atOnly) {
    cmsys::RegularExpression var("(\\${[A-Za-z_0-9]*})");
    while (var.find(source)) {
      source.erase(var.start(), var.end() - var.start());
    }
  }

  if (!atOnly) {
    cmsys::RegularExpression varb("(\\$ENV{[A-Za-z_0-9]*})");
    while (varb.find(source)) {
      source.erase(varb.start(), varb.end() - varb.start());
    }
  }
  cmsys::RegularExpression var2("(@[A-Za-z_0-9]*@)");
  while (var2.find(source)) {
    source.erase(var2.start(), var2.end() - var2.start());
  }
}

std::string cmMakefile::GetConfigurations(std::vector<std::string>& configs,
                                          bool singleConfig) const
{
  if (this->GetGlobalGenerator()->IsMultiConfig()) {
    if (const char* configTypes =
          this->GetDefinition("CMAKE_CONFIGURATION_TYPES")) {
      cmSystemTools::ExpandListArgument(configTypes, configs);
    }
    return "";
  }
  const std::string& buildType = this->GetSafeDefinition("CMAKE_BUILD_TYPE");
  if (singleConfig && !buildType.empty()) {
    configs.push_back(buildType);
  }
  return buildType;
}

bool cmMakefile::IsFunctionBlocked(const cmListFileFunction& lff,
                                   cmExecutionStatus& status)
{
  // if there are no blockers get out of here
  if (this->FunctionBlockers.begin() == this->FunctionBlockers.end()) {
    return false;
  }

  // loop over all function blockers to see if any block this command
  // evaluate in reverse, this is critical for balanced IF statements etc
  std::vector<cmFunctionBlocker*>::reverse_iterator pos;
  for (pos = this->FunctionBlockers.rbegin();
       pos != this->FunctionBlockers.rend(); ++pos) {
    if ((*pos)->IsFunctionBlocked(lff, *this, status)) {
      return true;
    }
  }

  return false;
}

void cmMakefile::PushFunctionBlockerBarrier()
{
  this->FunctionBlockerBarriers.push_back(this->FunctionBlockers.size());
}

void cmMakefile::PopFunctionBlockerBarrier(bool reportError)
{
  // Remove any extra entries pushed on the barrier.
  FunctionBlockersType::size_type barrier =
    this->FunctionBlockerBarriers.back();
  while (this->FunctionBlockers.size() > barrier) {
    std::unique_ptr<cmFunctionBlocker> fb(this->FunctionBlockers.back());
    this->FunctionBlockers.pop_back();
    if (reportError) {
      // Report the context in which the unclosed block was opened.
      cmListFileContext const& lfc = fb->GetStartingContext();
      std::ostringstream e;
      /* clang-format off */
      e << "A logical block opening on the line\n"
        << "  " << lfc << "\n"
        << "is not closed.";
      /* clang-format on */
      this->IssueMessage(cmake::FATAL_ERROR, e.str());
      reportError = false;
    }
  }

  // Remove the barrier.
  this->FunctionBlockerBarriers.pop_back();
}

void cmMakefile::PushLoopBlock()
{
  assert(!this->LoopBlockCounter.empty());
  this->LoopBlockCounter.top()++;
}

void cmMakefile::PopLoopBlock()
{
  assert(!this->LoopBlockCounter.empty());
  assert(this->LoopBlockCounter.top() > 0);
  this->LoopBlockCounter.top()--;
}

void cmMakefile::PushLoopBlockBarrier()
{
  this->LoopBlockCounter.push(0);
}

void cmMakefile::PopLoopBlockBarrier()
{
  assert(!this->LoopBlockCounter.empty());
  assert(this->LoopBlockCounter.top() == 0);
  this->LoopBlockCounter.pop();
}

bool cmMakefile::IsLoopBlock() const
{
  assert(!this->LoopBlockCounter.empty());
  return !this->LoopBlockCounter.empty() && this->LoopBlockCounter.top() > 0;
}

std::string cmMakefile::GetExecutionFilePath() const
{
  assert(this->StateSnapshot.IsValid());
  return this->StateSnapshot.GetExecutionListFile();
}

bool cmMakefile::ExpandArguments(std::vector<cmListFileArgument> const& inArgs,
                                 std::vector<std::string>& outArgs,
                                 const char* filename) const
{
  std::string efp = this->GetExecutionFilePath();
  if (!filename) {
    filename = efp.c_str();
  }
  std::string value;
  outArgs.reserve(inArgs.size());
  for (cmListFileArgument const& i : inArgs) {
    // No expansion in a bracket argument.
    if (i.Delim == cmListFileArgument::Bracket) {
      outArgs.push_back(i.Value);
      continue;
    }
    // Expand the variables in the argument.
    value = i.Value;
    this->ExpandVariablesInString(value, false, false, false, filename, i.Line,
                                  false, false);

    // If the argument is quoted, it should be one argument.
    // Otherwise, it may be a list of arguments.
    if (i.Delim == cmListFileArgument::Quoted) {
      outArgs.push_back(value);
    } else {
      cmSystemTools::ExpandListArgument(value, outArgs);
    }
  }
  return !cmSystemTools::GetFatalErrorOccured();
}

bool cmMakefile::ExpandArguments(
  std::vector<cmListFileArgument> const& inArgs,
  std::vector<cmExpandedCommandArgument>& outArgs, const char* filename) const
{
  std::string efp = this->GetExecutionFilePath();
  if (!filename) {
    filename = efp.c_str();
  }
  std::string value;
  outArgs.reserve(inArgs.size());
  for (cmListFileArgument const& i : inArgs) {
    // No expansion in a bracket argument.
    if (i.Delim == cmListFileArgument::Bracket) {
      outArgs.emplace_back(i.Value, true);
      continue;
    }
    // Expand the variables in the argument.
    value = i.Value;
    this->ExpandVariablesInString(value, false, false, false, filename, i.Line,
                                  false, false);

    // If the argument is quoted, it should be one argument.
    // Otherwise, it may be a list of arguments.
    if (i.Delim == cmListFileArgument::Quoted) {
      outArgs.emplace_back(value, true);
    } else {
      std::vector<std::string> stringArgs;
      cmSystemTools::ExpandListArgument(value, stringArgs);
      for (std::string const& stringArg : stringArgs) {
        outArgs.emplace_back(stringArg, false);
      }
    }
  }
  return !cmSystemTools::GetFatalErrorOccured();
}

void cmMakefile::AddFunctionBlocker(cmFunctionBlocker* fb)
{
  if (!this->ExecutionStatusStack.empty()) {
    // Record the context in which the blocker is created.
    fb->SetStartingContext(this->GetExecutionContext());
  }

  this->FunctionBlockers.push_back(fb);
}

std::unique_ptr<cmFunctionBlocker> cmMakefile::RemoveFunctionBlocker(
  cmFunctionBlocker* fb, const cmListFileFunction& lff)
{
  // Find the function blocker stack barrier for the current scope.
  // We only remove a blocker whose index is not less than the barrier.
  FunctionBlockersType::size_type barrier = 0;
  if (!this->FunctionBlockerBarriers.empty()) {
    barrier = this->FunctionBlockerBarriers.back();
  }

  // Search for the function blocker whose scope this command ends.
  for (FunctionBlockersType::size_type i = this->FunctionBlockers.size();
       i > barrier; --i) {
    std::vector<cmFunctionBlocker*>::iterator pos =
      this->FunctionBlockers.begin() + (i - 1);
    if (*pos == fb) {
      // Warn if the arguments do not match, but always remove.
      if (!(*pos)->ShouldRemove(lff, *this)) {
        cmListFileContext const& lfc = fb->GetStartingContext();
        cmListFileContext closingContext =
          cmListFileContext::FromCommandContext(lff, lfc.FilePath());
        std::ostringstream e;
        /* clang-format off */
        e << "A logical block opening on the line\n"
          << "  " << lfc << "\n"
          << "closes on the line\n"
          << "  " << closingContext << "\n"
          << "with mis-matching arguments.";
        /* clang-format on */
        this->IssueMessage(cmake::AUTHOR_WARNING, e.str());
      }
      cmFunctionBlocker* b = *pos;
      this->FunctionBlockers.erase(pos);
      return std::unique_ptr<cmFunctionBlocker>(b);
    }
  }

  return std::unique_ptr<cmFunctionBlocker>();
}

std::string const& cmMakefile::GetHomeDirectory() const
{
  return this->GetCMakeInstance()->GetHomeDirectory();
}

std::string const& cmMakefile::GetHomeOutputDirectory() const
{
  return this->GetCMakeInstance()->GetHomeOutputDirectory();
}

void cmMakefile::SetScriptModeFile(std::string const& scriptfile)
{
  this->AddDefinition("CMAKE_SCRIPT_MODE_FILE", scriptfile.c_str());
}

void cmMakefile::SetArgcArgv(const std::vector<std::string>& args)
{
  std::ostringstream strStream;
  strStream << args.size();
  this->AddDefinition("CMAKE_ARGC", strStream.str().c_str());
  // this->MarkVariableAsUsed("CMAKE_ARGC");

  for (unsigned int t = 0; t < args.size(); ++t) {
    std::ostringstream tmpStream;
    tmpStream << "CMAKE_ARGV" << t;
    this->AddDefinition(tmpStream.str(), args[t].c_str());
    // this->MarkVariableAsUsed(tmpStream.str().c_str());
  }
}

cmSourceFile* cmMakefile::GetSource(const std::string& sourceName,
                                    cmSourceFileLocationKind kind) const
{
  cmSourceFileLocation sfl(this, sourceName, kind);
  auto name = this->GetCMakeInstance()->StripExtension(sfl.GetName());
#if defined(_WIN32) || defined(__APPLE__)
  name = cmSystemTools::LowerCase(name);
#endif
  auto sfsi = this->SourceFileSearchIndex.find(name);
  if (sfsi != this->SourceFileSearchIndex.end()) {
    for (auto sf : sfsi->second) {
      if (sf->Matches(sfl)) {
        return sf;
      }
    }
  }
  return nullptr;
}

cmSourceFile* cmMakefile::CreateSource(const std::string& sourceName,
                                       bool generated,
                                       cmSourceFileLocationKind kind)
{
  cmSourceFile* sf = new cmSourceFile(this, sourceName, kind);
  if (generated) {
    sf->SetProperty("GENERATED", "1");
  }
  this->SourceFiles.push_back(sf);

  auto name =
    this->GetCMakeInstance()->StripExtension(sf->GetLocation().GetName());
#if defined(_WIN32) || defined(__APPLE__)
  name = cmSystemTools::LowerCase(name);
#endif
  this->SourceFileSearchIndex[name].push_back(sf);

  return sf;
}

cmSourceFile* cmMakefile::GetOrCreateSource(const std::string& sourceName,
                                            bool generated,
                                            cmSourceFileLocationKind kind)
{
  if (cmSourceFile* esf = this->GetSource(sourceName, kind)) {
    return esf;
  }
  return this->CreateSource(sourceName, generated, kind);
}

void cmMakefile::AddTargetObject(std::string const& tgtName,
                                 std::string const& objFile)
{
  cmSourceFile* sf = this->GetOrCreateSource(objFile, true);
  sf->SetObjectLibrary(tgtName);
  sf->SetProperty("EXTERNAL_OBJECT", "1");
#if defined(CMAKE_BUILD_WITH_CMAKE)
  this->SourceGroups[this->ObjectLibrariesSourceGroupIndex].AddGroupFile(
    sf->GetFullPath());
#endif
}

void cmMakefile::EnableLanguage(std::vector<std::string> const& lang,
                                bool optional)
{
  this->AddDefinition("CMAKE_CFG_INTDIR",
                      this->GetGlobalGenerator()->GetCMakeCFGIntDir());
  // If RC is explicitly listed we need to do it after other languages.
  // On some platforms we enable RC implicitly while enabling others.
  // Do not let that look like recursive enable_language(RC).
  std::vector<std::string> langs;
  std::vector<std::string> langsRC;
  langs.reserve(lang.size());
  for (std::string const& i : lang) {
    if (i == "RC") {
      langsRC.push_back(i);
    } else {
      langs.push_back(i);
    }
  }
  if (!langs.empty()) {
    this->GetGlobalGenerator()->EnableLanguage(langs, this, optional);
  }
  if (!langsRC.empty()) {
    this->GetGlobalGenerator()->EnableLanguage(langsRC, this, optional);
  }
}

int cmMakefile::TryCompile(const std::string& srcdir,
                           const std::string& bindir,
                           const std::string& projectName,
                           const std::string& targetName, bool fast,
                           const std::vector<std::string>* cmakeArgs,
                           std::string& output)
{
  this->IsSourceFileTryCompile = fast;
  // does the binary directory exist ? If not create it...
  if (!cmSystemTools::FileIsDirectory(bindir)) {
    cmSystemTools::MakeDirectory(bindir);
  }

  // change to the tests directory and run cmake
  // use the cmake object instead of calling cmake
  cmWorkingDirectory workdir(bindir);

  // make sure the same generator is used
  // use this program as the cmake to be run, it should not
  // be run that way but the cmake object requires a vailid path
  cmake cm(cmake::RoleProject);
  cm.SetIsInTryCompile(true);
  cmGlobalGenerator* gg =
    cm.CreateGlobalGenerator(this->GetGlobalGenerator()->GetName());
  if (!gg) {
    this->IssueMessage(cmake::INTERNAL_ERROR, "Global generator '" +
                         this->GetGlobalGenerator()->GetName() +
                         "' could not be created.");
    cmSystemTools::SetFatalErrorOccured();
    this->IsSourceFileTryCompile = false;
    return 1;
  }
  cm.SetGlobalGenerator(gg);

  // do a configure
  cm.SetHomeDirectory(srcdir);
  cm.SetHomeOutputDirectory(bindir);
  cm.SetGeneratorInstance(this->GetSafeDefinition("CMAKE_GENERATOR_INSTANCE"));
  cm.SetGeneratorPlatform(this->GetSafeDefinition("CMAKE_GENERATOR_PLATFORM"));
  cm.SetGeneratorToolset(this->GetSafeDefinition("CMAKE_GENERATOR_TOOLSET"));
  cm.LoadCache();
  if (!gg->IsMultiConfig()) {
    if (const char* config =
          this->GetDefinition("CMAKE_TRY_COMPILE_CONFIGURATION")) {
      // Tell the single-configuration generator which one to use.
      // Add this before the user-provided CMake arguments in case
      // one of the arguments is -DCMAKE_BUILD_TYPE=...
      cm.AddCacheEntry("CMAKE_BUILD_TYPE", config, "Build configuration",
                       cmStateEnums::STRING);
    }
  }
  // if cmake args were provided then pass them in
  if (cmakeArgs) {
    // FIXME: Workaround to ignore unused CLI variables in try-compile.
    //
    // Ideally we should use SetArgs to honor options like --warn-unused-vars.
    // However, there is a subtle problem when certain arguments are passed to
    // a macro wrapping around try_compile or try_run that does not escape
    // semicolons in its parameters but just passes ${ARGV} or ${ARGN}.  In
    // this case a list argument like "-DVAR=a;b" gets split into multiple
    // cmake arguments "-DVAR=a" and "b".  Currently SetCacheArgs ignores
    // argument "b" and uses just "-DVAR=a", leading to a subtle bug in that
    // the try_compile or try_run does not get the proper value of VAR.  If we
    // call SetArgs here then it would treat "b" as the source directory and
    // cause an error such as "The source directory .../CMakeFiles/CMakeTmp/b
    // does not exist", thus breaking the try_compile or try_run completely.
    //
    // Strictly speaking the bug is in the wrapper macro because the CMake
    // language has always flattened nested lists and the macro should escape
    // the semicolons in its arguments before forwarding them.  However, this
    // bug is so subtle that projects typically work anyway, usually because
    // the value VAR=a is sufficient for the try_compile or try_run to get the
    // correct result.  Calling SetArgs here would break such projects that
    // previously built.  Instead we work around the issue by never reporting
    // unused arguments and ignoring options such as --warn-unused-vars.
    cm.SetWarnUnusedCli(false);
    // cm.SetArgs(*cmakeArgs, true);

    cm.SetCacheArgs(*cmakeArgs);
  }
  // to save time we pass the EnableLanguage info directly
  gg->EnableLanguagesFromGenerator(this->GetGlobalGenerator(), this);
  if (this->IsOn("CMAKE_SUPPRESS_DEVELOPER_WARNINGS")) {
    cm.AddCacheEntry("CMAKE_SUPPRESS_DEVELOPER_WARNINGS", "TRUE", "",
                     cmStateEnums::INTERNAL);
  } else {
    cm.AddCacheEntry("CMAKE_SUPPRESS_DEVELOPER_WARNINGS", "FALSE", "",
                     cmStateEnums::INTERNAL);
  }
  if (cm.Configure() != 0) {
    this->IssueMessage(cmake::FATAL_ERROR,
                       "Failed to configure test project build system.");
    cmSystemTools::SetFatalErrorOccured();
    this->IsSourceFileTryCompile = false;
    return 1;
  }

  if (cm.Generate() != 0) {
    this->IssueMessage(cmake::FATAL_ERROR,
                       "Failed to generate test project build system.");
    cmSystemTools::SetFatalErrorOccured();
    this->IsSourceFileTryCompile = false;
    return 1;
  }

  // finally call the generator to actually build the resulting project
  int ret = this->GetGlobalGenerator()->TryCompile(
    srcdir, bindir, projectName, targetName, fast, output, this);

  this->IsSourceFileTryCompile = false;
  return ret;
}

bool cmMakefile::GetIsSourceFileTryCompile() const
{
  return this->IsSourceFileTryCompile;
}

cmake* cmMakefile::GetCMakeInstance() const
{
  return this->GlobalGenerator->GetCMakeInstance();
}

cmMessenger* cmMakefile::GetMessenger() const
{
  return this->GetCMakeInstance()->GetMessenger();
}

cmGlobalGenerator* cmMakefile::GetGlobalGenerator() const
{
  return this->GlobalGenerator;
}

#ifdef CMAKE_BUILD_WITH_CMAKE
cmVariableWatch* cmMakefile::GetVariableWatch() const
{
  if (this->GetCMakeInstance() &&
      this->GetCMakeInstance()->GetVariableWatch()) {
    return this->GetCMakeInstance()->GetVariableWatch();
  }
  return nullptr;
}
#endif

cmState* cmMakefile::GetState() const
{
  return this->GetCMakeInstance()->GetState();
}

void cmMakefile::DisplayStatus(const char* message, float s) const
{
  cmake* cm = this->GetCMakeInstance();
  if (cm->GetWorkingMode() == cmake::FIND_PACKAGE_MODE) {
    // don't output any STATUS message in FIND_PACKAGE_MODE, since they will
    // directly be fed to the compiler, which will be confused.
    return;
  }
  cm->UpdateProgress(message, s);
}

std::string cmMakefile::GetModulesFile(const char* filename) const
{
  std::string result;

  // We search the module always in CMAKE_ROOT and in CMAKE_MODULE_PATH,
  // and then decide based on the policy setting which one to return.
  // See CMP0017 for more details.
  // The specific problem was that KDE 4.5.0 installs a
  // FindPackageHandleStandardArgs.cmake which doesn't have the new features
  // of FPHSA.cmake introduced in CMake 2.8.3 yet, and by setting
  // CMAKE_MODULE_PATH also e.g. FindZLIB.cmake from cmake included
  // FPHSA.cmake from kdelibs and not from CMake, and tried to use the
  // new features, which were not there in the version from kdelibs, and so
  // failed ("
  std::string moduleInCMakeRoot;
  std::string moduleInCMakeModulePath;

  // Always search in CMAKE_MODULE_PATH:
  const char* cmakeModulePath = this->GetDefinition("CMAKE_MODULE_PATH");
  if (cmakeModulePath) {
    std::vector<std::string> modulePath;
    cmSystemTools::ExpandListArgument(cmakeModulePath, modulePath);

    // Look through the possible module directories.
    for (std::string itempl : modulePath) {
      cmSystemTools::ConvertToUnixSlashes(itempl);
      itempl += "/";
      itempl += filename;
      if (cmSystemTools::FileExists(itempl)) {
        moduleInCMakeModulePath = itempl;
        break;
      }
    }
  }

  // Always search in the standard modules location.
  moduleInCMakeRoot = cmSystemTools::GetCMakeRoot();
  moduleInCMakeRoot += "/Modules/";
  moduleInCMakeRoot += filename;
  cmSystemTools::ConvertToUnixSlashes(moduleInCMakeRoot);
  if (!cmSystemTools::FileExists(moduleInCMakeRoot)) {
    moduleInCMakeRoot.clear();
  }

  // Normally, prefer the files found in CMAKE_MODULE_PATH. Only when the file
  // from which we are being called is located itself in CMAKE_ROOT, then
  // prefer results from CMAKE_ROOT depending on the policy setting.
  result = moduleInCMakeModulePath;
  if (result.empty()) {
    result = moduleInCMakeRoot;
  }

  if (!moduleInCMakeModulePath.empty() && !moduleInCMakeRoot.empty()) {
    const char* currentFile = this->GetDefinition("CMAKE_CURRENT_LIST_FILE");
    std::string mods = cmSystemTools::GetCMakeRoot() + "/Modules/";
    if (currentFile && cmSystemTools::IsSubDirectory(currentFile, mods)) {
      switch (this->GetPolicyStatus(cmPolicies::CMP0017)) {
        case cmPolicies::WARN: {
          std::ostringstream e;
          /* clang-format off */
          e << "File " << currentFile << " includes "
            << moduleInCMakeModulePath
            << " (found via CMAKE_MODULE_PATH) which shadows "
            << moduleInCMakeRoot  << ". This may cause errors later on .\n"
            << cmPolicies::GetPolicyWarning(cmPolicies::CMP0017);
          /* clang-format on */

          this->IssueMessage(cmake::AUTHOR_WARNING, e.str());
          CM_FALLTHROUGH;
        }
        case cmPolicies::OLD:
          result = moduleInCMakeModulePath;
          break;
        case cmPolicies::REQUIRED_IF_USED:
        case cmPolicies::REQUIRED_ALWAYS:
        case cmPolicies::NEW:
          result = moduleInCMakeRoot;
          break;
      }
    }
  }

  return result;
}

void cmMakefile::ConfigureString(const std::string& input, std::string& output,
                                 bool atOnly, bool escapeQuotes) const
{
  // Split input to handle one line at a time.
  std::string::const_iterator lineStart = input.begin();
  while (lineStart != input.end()) {
    // Find the end of this line.
    std::string::const_iterator lineEnd = lineStart;
    while (lineEnd != input.end() && *lineEnd != '\n') {
      ++lineEnd;
    }

    // Copy the line.
    std::string line(lineStart, lineEnd);

    // Skip the newline character.
    bool haveNewline = (lineEnd != input.end());
    if (haveNewline) {
      ++lineEnd;
    }

    // Replace #cmakedefine instances.
    if (this->cmDefineRegex.find(line)) {
      const char* def = this->GetDefinition(this->cmDefineRegex.match(2));
      if (!cmSystemTools::IsOff(def)) {
        const std::string indentation = this->cmDefineRegex.match(1);
        cmSystemTools::ReplaceString(line, "#" + indentation + "cmakedefine",
                                     "#" + indentation + "define");
        output += line;
      } else {
        output += "/* #undef ";
        output += this->cmDefineRegex.match(2);
        output += " */";
      }
    } else if (this->cmDefine01Regex.find(line)) {
      const std::string indentation = this->cmDefine01Regex.match(1);
      const char* def = this->GetDefinition(this->cmDefine01Regex.match(2));
      cmSystemTools::ReplaceString(line, "#" + indentation + "cmakedefine01",
                                   "#" + indentation + "define");
      output += line;
      if (!cmSystemTools::IsOff(def)) {
        output += " 1";
      } else {
        output += " 0";
      }
    } else {
      output += line;
    }

    if (haveNewline) {
      output += "\n";
    }

    // Move to the next line.
    lineStart = lineEnd;
  }

  // Perform variable replacements.
  this->ExpandVariablesInString(output, escapeQuotes, true, atOnly, nullptr,
                                -1, true, true);
}

int cmMakefile::ConfigureFile(const char* infile, const char* outfile,
                              bool copyonly, bool atOnly, bool escapeQuotes,
                              cmNewLineStyle newLine)
{
  int res = 1;
  if (!this->CanIWriteThisFile(outfile)) {
    cmSystemTools::Error("Attempt to write file: ", outfile,
                         " into a source directory.");
    return 0;
  }
  if (!cmSystemTools::FileExists(infile)) {
    cmSystemTools::Error("File ", infile, " does not exist.");
    return 0;
  }
  std::string soutfile = outfile;
  std::string sinfile = infile;
  this->AddCMakeDependFile(sinfile);
  cmSystemTools::ConvertToUnixSlashes(soutfile);

  // Re-generate if non-temporary outputs are missing.
  // when we finalize the configuration we will remove all
  // output files that now don't exist.
  this->AddCMakeOutputFile(soutfile);

  mode_t perm = 0;
  cmSystemTools::GetPermissions(sinfile, perm);
  std::string::size_type pos = soutfile.rfind('/');
  if (pos != std::string::npos) {
    std::string path = soutfile.substr(0, pos);
    cmSystemTools::MakeDirectory(path);
  }

  if (copyonly) {
    if (!cmSystemTools::CopyFileIfDifferent(sinfile.c_str(),
                                            soutfile.c_str())) {
      return 0;
    }
  } else {
    std::string newLineCharacters;
    std::ios::openmode omode = std::ios::out | std::ios::trunc;
    if (newLine.IsValid()) {
      newLineCharacters = newLine.GetCharacters();
      omode |= std::ios::binary;
    } else {
      newLineCharacters = "\n";
    }
    std::string tempOutputFile = soutfile;
    tempOutputFile += ".tmp";
    cmsys::ofstream fout(tempOutputFile.c_str(), omode);
    if (!fout) {
      cmSystemTools::Error("Could not open file for write in copy operation ",
                           tempOutputFile.c_str());
      cmSystemTools::ReportLastSystemError("");
      return 0;
    }
    cmsys::ifstream fin(sinfile.c_str());
    if (!fin) {
      cmSystemTools::Error("Could not open file for read in copy operation ",
                           sinfile.c_str());
      return 0;
    }

    cmsys::FStream::BOM bom = cmsys::FStream::ReadBOM(fin);
    if (bom != cmsys::FStream::BOM_None && bom != cmsys::FStream::BOM_UTF8) {
      std::ostringstream e;
      e << "File starts with a Byte-Order-Mark that is not UTF-8:\n  "
        << sinfile;
      this->IssueMessage(cmake::FATAL_ERROR, e.str());
      return 0;
    }
    // rewind to copy BOM to output file
    fin.seekg(0);

    // now copy input to output and expand variables in the
    // input file at the same time
    std::string inLine;
    std::string outLine;
    while (cmSystemTools::GetLineFromStream(fin, inLine)) {
      outLine.clear();
      this->ConfigureString(inLine, outLine, atOnly, escapeQuotes);
      fout << outLine << newLineCharacters;
    }
    // close the files before attempting to copy
    fin.close();
    fout.close();
    if (!cmSystemTools::CopyFileIfDifferent(tempOutputFile.c_str(),
                                            soutfile.c_str())) {
      res = 0;
    } else {
      cmSystemTools::SetPermissions(soutfile, perm);
    }
    cmSystemTools::RemoveFile(tempOutputFile);
  }
  return res;
}

void cmMakefile::SetProperty(const std::string& prop, const char* value)
{
  cmListFileBacktrace lfbt = this->GetBacktrace();
  this->StateSnapshot.GetDirectory().SetProperty(prop, value, lfbt);
}

void cmMakefile::AppendProperty(const std::string& prop, const char* value,
                                bool asString)
{
  cmListFileBacktrace lfbt = this->GetBacktrace();
  this->StateSnapshot.GetDirectory().AppendProperty(prop, value, asString,
                                                    lfbt);
}

const char* cmMakefile::GetProperty(const std::string& prop) const
{
  return this->StateSnapshot.GetDirectory().GetProperty(prop);
}

const char* cmMakefile::GetProperty(const std::string& prop, bool chain) const
{
  return this->StateSnapshot.GetDirectory().GetProperty(prop, chain);
}

bool cmMakefile::GetPropertyAsBool(const std::string& prop) const
{
  return cmSystemTools::IsOn(this->GetProperty(prop));
}

std::vector<std::string> cmMakefile::GetPropertyKeys() const
{
  return this->StateSnapshot.GetDirectory().GetPropertyKeys();
}

const cmListFileBacktrace & cmMakefile::GetPropertyBacktrace(const std::string & prop) const
{
  return this->StateSnapshot.GetDirectory().GetPropertyBacktrace(prop);
}


cmTarget* cmMakefile::FindLocalNonAliasTarget(const std::string& name) const
{
  cmTargets::iterator i = this->Targets.find(name);
  if (i != this->Targets.end()) {
    return &i->second;
  }
  return nullptr;
}

cmTest* cmMakefile::CreateTest(const std::string& testName)
{
  cmTest* test = this->GetTest(testName);
  if (test) {
    return test;
  }
  test = new cmTest(this);
  test->SetName(testName);
  this->Tests[testName] = test;
  return test;
}

cmTest* cmMakefile::GetTest(const std::string& testName) const
{
  std::map<std::string, cmTest*>::const_iterator mi =
    this->Tests.find(testName);
  if (mi != this->Tests.end()) {
    return mi->second;
  }
  return nullptr;
}

void cmMakefile::GetTests(const std::string& config,
                          std::vector<cmTest*>& tests)
{
  for (auto generator : this->GetTestGenerators()) {
    if (generator->TestsForConfig(config)) {
      tests.push_back(generator->GetTest());
    }
  }
}

void cmMakefile::AddCMakeDependFilesFromUser()
{
  std::vector<std::string> deps;
  if (const char* deps_str = this->GetProperty("CMAKE_CONFIGURE_DEPENDS")) {
    cmSystemTools::ExpandListArgument(deps_str, deps);
  }
  for (std::string const& dep : deps) {
    if (cmSystemTools::FileIsFullPath(dep)) {
      this->AddCMakeDependFile(dep);
    } else {
      std::string f = this->GetCurrentSourceDirectory();
      f += "/";
      f += dep;
      this->AddCMakeDependFile(f);
    }
  }
}

std::string cmMakefile::FormatListFileStack() const
{
  std::vector<std::string> listFiles;
  cmStateSnapshot snp = this->StateSnapshot;
  while (snp.IsValid()) {
    listFiles.push_back(snp.GetExecutionListFile());
    snp = snp.GetCallStackParent();
  }
  std::reverse(listFiles.begin(), listFiles.end());
  std::ostringstream tmp;
  size_t depth = listFiles.size();
  if (depth > 0) {
    std::vector<std::string>::const_iterator it = listFiles.end();
    do {
      if (depth != listFiles.size()) {
        tmp << "\n                ";
      }
      --it;
      tmp << "[";
      tmp << depth;
      tmp << "]\t";
      tmp << *it;
      depth--;
    } while (it != listFiles.begin());
  }
  return tmp.str();
}

void cmMakefile::PushScope()
{
  this->StateSnapshot =
    this->GetState()->CreateVariableScopeSnapshot(this->StateSnapshot);
  this->PushLoopBlockBarrier();

#if defined(CMAKE_BUILD_WITH_CMAKE)
  this->GetGlobalGenerator()->GetFileLockPool().PushFunctionScope();
#endif
}

void cmMakefile::PopScope()
{
#if defined(CMAKE_BUILD_WITH_CMAKE)
  this->GetGlobalGenerator()->GetFileLockPool().PopFunctionScope();
#endif

  this->PopLoopBlockBarrier();

  this->CheckForUnusedVariables();

  this->PopSnapshot();
}

void cmMakefile::RaiseScope(const std::string& var, const char* varDef)
{
  if (var.empty()) {
    return;
  }

  if (!this->StateSnapshot.RaiseScope(var, varDef)) {
    std::ostringstream m;
    m << "Cannot set \"" << var << "\": current scope has no parent.";
    this->IssueMessage(cmake::AUTHOR_WARNING, m.str());
  }
}

cmTarget* cmMakefile::AddImportedTarget(const std::string& name,
                                        cmStateEnums::TargetType type,
                                        bool global)
{
  // Create the target.
  std::unique_ptr<cmTarget> target(
    new cmTarget(name, type, global ? cmTarget::VisibilityImportedGlobally
                                    : cmTarget::VisibilityImported,
                 this));

  // Add to the set of available imported targets.
  this->ImportedTargets[name] = target.get();
  this->GetGlobalGenerator()->IndexTarget(target.get());

  // Transfer ownership to this cmMakefile object.
  this->ImportedTargetsOwned.push_back(target.get());
  return target.release();
}

cmTarget* cmMakefile::FindTargetToUse(const std::string& name,
                                      bool excludeAliases) const
{
  // Look for an imported target.  These take priority because they
  // are more local in scope and do not have to be globally unique.
  TargetMap::const_iterator imported = this->ImportedTargets.find(name);
  if (imported != this->ImportedTargets.end()) {
    return imported->second;
  }

  // Look for a target built in this directory.
  if (cmTarget* t = this->FindLocalNonAliasTarget(name)) {
    return t;
  }

  // Look for a target built in this project.
  return this->GetGlobalGenerator()->FindTarget(name, excludeAliases);
}

bool cmMakefile::IsAlias(const std::string& name) const
{
  if (this->AliasTargets.find(name) != this->AliasTargets.end()) {
    return true;
  }
  return this->GetGlobalGenerator()->IsAlias(name);
}

bool cmMakefile::EnforceUniqueName(std::string const& name, std::string& msg,
                                   bool isCustom) const
{
  if (this->IsAlias(name)) {
    std::ostringstream e;
    e << "cannot create target \"" << name
      << "\" because an alias with the same name already exists.";
    msg = e.str();
    return false;
  }
  if (cmTarget* existing = this->FindTargetToUse(name)) {
    // The name given conflicts with an existing target.  Produce an
    // error in a compatible way.
    if (existing->IsImported()) {
      // Imported targets were not supported in previous versions.
      // This is new code, so we can make it an error.
      std::ostringstream e;
      e << "cannot create target \"" << name
        << "\" because an imported target with the same name already exists.";
      msg = e.str();
      return false;
    }
    // target names must be globally unique
    switch (this->GetPolicyStatus(cmPolicies::CMP0002)) {
      case cmPolicies::WARN:
        this->IssueMessage(cmake::AUTHOR_WARNING,
                           cmPolicies::GetPolicyWarning(cmPolicies::CMP0002));
        CM_FALLTHROUGH;
      case cmPolicies::OLD:
        return true;
      case cmPolicies::REQUIRED_IF_USED:
      case cmPolicies::REQUIRED_ALWAYS:
        this->IssueMessage(
          cmake::FATAL_ERROR,
          cmPolicies::GetRequiredPolicyError(cmPolicies::CMP0002));
        return true;
      case cmPolicies::NEW:
        break;
    }

    // The conflict is with a non-imported target.
    // Allow this if the user has requested support.
    cmake* cm = this->GetCMakeInstance();
    if (isCustom && existing->GetType() == cmStateEnums::UTILITY &&
        this != existing->GetMakefile() &&
        cm->GetState()->GetGlobalPropertyAsBool(
          "ALLOW_DUPLICATE_CUSTOM_TARGETS")) {
      return true;
    }

    // Produce an error that tells the user how to work around the
    // problem.
    std::ostringstream e;
    e << "cannot create target \"" << name
      << "\" because another target with the same name already exists.  "
      << "The existing target is ";
    switch (existing->GetType()) {
      case cmStateEnums::EXECUTABLE:
        e << "an executable ";
        break;
      case cmStateEnums::STATIC_LIBRARY:
        e << "a static library ";
        break;
      case cmStateEnums::SHARED_LIBRARY:
        e << "a shared library ";
        break;
      case cmStateEnums::MODULE_LIBRARY:
        e << "a module library ";
        break;
      case cmStateEnums::UTILITY:
        e << "a custom target ";
        break;
      case cmStateEnums::INTERFACE_LIBRARY:
        e << "an interface library ";
        break;
      default:
        break;
    }
    e << "created in source directory \""
      << existing->GetMakefile()->GetCurrentSourceDirectory() << "\".  "
      << "See documentation for policy CMP0002 for more details.";
    msg = e.str();
    return false;
  }
  return true;
}

bool cmMakefile::EnforceUniqueDir(const std::string& srcPath,
                                  const std::string& binPath) const
{
  // Make sure the binary directory is unique.
  cmGlobalGenerator* gg = this->GetGlobalGenerator();
  if (gg->BinaryDirectoryIsNew(binPath)) {
    return true;
  }
  std::ostringstream e;
  switch (this->GetPolicyStatus(cmPolicies::CMP0013)) {
    case cmPolicies::WARN:
      // Print the warning.
      /* clang-format off */
      e << cmPolicies::GetPolicyWarning(cmPolicies::CMP0013)
        << "\n"
        << "The binary directory\n"
        << "  " << binPath << "\n"
        << "is already used to build a source directory.  "
        << "This command uses it to build source directory\n"
        << "  " << srcPath << "\n"
        << "which can generate conflicting build files.  "
        << "CMake does not support this use case but it used "
        << "to work accidentally and is being allowed for "
        << "compatibility.";
      /* clang-format on */
      this->IssueMessage(cmake::AUTHOR_WARNING, e.str());
      CM_FALLTHROUGH;
    case cmPolicies::OLD:
      // OLD behavior does not warn.
      return true;
    case cmPolicies::REQUIRED_IF_USED:
    case cmPolicies::REQUIRED_ALWAYS:
      e << cmPolicies::GetRequiredPolicyError(cmPolicies::CMP0013) << "\n";
      CM_FALLTHROUGH;
    case cmPolicies::NEW:
      // NEW behavior prints the error.
      /* clang-format off */
      e << "The binary directory\n"
        << "  " << binPath << "\n"
        << "is already used to build a source directory.  "
        << "It cannot be used to build source directory\n"
        << "  " << srcPath << "\n"
        << "Specify a unique binary directory name.";
      /* clang-format on */
      this->IssueMessage(cmake::FATAL_ERROR, e.str());
      break;
  }

  return false;
}

static std::string const matchVariables[] = {
  "CMAKE_MATCH_0", "CMAKE_MATCH_1", "CMAKE_MATCH_2", "CMAKE_MATCH_3",
  "CMAKE_MATCH_4", "CMAKE_MATCH_5", "CMAKE_MATCH_6", "CMAKE_MATCH_7",
  "CMAKE_MATCH_8", "CMAKE_MATCH_9"
};

static std::string const nMatchesVariable = "CMAKE_MATCH_COUNT";

void cmMakefile::ClearMatches()
{
  const char* nMatchesStr = this->GetDefinition(nMatchesVariable);
  if (!nMatchesStr) {
    return;
  }
  int nMatches = atoi(nMatchesStr);
  for (int i = 0; i <= nMatches; i++) {
    std::string const& var = matchVariables[i];
    std::string const& s = this->GetSafeDefinition(var);
    if (!s.empty()) {
      this->AddDefinition(var, "");
      this->MarkVariableAsUsed(var);
    }
  }
  this->AddDefinition(nMatchesVariable, "0");
  this->MarkVariableAsUsed(nMatchesVariable);
}

void cmMakefile::StoreMatches(cmsys::RegularExpression& re)
{
  char highest = 0;
  for (int i = 0; i < 10; i++) {
    std::string const& m = re.match(i);
    if (!m.empty()) {
      std::string const& var = matchVariables[i];
      this->AddDefinition(var, m.c_str());
      this->MarkVariableAsUsed(var);
      highest = static_cast<char>('0' + i);
    }
  }
  char nMatches[] = { highest, '\0' };
  this->AddDefinition(nMatchesVariable, nMatches);
  this->MarkVariableAsUsed(nMatchesVariable);
}

cmStateSnapshot cmMakefile::GetStateSnapshot() const
{
  return this->StateSnapshot;
}

const char* cmMakefile::GetDefineFlagsCMP0059() const
{
  return this->DefineFlagsOrig.c_str();
}

cmPolicies::PolicyStatus cmMakefile::GetPolicyStatus(
  cmPolicies::PolicyID id) const
{
  return this->StateSnapshot.GetPolicy(id);
}

bool cmMakefile::PolicyOptionalWarningEnabled(std::string const& var)
{
  // Check for an explicit CMAKE_POLICY_WARNING_CMP<NNNN> setting.
  if (const char* val = this->GetDefinition(var)) {
    return cmSystemTools::IsOn(val);
  }
  // Enable optional policy warnings with --debug-output, --trace,
  // or --trace-expand.
  cmake* cm = this->GetCMakeInstance();
  return cm->GetDebugOutput() || cm->GetTrace();
}

bool cmMakefile::SetPolicy(const char* id, cmPolicies::PolicyStatus status)
{
  cmPolicies::PolicyID pid;
  if (!cmPolicies::GetPolicyID(id, /* out */ pid)) {
    std::ostringstream e;
    e << "Policy \"" << id << "\" is not known to this version of CMake.";
    this->IssueMessage(cmake::FATAL_ERROR, e.str());
    return false;
  }
  return this->SetPolicy(pid, status);
}

bool cmMakefile::SetPolicy(cmPolicies::PolicyID id,
                           cmPolicies::PolicyStatus status)
{
  // A REQUIRED_ALWAYS policy may be set only to NEW.
  if (status != cmPolicies::NEW &&
      cmPolicies::GetPolicyStatus(id) == cmPolicies::REQUIRED_ALWAYS) {
    std::string msg = cmPolicies::GetRequiredAlwaysPolicyError(id);
    this->IssueMessage(cmake::FATAL_ERROR, msg);
    return false;
  }

  // Deprecate old policies, especially those that require a lot
  // of code to maintain the old behavior.
  if (status == cmPolicies::OLD && id <= cmPolicies::CMP0054) {
    this->IssueMessage(cmake::DEPRECATION_WARNING,
                       cmPolicies::GetPolicyDeprecatedWarning(id));
  }

  this->StateSnapshot.SetPolicy(id, status);
  return true;
}

cmMakefile::PolicyPushPop::PolicyPushPop(cmMakefile* m)
  : Makefile(m)
{
  this->Makefile->PushPolicy();
}

cmMakefile::PolicyPushPop::~PolicyPushPop()
{
  this->Makefile->PopPolicy();
}

void cmMakefile::PushPolicy(bool weak, cmPolicies::PolicyMap const& pm)
{
  this->StateSnapshot.PushPolicy(pm, weak);
}

void cmMakefile::PopPolicy()
{
  if (!this->StateSnapshot.PopPolicy()) {
    this->IssueMessage(cmake::FATAL_ERROR,
                       "cmake_policy POP without matching PUSH");
  }
}

void cmMakefile::PopSnapshot(bool reportError)
{
  // cmStateSnapshot manages nested policy scopes within it.
  // Since the scope corresponding to the snapshot is closing,
  // reject any still-open nested policy scopes with an error.
  while (!this->StateSnapshot.CanPopPolicyScope()) {
    if (reportError) {
      this->IssueMessage(cmake::FATAL_ERROR,
                         "cmake_policy PUSH without matching POP");
      reportError = false;
    }
    this->PopPolicy();
  }

  this->StateSnapshot = this->GetState()->Pop(this->StateSnapshot);
  assert(this->StateSnapshot.IsValid());
}

bool cmMakefile::SetPolicyVersion(const char* version)
{
  return cmPolicies::ApplyPolicyVersion(this, version);
}

bool cmMakefile::HasCMP0054AlreadyBeenReported(
  cmListFileContext const& context) const
{
  return !this->CMP0054ReportedIds.insert(context).second;
}

void cmMakefile::RecordPolicies(cmPolicies::PolicyMap& pm)
{
  /* Record the setting of every policy.  */
  typedef cmPolicies::PolicyID PolicyID;
  for (PolicyID pid = cmPolicies::CMP0000; pid != cmPolicies::CMPCOUNT;
       pid = PolicyID(pid + 1)) {
    pm.Set(pid, this->GetPolicyStatus(pid));
  }
}

bool cmMakefile::IgnoreErrorsCMP0061() const
{
  bool ignoreErrors = true;
  switch (this->GetPolicyStatus(cmPolicies::CMP0061)) {
    case cmPolicies::WARN:
    // No warning for this policy!
    case cmPolicies::OLD:
      break;
    case cmPolicies::REQUIRED_IF_USED:
    case cmPolicies::REQUIRED_ALWAYS:
    case cmPolicies::NEW:
      ignoreErrors = false;
      break;
  }
  return ignoreErrors;
}

#define FEATURE_STRING(F) , #F
static const char* const C_FEATURES[] = { nullptr FOR_EACH_C_FEATURE(
  FEATURE_STRING) };

static const char* const CXX_FEATURES[] = { nullptr FOR_EACH_CXX_FEATURE(
  FEATURE_STRING) };
#undef FEATURE_STRING

static const char* const C_STANDARDS[] = { "90", "99", "11" };
static const char* const CXX_STANDARDS[] = { "98", "11", "14", "17" };

bool cmMakefile::AddRequiredTargetFeature(cmTarget* target,
                                          const std::string& feature,
                                          std::string* error) const
{
  if (cmGeneratorExpression::Find(feature) != std::string::npos) {
    target->AppendProperty("COMPILE_FEATURES", feature.c_str(), 
                           target->GetPropertyBacktrace("COMPILE_FEATURES"));
    return true;
  }

  std::string lang;
  if (!this->CompileFeatureKnown(target, feature, lang, error)) {
    return false;
  }

  const char* features = this->CompileFeaturesAvailable(lang, error);
  if (!features) {
    return false;
  }

  std::vector<std::string> availableFeatures;
  cmSystemTools::ExpandListArgument(features, availableFeatures);
  if (std::find(availableFeatures.begin(), availableFeatures.end(), feature) ==
      availableFeatures.end()) {
    std::ostringstream e;
    e << "The compiler feature \"" << feature << "\" is not known to " << lang
      << " compiler\n\""
      << this->GetDefinition("CMAKE_" + lang + "_COMPILER_ID")
      << "\"\nversion "
      << this->GetDefinition("CMAKE_" + lang + "_COMPILER_VERSION") << ".";
    if (error) {
      *error = e.str();
    } else {
      this->GetCMakeInstance()->IssueMessage(cmake::FATAL_ERROR, e.str(),
                                             this->Backtrace);
    }
    return false;
  }

  target->AppendProperty("COMPILE_FEATURES", feature.c_str(), target->GetPropertyBacktrace("COMPILE_FEATURES"));

  return lang == "C"
    ? this->AddRequiredTargetCFeature(target, feature, error)
    : this->AddRequiredTargetCxxFeature(target, feature, error);
}

bool cmMakefile::CompileFeatureKnown(cmTarget const* target,
                                     const std::string& feature,
                                     std::string& lang,
                                     std::string* error) const
{
  assert(cmGeneratorExpression::Find(feature) == std::string::npos);

  bool isCFeature =
    std::find_if(cm::cbegin(C_FEATURES) + 1, cm::cend(C_FEATURES),
                 cmStrCmp(feature)) != cm::cend(C_FEATURES);
  if (isCFeature) {
    lang = "C";
    return true;
  }
  bool isCxxFeature =
    std::find_if(cm::cbegin(CXX_FEATURES) + 1, cm::cend(CXX_FEATURES),
                 cmStrCmp(feature)) != cm::cend(CXX_FEATURES);
  if (isCxxFeature) {
    lang = "CXX";
    return true;
  }
  std::ostringstream e;
  if (error) {
    e << "specified";
  } else {
    e << "Specified";
  }
  e << " unknown feature \"" << feature << "\" for "
                                           "target \""
    << target->GetName() << "\".";
  if (error) {
    *error = e.str();
  } else {
    this->GetCMakeInstance()->IssueMessage(cmake::FATAL_ERROR, e.str(),
                                           this->Backtrace);
  }
  return false;
}

const char* cmMakefile::CompileFeaturesAvailable(const std::string& lang,
                                                 std::string* error) const
{
  if (!this->GlobalGenerator->GetLanguageEnabled(lang)) {
    std::ostringstream e;
    if (error) {
      e << "cannot";
    } else {
      e << "Cannot";
    }
    e << " use features from non-enabled language " << lang;
    if (error) {
      *error = e.str();
    } else {
      this->GetCMakeInstance()->IssueMessage(cmake::FATAL_ERROR, e.str(),
                                             this->Backtrace);
    }
    return nullptr;
  }

  const char* featuresKnown =
    this->GetDefinition("CMAKE_" + lang + "_COMPILE_FEATURES");

  if (!featuresKnown || !*featuresKnown) {
    std::ostringstream e;
    if (error) {
      e << "no";
    } else {
      e << "No";
    }
    e << " known features for " << lang << " compiler\n\""
      << this->GetSafeDefinition("CMAKE_" + lang + "_COMPILER_ID")
      << "\"\nversion "
      << this->GetSafeDefinition("CMAKE_" + lang + "_COMPILER_VERSION") << ".";
    if (error) {
      *error = e.str();
    } else {
      this->GetCMakeInstance()->IssueMessage(cmake::FATAL_ERROR, e.str(),
                                             this->Backtrace);
    }
    return nullptr;
  }
  return featuresKnown;
}

bool cmMakefile::HaveStandardAvailable(cmTarget const* target,
                                       std::string const& lang,
                                       const std::string& feature) const
{
  return lang == "C" ? this->HaveCStandardAvailable(target, feature)
                     : this->HaveCxxStandardAvailable(target, feature);
}

bool cmMakefile::HaveCStandardAvailable(cmTarget const* target,
                                        const std::string& feature) const
{
  const char* defaultCStandard =
    this->GetDefinition("CMAKE_C_STANDARD_DEFAULT");
  if (!defaultCStandard) {
    std::ostringstream e;
    e << "CMAKE_C_STANDARD_DEFAULT is not set.  COMPILE_FEATURES support "
         "not fully configured for this compiler.";
    this->IssueMessage(cmake::INTERNAL_ERROR, e.str());
    // Return true so the caller does not try to lookup the default standard.
    return true;
  }
  if (std::find_if(cm::cbegin(C_STANDARDS), cm::cend(C_STANDARDS),
                   cmStrCmp(defaultCStandard)) == cm::cend(C_STANDARDS)) {
    std::ostringstream e;
    e << "The CMAKE_C_STANDARD_DEFAULT variable contains an "
         "invalid value: \""
      << defaultCStandard << "\".";
    this->IssueMessage(cmake::INTERNAL_ERROR, e.str());
    return false;
  }

  bool needC90 = false;
  bool needC99 = false;
  bool needC11 = false;

  this->CheckNeededCLanguage(feature, needC90, needC99, needC11);

  const char* existingCStandard = target->GetProperty("C_STANDARD");
  if (!existingCStandard) {
    existingCStandard = defaultCStandard;
  }

  if (std::find_if(cm::cbegin(C_STANDARDS), cm::cend(C_STANDARDS),
                   cmStrCmp(existingCStandard)) == cm::cend(C_STANDARDS)) {
    std::ostringstream e;
    e << "The C_STANDARD property on target \"" << target->GetName()
      << "\" contained an invalid value: \"" << existingCStandard << "\".";
    this->IssueMessage(cmake::FATAL_ERROR, e.str());
    return false;
  }

  const char* const* existingCIt = existingCStandard
    ? std::find_if(cm::cbegin(C_STANDARDS), cm::cend(C_STANDARDS),
                   cmStrCmp(existingCStandard))
    : cm::cend(C_STANDARDS);

  if (needC11 && existingCStandard &&
      existingCIt < std::find_if(cm::cbegin(C_STANDARDS),
                                 cm::cend(C_STANDARDS), cmStrCmp("11"))) {
    return false;
  }
  if (needC99 && existingCStandard &&
      existingCIt < std::find_if(cm::cbegin(C_STANDARDS),
                                 cm::cend(C_STANDARDS), cmStrCmp("99"))) {
    return false;
  }
  if (needC90 && existingCStandard &&
      existingCIt < std::find_if(cm::cbegin(C_STANDARDS),
                                 cm::cend(C_STANDARDS), cmStrCmp("90"))) {
    return false;
  }
  return true;
}

bool cmMakefile::IsLaterStandard(std::string const& lang,
                                 std::string const& lhs,
                                 std::string const& rhs)
{
  if (lang == "C") {
    const char* const* rhsIt = std::find_if(
      cm::cbegin(C_STANDARDS), cm::cend(C_STANDARDS), cmStrCmp(rhs));

    return std::find_if(rhsIt, cm::cend(C_STANDARDS), cmStrCmp(lhs)) !=
      cm::cend(C_STANDARDS);
  }
  const char* const* rhsIt = std::find_if(
    cm::cbegin(CXX_STANDARDS), cm::cend(CXX_STANDARDS), cmStrCmp(rhs));

  return std::find_if(rhsIt, cm::cend(CXX_STANDARDS), cmStrCmp(lhs)) !=
    cm::cend(CXX_STANDARDS);
}

bool cmMakefile::HaveCxxStandardAvailable(cmTarget const* target,
                                          const std::string& feature) const
{
  const char* defaultCxxStandard =
    this->GetDefinition("CMAKE_CXX_STANDARD_DEFAULT");
  if (!defaultCxxStandard) {
    std::ostringstream e;
    e << "CMAKE_CXX_STANDARD_DEFAULT is not set.  COMPILE_FEATURES support "
         "not fully configured for this compiler.";
    this->IssueMessage(cmake::INTERNAL_ERROR, e.str());
    // Return true so the caller does not try to lookup the default standard.
    return true;
  }
  if (std::find_if(cm::cbegin(CXX_STANDARDS), cm::cend(CXX_STANDARDS),
                   cmStrCmp(defaultCxxStandard)) == cm::cend(CXX_STANDARDS)) {
    std::ostringstream e;
    e << "The CMAKE_CXX_STANDARD_DEFAULT variable contains an "
         "invalid value: \""
      << defaultCxxStandard << "\".";
    this->IssueMessage(cmake::INTERNAL_ERROR, e.str());
    return false;
  }

  bool needCxx98 = false;
  bool needCxx11 = false;
  bool needCxx14 = false;
  bool needCxx17 = false;
  this->CheckNeededCxxLanguage(feature, needCxx98, needCxx11, needCxx14,
                               needCxx17);

  const char* existingCxxStandard = target->GetProperty("CXX_STANDARD");
  if (!existingCxxStandard) {
    existingCxxStandard = defaultCxxStandard;
  }

  const char* const* existingCxxLevel =
    std::find_if(cm::cbegin(CXX_STANDARDS), cm::cend(CXX_STANDARDS),
                 cmStrCmp(existingCxxStandard));
  if (existingCxxLevel == cm::cend(CXX_STANDARDS)) {
    std::ostringstream e;
    e << "The CXX_STANDARD property on target \"" << target->GetName()
      << "\" contained an invalid value: \"" << existingCxxStandard << "\".";
    this->IssueMessage(cmake::FATAL_ERROR, e.str());
    return false;
  }

  /* clang-format off */
  const char* const* needCxxLevel =
    needCxx17 ? &CXX_STANDARDS[3]
    : needCxx14 ? &CXX_STANDARDS[2]
    : needCxx11 ? &CXX_STANDARDS[1]
    : needCxx98 ? &CXX_STANDARDS[0]
    : nullptr;
  /* clang-format on */

  return !needCxxLevel || needCxxLevel <= existingCxxLevel;
}

void cmMakefile::CheckNeededCxxLanguage(const std::string& feature,
                                        bool& needCxx98, bool& needCxx11,
                                        bool& needCxx14, bool& needCxx17) const
{
  if (const char* propCxx98 =
        this->GetDefinition("CMAKE_CXX98_COMPILE_FEATURES")) {
    std::vector<std::string> props;
    cmSystemTools::ExpandListArgument(propCxx98, props);
    needCxx98 = std::find(props.begin(), props.end(), feature) != props.end();
  }
  if (const char* propCxx11 =
        this->GetDefinition("CMAKE_CXX11_COMPILE_FEATURES")) {
    std::vector<std::string> props;
    cmSystemTools::ExpandListArgument(propCxx11, props);
    needCxx11 = std::find(props.begin(), props.end(), feature) != props.end();
  }
  if (const char* propCxx14 =
        this->GetDefinition("CMAKE_CXX14_COMPILE_FEATURES")) {
    std::vector<std::string> props;
    cmSystemTools::ExpandListArgument(propCxx14, props);
    needCxx14 = std::find(props.begin(), props.end(), feature) != props.end();
  }
  if (const char* propCxx17 =
        this->GetDefinition("CMAKE_CXX17_COMPILE_FEATURES")) {
    std::vector<std::string> props;
    cmSystemTools::ExpandListArgument(propCxx17, props);
    needCxx17 = std::find(props.begin(), props.end(), feature) != props.end();
  }
}

bool cmMakefile::AddRequiredTargetCxxFeature(cmTarget* target,
                                             const std::string& feature,
                                             std::string* error) const
{
  bool needCxx98 = false;
  bool needCxx11 = false;
  bool needCxx14 = false;
  bool needCxx17 = false;

  this->CheckNeededCxxLanguage(feature, needCxx98, needCxx11, needCxx14,
                               needCxx17);

  const char* existingCxxStandard = target->GetProperty("CXX_STANDARD");
  const char* const* existingCxxLevel = nullptr;
  if (existingCxxStandard) {
    existingCxxLevel =
      std::find_if(cm::cbegin(CXX_STANDARDS), cm::cend(CXX_STANDARDS),
                   cmStrCmp(existingCxxStandard));
    if (existingCxxLevel == cm::cend(CXX_STANDARDS)) {
      std::ostringstream e;
      e << "The CXX_STANDARD property on target \"" << target->GetName()
        << "\" contained an invalid value: \"" << existingCxxStandard << "\".";
      if (error) {
        *error = e.str();
      } else {
        this->GetCMakeInstance()->IssueMessage(cmake::FATAL_ERROR, e.str(),
                                               this->Backtrace);
      }
      return false;
    }
  }
<<<<<<< HEAD
  const char* const* existingCxxIt = existingCxxStandard
    ? std::find_if(cm::cbegin(CXX_STANDARDS), cm::cend(CXX_STANDARDS),
                   cmStrCmp(existingCxxStandard))
    : cm::cend(CXX_STANDARDS);

  bool setCxx98 = needCxx98 && !existingCxxStandard;
  bool setCxx11 = needCxx11 && !existingCxxStandard;
  bool setCxx14 = needCxx14 && !existingCxxStandard;
  bool setCxx17 = needCxx17 && !existingCxxStandard;

  if (needCxx17 && existingCxxStandard &&
      existingCxxIt < std::find_if(cm::cbegin(CXX_STANDARDS),
                                   cm::cend(CXX_STANDARDS), cmStrCmp("17"))) {
    setCxx17 = true;
  } else if (needCxx14 && existingCxxStandard &&
             existingCxxIt < std::find_if(cm::cbegin(CXX_STANDARDS),
                                          cm::cend(CXX_STANDARDS),
                                          cmStrCmp("14"))) {
    setCxx14 = true;
  } else if (needCxx11 && existingCxxStandard &&
             existingCxxIt < std::find_if(cm::cbegin(CXX_STANDARDS),
                                          cm::cend(CXX_STANDARDS),
                                          cmStrCmp("11"))) {
    setCxx11 = true;
  } else if (needCxx98 && existingCxxStandard &&
             existingCxxIt < std::find_if(cm::cbegin(CXX_STANDARDS),
                                          cm::cend(CXX_STANDARDS),
                                          cmStrCmp("98"))) {
    setCxx98 = true;
  }

  if (setCxx17) {
    target->SetProperty("CXX_STANDARD", "17", target->GetBacktrace());
    target->SetProperty("CUDA_STANDARD", "17", target->GetBacktrace());
  } else if (setCxx14) {
    target->SetProperty("CXX_STANDARD", "14", target->GetBacktrace());
    target->SetProperty("CUDA_STANDARD", "14", target->GetBacktrace());
  } else if (setCxx11) {
    target->SetProperty("CXX_STANDARD", "11", target->GetBacktrace());
    target->SetProperty("CUDA_STANDARD", "11", target->GetBacktrace());
  } else if (setCxx98) {
    target->SetProperty("CXX_STANDARD", "98", target->GetBacktrace());
    target->SetProperty("CUDA_STANDARD", "98", target->GetBacktrace());
=======

  const char* existingCudaStandard = target->GetProperty("CUDA_STANDARD");
  const char* const* existingCudaLevel = nullptr;
  if (existingCudaStandard) {
    existingCudaLevel =
      std::find_if(cm::cbegin(CXX_STANDARDS), cm::cend(CXX_STANDARDS),
                   cmStrCmp(existingCudaStandard));
    if (existingCudaLevel == cm::cend(CXX_STANDARDS)) {
      std::ostringstream e;
      e << "The CUDA_STANDARD property on target \"" << target->GetName()
        << "\" contained an invalid value: \"" << existingCudaStandard
        << "\".";
      if (error) {
        *error = e.str();
      } else {
        this->GetCMakeInstance()->IssueMessage(cmake::FATAL_ERROR, e.str(),
                                               this->Backtrace);
      }
      return false;
    }
  }

  /* clang-format off */
  const char* const* needCxxLevel =
    needCxx17 ? &CXX_STANDARDS[3]
    : needCxx14 ? &CXX_STANDARDS[2]
    : needCxx11 ? &CXX_STANDARDS[1]
    : needCxx98 ? &CXX_STANDARDS[0]
    : nullptr;
  /* clang-format on */

  if (needCxxLevel) {
    // Ensure the C++ language level is high enough to support
    // the needed C++ features.
    if (!existingCxxLevel || existingCxxLevel < needCxxLevel) {
      target->SetProperty("CXX_STANDARD", *needCxxLevel);
    }

    // Ensure the CUDA language level is high enough to support
    // the needed C++ features.
    if (!existingCudaLevel || existingCudaLevel < needCxxLevel) {
      target->SetProperty("CUDA_STANDARD", *needCxxLevel);
    }
>>>>>>> 61fd4c74
  }

  return true;
}

void cmMakefile::CheckNeededCLanguage(const std::string& feature,
                                      bool& needC90, bool& needC99,
                                      bool& needC11) const
{
  if (const char* propC90 =
        this->GetDefinition("CMAKE_C90_COMPILE_FEATURES")) {
    std::vector<std::string> props;
    cmSystemTools::ExpandListArgument(propC90, props);
    needC90 = std::find(props.begin(), props.end(), feature) != props.end();
  }
  if (const char* propC99 =
        this->GetDefinition("CMAKE_C99_COMPILE_FEATURES")) {
    std::vector<std::string> props;
    cmSystemTools::ExpandListArgument(propC99, props);
    needC99 = std::find(props.begin(), props.end(), feature) != props.end();
  }
  if (const char* propC11 =
        this->GetDefinition("CMAKE_C11_COMPILE_FEATURES")) {
    std::vector<std::string> props;
    cmSystemTools::ExpandListArgument(propC11, props);
    needC11 = std::find(props.begin(), props.end(), feature) != props.end();
  }
}

bool cmMakefile::AddRequiredTargetCFeature(cmTarget* target,
                                           const std::string& feature,
                                           std::string* error) const
{
  bool needC90 = false;
  bool needC99 = false;
  bool needC11 = false;

  this->CheckNeededCLanguage(feature, needC90, needC99, needC11);

  const char* existingCStandard = target->GetProperty("C_STANDARD");
  if (existingCStandard) {
    if (std::find_if(cm::cbegin(C_STANDARDS), cm::cend(C_STANDARDS),
                     cmStrCmp(existingCStandard)) == cm::cend(C_STANDARDS)) {
      std::ostringstream e;
      e << "The C_STANDARD property on target \"" << target->GetName()
        << "\" contained an invalid value: \"" << existingCStandard << "\".";
      if (error) {
        *error = e.str();
      } else {
        this->GetCMakeInstance()->IssueMessage(cmake::FATAL_ERROR, e.str(),
                                               this->Backtrace);
      }
      return false;
    }
  }
  const char* const* existingCIt = existingCStandard
    ? std::find_if(cm::cbegin(C_STANDARDS), cm::cend(C_STANDARDS),
                   cmStrCmp(existingCStandard))
    : cm::cend(C_STANDARDS);

  bool setC90 = needC90 && !existingCStandard;
  bool setC99 = needC99 && !existingCStandard;
  bool setC11 = needC11 && !existingCStandard;

  if (needC11 && existingCStandard &&
      existingCIt < std::find_if(cm::cbegin(C_STANDARDS),
                                 cm::cend(C_STANDARDS), cmStrCmp("11"))) {
    setC11 = true;
  } else if (needC99 && existingCStandard &&
             existingCIt < std::find_if(cm::cbegin(C_STANDARDS),
                                        cm::cend(C_STANDARDS),
                                        cmStrCmp("99"))) {
    setC99 = true;
  } else if (needC90 && existingCStandard &&
             existingCIt < std::find_if(cm::cbegin(C_STANDARDS),
                                        cm::cend(C_STANDARDS),
                                        cmStrCmp("90"))) {
    setC90 = true;
  }

  if (setC11) {
    target->SetProperty("C_STANDARD", "11", target->GetBacktrace());
  } else if (setC99) {
    target->SetProperty("C_STANDARD", "99", target->GetBacktrace());
  } else if (setC90) {
    target->SetProperty("C_STANDARD", "90", target->GetBacktrace());
  }
  return true;
}

cmMakefile::FunctionPushPop::FunctionPushPop(cmMakefile* mf,
                                             const std::string& fileName,
                                             cmPolicies::PolicyMap const& pm)
  : Makefile(mf)
  , ReportError(true)
{
  this->Makefile->PushFunctionScope(fileName, pm);
}

cmMakefile::FunctionPushPop::~FunctionPushPop()
{
  this->Makefile->PopFunctionScope(this->ReportError);
}

cmMakefile::MacroPushPop::MacroPushPop(cmMakefile* mf,
                                       const std::string& fileName,
                                       const cmPolicies::PolicyMap& pm)
  : Makefile(mf)
  , ReportError(true)
{
  this->Makefile->PushMacroScope(fileName, pm);
}

cmMakefile::MacroPushPop::~MacroPushPop()
{
  this->Makefile->PopMacroScope(this->ReportError);
}<|MERGE_RESOLUTION|>--- conflicted
+++ resolved
@@ -4511,51 +4511,6 @@
       return false;
     }
   }
-<<<<<<< HEAD
-  const char* const* existingCxxIt = existingCxxStandard
-    ? std::find_if(cm::cbegin(CXX_STANDARDS), cm::cend(CXX_STANDARDS),
-                   cmStrCmp(existingCxxStandard))
-    : cm::cend(CXX_STANDARDS);
-
-  bool setCxx98 = needCxx98 && !existingCxxStandard;
-  bool setCxx11 = needCxx11 && !existingCxxStandard;
-  bool setCxx14 = needCxx14 && !existingCxxStandard;
-  bool setCxx17 = needCxx17 && !existingCxxStandard;
-
-  if (needCxx17 && existingCxxStandard &&
-      existingCxxIt < std::find_if(cm::cbegin(CXX_STANDARDS),
-                                   cm::cend(CXX_STANDARDS), cmStrCmp("17"))) {
-    setCxx17 = true;
-  } else if (needCxx14 && existingCxxStandard &&
-             existingCxxIt < std::find_if(cm::cbegin(CXX_STANDARDS),
-                                          cm::cend(CXX_STANDARDS),
-                                          cmStrCmp("14"))) {
-    setCxx14 = true;
-  } else if (needCxx11 && existingCxxStandard &&
-             existingCxxIt < std::find_if(cm::cbegin(CXX_STANDARDS),
-                                          cm::cend(CXX_STANDARDS),
-                                          cmStrCmp("11"))) {
-    setCxx11 = true;
-  } else if (needCxx98 && existingCxxStandard &&
-             existingCxxIt < std::find_if(cm::cbegin(CXX_STANDARDS),
-                                          cm::cend(CXX_STANDARDS),
-                                          cmStrCmp("98"))) {
-    setCxx98 = true;
-  }
-
-  if (setCxx17) {
-    target->SetProperty("CXX_STANDARD", "17", target->GetBacktrace());
-    target->SetProperty("CUDA_STANDARD", "17", target->GetBacktrace());
-  } else if (setCxx14) {
-    target->SetProperty("CXX_STANDARD", "14", target->GetBacktrace());
-    target->SetProperty("CUDA_STANDARD", "14", target->GetBacktrace());
-  } else if (setCxx11) {
-    target->SetProperty("CXX_STANDARD", "11", target->GetBacktrace());
-    target->SetProperty("CUDA_STANDARD", "11", target->GetBacktrace());
-  } else if (setCxx98) {
-    target->SetProperty("CXX_STANDARD", "98", target->GetBacktrace());
-    target->SetProperty("CUDA_STANDARD", "98", target->GetBacktrace());
-=======
 
   const char* existingCudaStandard = target->GetProperty("CUDA_STANDARD");
   const char* const* existingCudaLevel = nullptr;
@@ -4599,7 +4554,6 @@
     if (!existingCudaLevel || existingCudaLevel < needCxxLevel) {
       target->SetProperty("CUDA_STANDARD", *needCxxLevel);
     }
->>>>>>> 61fd4c74
   }
 
   return true;
