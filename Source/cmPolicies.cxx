--- conflicted
+++ resolved
@@ -491,54 +491,6 @@
     "CMAKE_SHARED_LIBRARY_<Lang>_FLAGS whether it is modified or not and "
     "honor the POSITION_INDEPENDENT_CODE target property.",
     2,8,9,0, cmPolicies::WARN);
-<<<<<<< HEAD
-
-    this->DefinePolicy(
-    CMP0019, "CMP0019",
-    "Use INTERFACE_LINK_LIBRARIES instead of LINK_INTERFACE_LIBRARIES.",
-    "A CMake shared library target (or an executable with the "
-    "ENABLE_EXPORTS property) may be given a \"link interface\" "
-    "determining the libraries that must be linked by its dependents.  "
-    "CMake 2.8.10 and lower used the LINK_INTERFACE_LIBRARIES and "
-    "LINK_INTERFACE_LIBRARIES_<CONFIG> target properties "
-    "to determine the link interface.  "
-    "CMake 2.8.11 and higher prefer the single "
-    "INTERFACE_LINK_LIBRARIES target property "
-    "to determine the link interface.  "
-    "The new property supports generator expressions "
-    "to specify configuration-specific link libraries."
-    "\n"
-    "This policy is not considered when loading IMPORTED targets.  "
-    "However, it does affect how the export() and install(EXPORT) "
-    "commands generate imported targets for use in dependent projects.  "
-    "\n"
-    "The OLD behavior for this policy is to ignore the new "
-    "INTERFACE_LINK_LIBRARIES property and use the old "
-    "LINK_INTERFACE_LIBRARIES(_<CONFIG>) properties to determine the "
-    "link interface.  "
-    "Targets named after LINK_PUBLIC in target_link_libraries will "
-    "populate the old properties and the new.  "
-    "The export() and install(EXPORT) commands will generate only the "
-    "IMPORTED_LINK_INTERFACE_LIBRARIES(_<CONFIG>) properties on a "
-    "target to be imported into other projects, and not "
-    "INTERFACE_LINK_LIBRARIES.  "
-    "\n"
-    "The NEW behavior for this policy is to ignore the old "
-    "LINK_INTERFACE_LIBRARIES(_<CONFIG>) properties and use the new "
-    "INTERFACE_LINK_LIBRARIES property to determine the link interface.  "
-    "Targets named after LINK_PUBLIC in target_link_libraries will "
-    "populate the new property and not the old.  "
-    "The export() and install(EXPORT) commands will generate the new "
-    "INTERFACE_LINK_LIBRARIES property on a target to be imported "
-    "into other projects.  "
-    "They will generate IMPORTED_LINK_INTERFACE_LIBRARIES(_<CONFIG>) "
-    "properties only if LINK_INTERFACE_LIBRARIES(_<CONFIG>) have been "
-    "set explicitly on the target to be exported."
-    "\n"
-    "The setting for this policy used to determine the link interface is "
-    "that in effect when the target is created by an add_library or "
-    "add_executable command.",
-    2,8,11,0, cmPolicies::WARN);
 
   this->DefinePolicy(
     CMP0021, "CMP0021",
@@ -556,8 +508,6 @@
     "for strict compatibility.  "
     "The NEW behavior for this policy is to leave the values untouched.",
     2,8,11,0, cmPolicies::WARN);
-=======
->>>>>>> 445a7097
 }
 
 cmPolicies::~cmPolicies()
