--- conflicted
+++ resolved
@@ -491,50 +491,6 @@
     "CMAKE_SHARED_LIBRARY_<Lang>_FLAGS whether it is modified or not and "
     "honor the POSITION_INDEPENDENT_CODE target property.",
     2,8,9,0, cmPolicies::WARN);
-<<<<<<< HEAD
-
-    this->DefinePolicy(
-    CMP0019, "CMP0019",
-    "Use INTERFACE_LINK_LIBRARIES instead of "
-    "LINK_INTERFACE_LIBRARIES_<CONFIG>.",
-    "CMake 2.8.10 used properties matching "
-    "(IMPORTED_)?LINK_INTERFACE_LIBRARIES(_<CONFIG>)? "
-    "to determine the link interface.  CMake 2.8.11 and higher "
-    "prefer instead to use the INTERFACE_LINK_LIBRARIES target property to "
-    "determine the link interface, while ignoring properties matching"
-    "(IMPORTED_)?LINK_INTERFACE_LIBRARIES(_<CONFIG>)? completely. The new "
-    "INTERFACE_LINK_LIBRARIES target property can use generator expressions "
-    "to specify config-specific link libraries."
-    "\n"
-    "The OLD behavior for this policy is to ignore the "
-    "INTERFACE_LINK_LIBRARIES property for all targets and use the "
-    "value of the appropriate property matching "
-    "(IMPORTED_)?LINK_INTERFACE_LIBRARIES(_<CONFIG>)? instead."
-    "\n"
-    "The NEW behavior for this policy is to ignore "
-    "the value of the property matching "
-    "(IMPORTED_)?LINK_INTERFACE_LIBRARIES(_<CONFIG>)? and use "
-    "INTERFACE_LINK_LIBRARIES instead.",
-    2,8,11,0, cmPolicies::WARN);
-
-    this->DefinePolicy(
-    CMP0020, "CMP0020",
-    "Use INCLUDE_DIRECTORIES order implied by target_link_libraries.",
-    "CMake 2.8.11 introduced a feature where using target_link_libraries "
-    "can read the INTERFACE_INCLUDE_DIRECTORIES property of a target and "
-    "use the value as include directories when compiling.  Because the "
-    "target_link_libraries call might occur before the include_directories "
-    "call, this could change the order of includes in the compile step."
-    "\n"
-    "The OLD behavior for this policy is to let the include_directories call "
-    "determine the order of includes."
-    "\n"
-    "The NEW behavior for this policy is to use the order of includes "
-    "determined by the order of all calls to target_link_libraries and "
-    "include_directories",
-    2,8,11,0, cmPolicies::WARN);
-=======
->>>>>>> 937e62ba
 }
 
 cmPolicies::~cmPolicies()
