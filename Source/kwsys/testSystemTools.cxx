/* Distributed under the OSI-approved BSD 3-Clause License.  See accompanying
   file Copyright.txt or https://cmake.org/licensing#kwsys for details.  */
#include "kwsysPrivate.h"

#if defined(_MSC_VER)
#pragma warning(disable : 4786)
#endif

#include KWSYS_HEADER(FStream.hxx)
#include KWSYS_HEADER(SystemTools.hxx)

// Work-around CMake dependency scanning limitation.  This must
// duplicate the above list of headers.
#if 0
<<<<<<< HEAD
=======
#include "FStream.hxx.in"
>>>>>>> da7833c5
#include "SystemTools.hxx.in"
#endif

// Include with <> instead of "" to avoid getting any in-source copy
// left on disk.
#include <testSystemTools.h>

#include <iostream>
#include <sstream>
#include <string.h> /* strcmp */
#if defined(_WIN32) && !defined(__CYGWIN__)
#include <io.h> /* _umask (MSVC) / umask (Borland) */
#ifdef _MSC_VER
#define umask _umask // Note this is still umask on Borland
#endif
#endif
#include <sys/stat.h> /* umask (POSIX), _S_I* constants (Windows) */
// Visual C++ does not define mode_t (note that Borland does, however).
#if defined(_MSC_VER)
typedef unsigned short mode_t;
#endif

//----------------------------------------------------------------------------
static const char* toUnixPaths[][2] = {
  { "/usr/local/bin/passwd", "/usr/local/bin/passwd" },
  { "/usr/lo cal/bin/pa sswd", "/usr/lo cal/bin/pa sswd" },
  { "/usr/lo\\ cal/bin/pa\\ sswd", "/usr/lo\\ cal/bin/pa\\ sswd" },
  { "c:/usr/local/bin/passwd", "c:/usr/local/bin/passwd" },
  { "c:/usr/lo cal/bin/pa sswd", "c:/usr/lo cal/bin/pa sswd" },
  { "c:/usr/lo\\ cal/bin/pa\\ sswd", "c:/usr/lo\\ cal/bin/pa\\ sswd" },
  { "\\usr\\local\\bin\\passwd", "/usr/local/bin/passwd" },
  { "\\usr\\lo cal\\bin\\pa sswd", "/usr/lo cal/bin/pa sswd" },
  { "\\usr\\lo\\ cal\\bin\\pa\\ sswd", "/usr/lo\\ cal/bin/pa\\ sswd" },
  { "c:\\usr\\local\\bin\\passwd", "c:/usr/local/bin/passwd" },
  { "c:\\usr\\lo cal\\bin\\pa sswd", "c:/usr/lo cal/bin/pa sswd" },
  { "c:\\usr\\lo\\ cal\\bin\\pa\\ sswd", "c:/usr/lo\\ cal/bin/pa\\ sswd" },
  { "\\\\usr\\local\\bin\\passwd", "//usr/local/bin/passwd" },
  { "\\\\usr\\lo cal\\bin\\pa sswd", "//usr/lo cal/bin/pa sswd" },
  { "\\\\usr\\lo\\ cal\\bin\\pa\\ sswd", "//usr/lo\\ cal/bin/pa\\ sswd" },
  { 0, 0 }
};

static bool CheckConvertToUnixSlashes(std::string input, std::string output)
{
  std::string result = input;
  kwsys::SystemTools::ConvertToUnixSlashes(result);
  if (result != output) {
    std::cerr << "Problem with ConvertToUnixSlashes - input: " << input
              << " output: " << result << " expected: " << output << std::endl;
    return false;
  }
  return true;
}

//----------------------------------------------------------------------------
static const char* checkEscapeChars[][4] = { { "1 foo 2 bar 2", "12", "\\",
                                               "\\1 foo \\2 bar \\2" },
                                             { " {} ", "{}", "#", " #{#} " },
                                             { 0, 0, 0, 0 } };

static bool CheckEscapeChars(std::string input, const char* chars_to_escape,
                             char escape_char, std::string output)
{
  std::string result = kwsys::SystemTools::EscapeChars(
    input.c_str(), chars_to_escape, escape_char);
  if (result != output) {
    std::cerr << "Problem with CheckEscapeChars - input: " << input
              << " output: " << result << " expected: " << output << std::endl;
    return false;
  }
  return true;
}

//----------------------------------------------------------------------------
static bool CheckFileOperations()
{
  bool res = true;
  const std::string testNonExistingFile(TEST_SYSTEMTOOLS_SOURCE_DIR
                                        "/testSystemToolsNonExistingFile");
  const std::string testDotFile(TEST_SYSTEMTOOLS_SOURCE_DIR "/.");
  const std::string testBinFile(TEST_SYSTEMTOOLS_SOURCE_DIR
                                "/testSystemTools.bin");
  const std::string testTxtFile(TEST_SYSTEMTOOLS_SOURCE_DIR
                                "/testSystemTools.cxx");
  const std::string testNewDir(TEST_SYSTEMTOOLS_BINARY_DIR
                               "/testSystemToolsNewDir");
  const std::string testNewFile(testNewDir + "/testNewFile.txt");

  if (kwsys::SystemTools::DetectFileType(testNonExistingFile.c_str()) !=
      kwsys::SystemTools::FileTypeUnknown) {
    std::cerr << "Problem with DetectFileType - failed to detect type of: "
              << testNonExistingFile << std::endl;
    res = false;
  }

  if (kwsys::SystemTools::DetectFileType(testDotFile.c_str()) !=
      kwsys::SystemTools::FileTypeUnknown) {
    std::cerr << "Problem with DetectFileType - failed to detect type of: "
              << testDotFile << std::endl;
    res = false;
  }

  if (kwsys::SystemTools::DetectFileType(testBinFile.c_str()) !=
      kwsys::SystemTools::FileTypeBinary) {
    std::cerr << "Problem with DetectFileType - failed to detect type of: "
              << testBinFile << std::endl;
    res = false;
  }

  if (kwsys::SystemTools::DetectFileType(testTxtFile.c_str()) !=
      kwsys::SystemTools::FileTypeText) {
    std::cerr << "Problem with DetectFileType - failed to detect type of: "
              << testTxtFile << std::endl;
    res = false;
  }

  if (kwsys::SystemTools::FileLength(testBinFile) != 766) {
    std::cerr << "Problem with FileLength - incorrect length for: "
              << testBinFile << std::endl;
    res = false;
  }

  if (!kwsys::SystemTools::MakeDirectory(testNewDir)) {
    std::cerr << "Problem with MakeDirectory for: " << testNewDir << std::endl;
    res = false;
  }
  // calling it again should just return true
  if (!kwsys::SystemTools::MakeDirectory(testNewDir)) {
    std::cerr << "Problem with second call to MakeDirectory for: "
              << testNewDir << std::endl;
    res = false;
  }
  // calling with 0 pointer should return false
  if (kwsys::SystemTools::MakeDirectory(0)) {
    std::cerr << "Problem with MakeDirectory(0)" << std::endl;
    res = false;
  }
  // calling with an empty string should return false
  if (kwsys::SystemTools::MakeDirectory(std::string())) {
    std::cerr << "Problem with MakeDirectory(std::string())" << std::endl;
    res = false;
  }
  // check existence
  if (!kwsys::SystemTools::FileExists(testNewDir.c_str(), false)) {
    std::cerr << "Problem with FileExists as C string and not file for: "
              << testNewDir << std::endl;
    res = false;
  }
  // check existence
  if (!kwsys::SystemTools::PathExists(testNewDir)) {
    std::cerr << "Problem with PathExists for: " << testNewDir << std::endl;
    res = false;
  }
  // remove it
  if (!kwsys::SystemTools::RemoveADirectory(testNewDir)) {
    std::cerr << "Problem with RemoveADirectory for: " << testNewDir
              << std::endl;
    res = false;
  }
  // check existence
  if (kwsys::SystemTools::FileExists(testNewDir.c_str(), false)) {
    std::cerr << "After RemoveADirectory: "
              << "Problem with FileExists as C string and not file for: "
              << testNewDir << std::endl;
    res = false;
  }
  // check existence
  if (kwsys::SystemTools::PathExists(testNewDir)) {
    std::cerr << "After RemoveADirectory: "
              << "Problem with PathExists for: " << testNewDir << std::endl;
    res = false;
  }
  // create it using the char* version
  if (!kwsys::SystemTools::MakeDirectory(testNewDir.c_str())) {
    std::cerr << "Problem with second call to MakeDirectory as C string for: "
              << testNewDir << std::endl;
    res = false;
  }

  if (!kwsys::SystemTools::Touch(testNewFile.c_str(), true)) {
    std::cerr << "Problem with Touch for: " << testNewFile << std::endl;
    res = false;
  }
  // calling MakeDirectory with something that is no file should fail
  if (kwsys::SystemTools::MakeDirectory(testNewFile)) {
    std::cerr << "Problem with to MakeDirectory for: " << testNewFile
              << std::endl;
    res = false;
  }

  // calling with 0 pointer should return false
  if (kwsys::SystemTools::FileExists(0)) {
    std::cerr << "Problem with FileExists(0)" << std::endl;
    res = false;
  }
  if (kwsys::SystemTools::FileExists(0, true)) {
    std::cerr << "Problem with FileExists(0) as file" << std::endl;
    res = false;
  }
  // calling with an empty string should return false
  if (kwsys::SystemTools::FileExists(std::string())) {
    std::cerr << "Problem with FileExists(std::string())" << std::endl;
    res = false;
  }
  // FileExists(x, true) should return false on a directory
  if (kwsys::SystemTools::FileExists(testNewDir, true)) {
    std::cerr << "Problem with FileExists as file for: " << testNewDir
              << std::endl;
    res = false;
  }
  if (kwsys::SystemTools::FileExists(testNewDir.c_str(), true)) {
    std::cerr << "Problem with FileExists as C string and file for: "
              << testNewDir << std::endl;
    res = false;
  }
  // FileExists(x, false) should return true even on a directory
  if (!kwsys::SystemTools::FileExists(testNewDir, false)) {
    std::cerr << "Problem with FileExists as not file for: " << testNewDir
              << std::endl;
    res = false;
  }
  if (!kwsys::SystemTools::FileExists(testNewDir.c_str(), false)) {
    std::cerr << "Problem with FileExists as C string and not file for: "
              << testNewDir << std::endl;
    res = false;
  }
  // should work, was created as new file before
  if (!kwsys::SystemTools::FileExists(testNewFile)) {
    std::cerr << "Problem with FileExists for: " << testNewDir << std::endl;
    res = false;
  }
  if (!kwsys::SystemTools::FileExists(testNewFile.c_str())) {
    std::cerr << "Problem with FileExists as C string for: " << testNewDir
              << std::endl;
    res = false;
  }
  if (!kwsys::SystemTools::FileExists(testNewFile, true)) {
    std::cerr << "Problem with FileExists as file for: " << testNewDir
              << std::endl;
    res = false;
  }
  if (!kwsys::SystemTools::FileExists(testNewFile.c_str(), true)) {
    std::cerr << "Problem with FileExists as C string and file for: "
              << testNewDir << std::endl;
    res = false;
  }

  // calling with an empty string should return false
  if (kwsys::SystemTools::PathExists(std::string())) {
    std::cerr << "Problem with PathExists(std::string())" << std::endl;
    res = false;
  }
  // PathExists(x) should return true on a directory
  if (!kwsys::SystemTools::PathExists(testNewDir)) {
    std::cerr << "Problem with PathExists for: " << testNewDir << std::endl;
    res = false;
  }
  // should work, was created as new file before
  if (!kwsys::SystemTools::PathExists(testNewFile)) {
    std::cerr << "Problem with PathExists for: " << testNewDir << std::endl;
    res = false;
  }

// Reset umask
#if defined(_WIN32) && !defined(__CYGWIN__)
  // NOTE:  Windows doesn't support toggling _S_IREAD.
  mode_t fullMask = _S_IWRITE;
#else
  // On a normal POSIX platform, we can toggle all permissions.
  mode_t fullMask = S_IRWXU | S_IRWXG | S_IRWXO;
#endif
  mode_t orig_umask = umask(fullMask);

  // Test file permissions without umask
  mode_t origPerm, thisPerm;
  if (!kwsys::SystemTools::GetPermissions(testNewFile, origPerm)) {
    std::cerr << "Problem with GetPermissions (1) for: " << testNewFile
              << std::endl;
    res = false;
  }

  if (!kwsys::SystemTools::SetPermissions(testNewFile, 0)) {
    std::cerr << "Problem with SetPermissions (1) for: " << testNewFile
              << std::endl;
    res = false;
  }

  if (!kwsys::SystemTools::GetPermissions(testNewFile, thisPerm)) {
    std::cerr << "Problem with GetPermissions (2) for: " << testNewFile
              << std::endl;
    res = false;
  }

  if ((thisPerm & fullMask) != 0) {
    std::cerr << "SetPermissions failed to set permissions (1) for: "
              << testNewFile << ": actual = " << thisPerm
              << "; expected = " << 0 << std::endl;
    res = false;
  }

  // While we're at it, check proper TestFileAccess functionality.
  if (kwsys::SystemTools::TestFileAccess(testNewFile,
                                         kwsys::TEST_FILE_WRITE)) {
    std::cerr
      << "TestFileAccess incorrectly indicated that this is a writable file:"
      << testNewFile << std::endl;
    res = false;
  }

  if (!kwsys::SystemTools::TestFileAccess(testNewFile, kwsys::TEST_FILE_OK)) {
    std::cerr
      << "TestFileAccess incorrectly indicated that this file does not exist:"
      << testNewFile << std::endl;
    res = false;
  }

  // Test restoring/setting full permissions.
  if (!kwsys::SystemTools::SetPermissions(testNewFile, fullMask)) {
    std::cerr << "Problem with SetPermissions (2) for: " << testNewFile
              << std::endl;
    res = false;
  }

  if (!kwsys::SystemTools::GetPermissions(testNewFile, thisPerm)) {
    std::cerr << "Problem with GetPermissions (3) for: " << testNewFile
              << std::endl;
    res = false;
  }

  if ((thisPerm & fullMask) != fullMask) {
    std::cerr << "SetPermissions failed to set permissions (2) for: "
              << testNewFile << ": actual = " << thisPerm
              << "; expected = " << fullMask << std::endl;
    res = false;
  }

  // Test setting file permissions while honoring umask
  if (!kwsys::SystemTools::SetPermissions(testNewFile, fullMask, true)) {
    std::cerr << "Problem with SetPermissions (3) for: " << testNewFile
              << std::endl;
    res = false;
  }

  if (!kwsys::SystemTools::GetPermissions(testNewFile, thisPerm)) {
    std::cerr << "Problem with GetPermissions (4) for: " << testNewFile
              << std::endl;
    res = false;
  }

  if ((thisPerm & fullMask) != 0) {
    std::cerr << "SetPermissions failed to honor umask for: " << testNewFile
              << ": actual = " << thisPerm << "; expected = " << 0
              << std::endl;
    res = false;
  }

  // Restore umask
  umask(orig_umask);

  // Restore file permissions
  if (!kwsys::SystemTools::SetPermissions(testNewFile, origPerm)) {
    std::cerr << "Problem with SetPermissions (4) for: " << testNewFile
              << std::endl;
    res = false;
  }

  // Remove the test file
  if (!kwsys::SystemTools::RemoveFile(testNewFile)) {
    std::cerr << "Problem with RemoveFile: " << testNewFile << std::endl;
    res = false;
  }

  std::string const testFileMissing(testNewDir + "/testMissingFile.txt");
  if (!kwsys::SystemTools::RemoveFile(testFileMissing)) {
    std::string const& msg = kwsys::SystemTools::GetLastSystemError();
    std::cerr << "RemoveFile(\"" << testFileMissing << "\") failed: " << msg
              << "\n";
    res = false;
  }

  std::string const testFileMissingDir(testNewDir + "/missing/file.txt");
  if (!kwsys::SystemTools::RemoveFile(testFileMissingDir)) {
    std::string const& msg = kwsys::SystemTools::GetLastSystemError();
    std::cerr << "RemoveFile(\"" << testFileMissingDir << "\") failed: " << msg
              << "\n";
    res = false;
  }

  kwsys::SystemTools::Touch(testNewFile.c_str(), true);
  if (!kwsys::SystemTools::RemoveADirectory(testNewDir)) {
    std::cerr << "Problem with RemoveADirectory for: " << testNewDir
              << std::endl;
    res = false;
  }

#ifdef KWSYS_TEST_SYSTEMTOOLS_LONG_PATHS
  // Perform the same file and directory creation and deletion tests but
  // with paths > 256 characters in length.

  const std::string testNewLongDir(
    TEST_SYSTEMTOOLS_BINARY_DIR
    "/"
    "012345678901234567890123456789012345678901234567890123456789"
    "012345678901234567890123456789012345678901234567890123456789"
    "012345678901234567890123456789012345678901234567890123456789"
    "012345678901234567890123456789012345678901234567890123456789"
    "01234567890123");
  const std::string testNewLongFile(
    testNewLongDir +
    "/"
    "012345678901234567890123456789012345678901234567890123456789"
    "012345678901234567890123456789012345678901234567890123456789"
    "012345678901234567890123456789012345678901234567890123456789"
    "012345678901234567890123456789012345678901234567890123456789"
    "0123456789.txt");

  if (!kwsys::SystemTools::MakeDirectory(testNewLongDir)) {
    std::cerr << "Problem with MakeDirectory for: " << testNewLongDir
              << std::endl;
    res = false;
  }

  if (!kwsys::SystemTools::Touch(testNewLongFile.c_str(), true)) {
    std::cerr << "Problem with Touch for: " << testNewLongFile << std::endl;
    res = false;
  }

  if (!kwsys::SystemTools::RemoveFile(testNewLongFile)) {
    std::cerr << "Problem with RemoveFile: " << testNewLongFile << std::endl;
    res = false;
  }

  kwsys::SystemTools::Touch(testNewLongFile.c_str(), true);
  if (!kwsys::SystemTools::RemoveADirectory(testNewLongDir)) {
    std::cerr << "Problem with RemoveADirectory for: " << testNewLongDir
              << std::endl;
    res = false;
  }
#endif

  return res;
}

//----------------------------------------------------------------------------
static bool CheckStringOperations()
{
  bool res = true;

  std::string test = "mary had a little lamb.";
  if (kwsys::SystemTools::CapitalizedWords(test) !=
      "Mary Had A Little Lamb.") {
    std::cerr << "Problem with CapitalizedWords " << '"' << test << '"'
              << std::endl;
    res = false;
  }

  test = "Mary Had A Little Lamb.";
  if (kwsys::SystemTools::UnCapitalizedWords(test) !=
      "mary had a little lamb.") {
    std::cerr << "Problem with UnCapitalizedWords " << '"' << test << '"'
              << std::endl;
    res = false;
  }

  test = "MaryHadTheLittleLamb.";
  if (kwsys::SystemTools::AddSpaceBetweenCapitalizedWords(test) !=
      "Mary Had The Little Lamb.") {
    std::cerr << "Problem with AddSpaceBetweenCapitalizedWords " << '"' << test
              << '"' << std::endl;
    res = false;
  }

  char* cres =
    kwsys::SystemTools::AppendStrings("Mary Had A", " Little Lamb.");
  if (strcmp(cres, "Mary Had A Little Lamb.")) {
    std::cerr << "Problem with AppendStrings "
              << "\"Mary Had A\" \" Little Lamb.\"" << std::endl;
    res = false;
  }
  delete[] cres;

  cres = kwsys::SystemTools::AppendStrings("Mary Had", " A ", "Little Lamb.");
  if (strcmp(cres, "Mary Had A Little Lamb.")) {
    std::cerr << "Problem with AppendStrings "
              << "\"Mary Had\" \" A \" \"Little Lamb.\"" << std::endl;
    res = false;
  }
  delete[] cres;

  if (kwsys::SystemTools::CountChar("Mary Had A Little Lamb.", 'a') != 3) {
    std::cerr << "Problem with CountChar "
              << "\"Mary Had A Little Lamb.\"" << std::endl;
    res = false;
  }

  cres = kwsys::SystemTools::RemoveChars("Mary Had A Little Lamb.", "aeiou");
  if (strcmp(cres, "Mry Hd A Lttl Lmb.")) {
    std::cerr << "Problem with RemoveChars "
              << "\"Mary Had A Little Lamb.\"" << std::endl;
    res = false;
  }
  delete[] cres;

  cres = kwsys::SystemTools::RemoveCharsButUpperHex("Mary Had A Little Lamb.");
  if (strcmp(cres, "A")) {
    std::cerr << "Problem with RemoveCharsButUpperHex "
              << "\"Mary Had A Little Lamb.\"" << std::endl;
    res = false;
  }
  delete[] cres;

  char* cres2 = new char[strlen("Mary Had A Little Lamb.") + 1];
  strcpy(cres2, "Mary Had A Little Lamb.");
  kwsys::SystemTools::ReplaceChars(cres2, "aeiou", 'X');
  if (strcmp(cres2, "MXry HXd A LXttlX LXmb.")) {
    std::cerr << "Problem with ReplaceChars "
              << "\"Mary Had A Little Lamb.\"" << std::endl;
    res = false;
  }
  delete[] cres2;

  if (!kwsys::SystemTools::StringStartsWith("Mary Had A Little Lamb.",
                                            "Mary ")) {
    std::cerr << "Problem with StringStartsWith "
              << "\"Mary Had A Little Lamb.\"" << std::endl;
    res = false;
  }

  if (!kwsys::SystemTools::StringEndsWith("Mary Had A Little Lamb.",
                                          " Lamb.")) {
    std::cerr << "Problem with StringEndsWith "
              << "\"Mary Had A Little Lamb.\"" << std::endl;
    res = false;
  }

  cres = kwsys::SystemTools::DuplicateString("Mary Had A Little Lamb.");
  if (strcmp(cres, "Mary Had A Little Lamb.")) {
    std::cerr << "Problem with DuplicateString "
              << "\"Mary Had A Little Lamb.\"" << std::endl;
    res = false;
  }
  delete[] cres;

  test = "Mary Had A Little Lamb.";
  if (kwsys::SystemTools::CropString(test, 13) != "Mary ...Lamb.") {
    std::cerr << "Problem with CropString "
              << "\"Mary Had A Little Lamb.\"" << std::endl;
    res = false;
  }

  std::vector<std::string> lines;
  kwsys::SystemTools::Split("Mary Had A Little Lamb.", lines, ' ');
  if (lines[0] != "Mary" || lines[1] != "Had" || lines[2] != "A" ||
      lines[3] != "Little" || lines[4] != "Lamb.") {
    std::cerr << "Problem with Split "
              << "\"Mary Had A Little Lamb.\"" << std::endl;
    res = false;
  }

#ifdef _WIN32
  if (kwsys::SystemTools::ConvertToWindowsExtendedPath(
        "L:\\Local Mojo\\Hex Power Pack\\Iffy Voodoo") !=
      L"\\\\?\\L:\\Local Mojo\\Hex Power Pack\\Iffy Voodoo") {
    std::cerr << "Problem with ConvertToWindowsExtendedPath "
              << "\"L:\\Local Mojo\\Hex Power Pack\\Iffy Voodoo\""
              << std::endl;
    res = false;
  }

  if (kwsys::SystemTools::ConvertToWindowsExtendedPath(
        "L:/Local Mojo/Hex Power Pack/Iffy Voodoo") !=
      L"\\\\?\\L:\\Local Mojo\\Hex Power Pack\\Iffy Voodoo") {
    std::cerr << "Problem with ConvertToWindowsExtendedPath "
              << "\"L:/Local Mojo/Hex Power Pack/Iffy Voodoo\"" << std::endl;
    res = false;
  }

  if (kwsys::SystemTools::ConvertToWindowsExtendedPath(
        "\\\\Foo\\Local Mojo\\Hex Power Pack\\Iffy Voodoo") !=
      L"\\\\?\\UNC\\Foo\\Local Mojo\\Hex Power Pack\\Iffy Voodoo") {
    std::cerr << "Problem with ConvertToWindowsExtendedPath "
              << "\"\\\\Foo\\Local Mojo\\Hex Power Pack\\Iffy Voodoo\""
              << std::endl;
    res = false;
  }

  if (kwsys::SystemTools::ConvertToWindowsExtendedPath(
        "//Foo/Local Mojo/Hex Power Pack/Iffy Voodoo") !=
      L"\\\\?\\UNC\\Foo\\Local Mojo\\Hex Power Pack\\Iffy Voodoo") {
    std::cerr << "Problem with ConvertToWindowsExtendedPath "
              << "\"//Foo/Local Mojo/Hex Power Pack/Iffy Voodoo\""
              << std::endl;
    res = false;
  }

  if (kwsys::SystemTools::ConvertToWindowsExtendedPath("//") != L"//") {
    std::cerr << "Problem with ConvertToWindowsExtendedPath "
              << "\"//\"" << std::endl;
    res = false;
  }

  if (kwsys::SystemTools::ConvertToWindowsExtendedPath("\\\\.\\") !=
      L"\\\\.\\") {
    std::cerr << "Problem with ConvertToWindowsExtendedPath "
              << "\"\\\\.\\\"" << std::endl;
    res = false;
  }

  if (kwsys::SystemTools::ConvertToWindowsExtendedPath("\\\\.\\X") !=
      L"\\\\.\\X") {
    std::cerr << "Problem with ConvertToWindowsExtendedPath "
              << "\"\\\\.\\X\"" << std::endl;
    res = false;
  }

  if (kwsys::SystemTools::ConvertToWindowsExtendedPath("\\\\.\\X:") !=
      L"\\\\?\\X:") {
    std::cerr << "Problem with ConvertToWindowsExtendedPath "
              << "\"\\\\.\\X:\"" << std::endl;
    res = false;
  }

  if (kwsys::SystemTools::ConvertToWindowsExtendedPath("\\\\.\\X:\\") !=
      L"\\\\?\\X:\\") {
    std::cerr << "Problem with ConvertToWindowsExtendedPath "
              << "\"\\\\.\\X:\\\"" << std::endl;
    res = false;
  }

  if (kwsys::SystemTools::ConvertToWindowsExtendedPath("NUL") !=
      L"\\\\.\\NUL") {
    std::cerr << "Problem with ConvertToWindowsExtendedPath "
              << "\"NUL\"" << std::endl;
    res = false;
  }

#endif

  if (kwsys::SystemTools::ConvertToWindowsOutputPath(
        "L://Local Mojo/Hex Power Pack/Iffy Voodoo") !=
      "\"L:\\Local Mojo\\Hex Power Pack\\Iffy Voodoo\"") {
    std::cerr << "Problem with ConvertToWindowsOutputPath "
              << "\"L://Local Mojo/Hex Power Pack/Iffy Voodoo\"" << std::endl;
    res = false;
  }

  if (kwsys::SystemTools::ConvertToWindowsOutputPath(
        "//grayson/Local Mojo/Hex Power Pack/Iffy Voodoo") !=
      "\"\\\\grayson\\Local Mojo\\Hex Power Pack\\Iffy Voodoo\"") {
    std::cerr << "Problem with ConvertToWindowsOutputPath "
              << "\"//grayson/Local Mojo/Hex Power Pack/Iffy Voodoo\""
              << std::endl;
    res = false;
  }

  if (kwsys::SystemTools::ConvertToUnixOutputPath(
        "//Local Mojo/Hex Power Pack/Iffy Voodoo") !=
      "//Local\\ Mojo/Hex\\ Power\\ Pack/Iffy\\ Voodoo") {
    std::cerr << "Problem with ConvertToUnixOutputPath "
              << "\"//Local Mojo/Hex Power Pack/Iffy Voodoo\"" << std::endl;
    res = false;
  }

  return res;
}

//----------------------------------------------------------------------------

static bool CheckPutEnv(const std::string& env, const char* name,
                        const char* value)
{
  if (!kwsys::SystemTools::PutEnv(env)) {
    std::cerr << "PutEnv(\"" << env << "\") failed!" << std::endl;
    return false;
  }
  std::string v = "(null)";
  kwsys::SystemTools::GetEnv(name, v);
  if (v != value) {
    std::cerr << "GetEnv(\"" << name << "\") returned \"" << v << "\", not \""
              << value << "\"!" << std::endl;
    return false;
  }
  return true;
}

static bool CheckUnPutEnv(const char* env, const char* name)
{
  if (!kwsys::SystemTools::UnPutEnv(env)) {
    std::cerr << "UnPutEnv(\"" << env << "\") failed!" << std::endl;
    return false;
  }
  std::string v;
  if (kwsys::SystemTools::GetEnv(name, v)) {
    std::cerr << "GetEnv(\"" << name << "\") returned \"" << v
              << "\", not (null)!" << std::endl;
    return false;
  }
  return true;
}

static bool CheckEnvironmentOperations()
{
  bool res = true;
  res &= CheckPutEnv("A=B", "A", "B");
  res &= CheckPutEnv("B=C", "B", "C");
  res &= CheckPutEnv("C=D", "C", "D");
  res &= CheckPutEnv("D=E", "D", "E");
  res &= CheckUnPutEnv("A", "A");
  res &= CheckUnPutEnv("B=", "B");
  res &= CheckUnPutEnv("C=D", "C");
  /* Leave "D=E" in environment so a memory checker can test for leaks.  */
  return res;
}

static bool CheckRelativePath(const std::string& local,
                              const std::string& remote,
                              const std::string& expected)
{
  std::string result = kwsys::SystemTools::RelativePath(local, remote);
  if (!kwsys::SystemTools::ComparePath(expected, result)) {
    std::cerr << "RelativePath(" << local << ", " << remote << ")  yielded "
              << result << " instead of " << expected << std::endl;
    return false;
  }
  return true;
}

static bool CheckRelativePaths()
{
  bool res = true;
  res &= CheckRelativePath("/usr/share", "/bin/bash", "../../bin/bash");
  res &= CheckRelativePath("/usr/./share/", "/bin/bash", "../../bin/bash");
  res &= CheckRelativePath("/usr//share/", "/bin/bash", "../../bin/bash");
  res &=
    CheckRelativePath("/usr/share/../bin/", "/bin/bash", "../../bin/bash");
  res &= CheckRelativePath("/usr/share", "/usr/share//bin", "bin");
  return res;
}

static bool CheckCollapsePath(const std::string& path,
                              const std::string& expected)
{
  std::string result = kwsys::SystemTools::CollapseFullPath(path);
  if (!kwsys::SystemTools::ComparePath(expected, result)) {
    std::cerr << "CollapseFullPath(" << path << ")  yielded " << result
              << " instead of " << expected << std::endl;
    return false;
  }
  return true;
}

static bool CheckCollapsePath()
{
  bool res = true;
  res &= CheckCollapsePath("/usr/share/*", "/usr/share/*");
  res &= CheckCollapsePath("C:/Windows/*", "C:/Windows/*");
  return res;
}

static std::string StringVectorToString(const std::vector<std::string>& vec)
{
  std::stringstream ss;
  ss << "vector(";
  for (std::vector<std::string>::const_iterator i = vec.begin();
       i != vec.end(); ++i) {
    if (i != vec.begin()) {
      ss << ", ";
    }
    ss << *i;
  }
  ss << ")";
  return ss.str();
}

static bool CheckGetPath()
{
  const char* envName = "S";
#ifdef _WIN32
  const char* envValue = "C:\\Somewhere\\something;D:\\Temp";
#else
  const char* envValue = "/Somewhere/something:/tmp";
#endif
  const char* registryPath = "[HKEY_LOCAL_MACHINE\\SOFTWARE\\MyApp; MyKey]";

  std::vector<std::string> originalPathes;
  originalPathes.push_back(registryPath);

  std::vector<std::string> expectedPathes;
  expectedPathes.push_back(registryPath);
#ifdef _WIN32
  expectedPathes.push_back("C:/Somewhere/something");
  expectedPathes.push_back("D:/Temp");
#else
  expectedPathes.push_back("/Somewhere/something");
  expectedPathes.push_back("/tmp");
#endif

  bool res = true;
  res &= CheckPutEnv(std::string(envName) + "=" + envValue, envName, envValue);

  std::vector<std::string> pathes = originalPathes;
  kwsys::SystemTools::GetPath(pathes, envName);

  if (pathes != expectedPathes) {
    std::cerr << "GetPath(" << StringVectorToString(originalPathes) << ", "
              << envName << ")  yielded " << StringVectorToString(pathes)
              << " instead of " << StringVectorToString(expectedPathes)
              << std::endl;
    res = false;
  }

  res &= CheckUnPutEnv(envName, envName);
  return res;
}

static bool CheckFind()
{
  bool res = true;
  const std::string testFindFileName("testFindFile.txt");
  const std::string testFindFile(TEST_SYSTEMTOOLS_BINARY_DIR "/" +
                                 testFindFileName);

  if (!kwsys::SystemTools::Touch(testFindFile.c_str(), true)) {
    std::cerr << "Problem with Touch for: " << testFindFile << std::endl;
    // abort here as the existence of the file only makes the test meaningful
    return false;
  }

  std::vector<std::string> searchPaths;
  searchPaths.push_back(TEST_SYSTEMTOOLS_BINARY_DIR);
  if (kwsys::SystemTools::FindFile(testFindFileName, searchPaths, true)
        .empty()) {
    std::cerr << "Problem with FindFile without system paths for: "
              << testFindFileName << std::endl;
    res = false;
  }
  if (kwsys::SystemTools::FindFile(testFindFileName, searchPaths, false)
        .empty()) {
    std::cerr << "Problem with FindFile with system paths for: "
              << testFindFileName << std::endl;
    res = false;
  }

  return res;
}

static bool CheckGetLineFromStream()
{
  const std::string fileWithFiveCharsOnFirstLine(TEST_SYSTEMTOOLS_SOURCE_DIR
                                                 "/README.rst");

  kwsys::ifstream file(fileWithFiveCharsOnFirstLine.c_str(), std::ios::in);

  if (!file) {
    std::cerr << "Problem opening: " << fileWithFiveCharsOnFirstLine
              << std::endl;
    return false;
  }

  std::string line;
  bool has_newline = false;
  bool result;

  file.seekg(0, std::ios::beg);
  result = kwsys::SystemTools::GetLineFromStream(file, line, &has_newline, -1);
  if (!result || line.size() != 5) {
    std::cerr << "First line does not have five characters: " << line.size()
              << std::endl;
    return false;
  }

  file.seekg(0, std::ios::beg);
  result = kwsys::SystemTools::GetLineFromStream(file, line, &has_newline, -1);
  if (!result || line.size() != 5) {
    std::cerr << "First line does not have five characters after rewind: "
              << line.size() << std::endl;
    return false;
  }

  bool ret = true;

  for (size_t size = 1; size <= 5; ++size) {
    file.seekg(0, std::ios::beg);
    result = kwsys::SystemTools::GetLineFromStream(file, line, &has_newline,
                                                   static_cast<long>(size));
    if (!result || line.size() != size) {
      std::cerr << "Should have read " << size << " characters but got "
                << line.size() << std::endl;
      ret = false;
    }
  }

  return ret;
}

//----------------------------------------------------------------------------
int testSystemTools(int, char* [])
{
  bool res = true;

  int cc;
  for (cc = 0; toUnixPaths[cc][0]; cc++) {
    res &= CheckConvertToUnixSlashes(toUnixPaths[cc][0], toUnixPaths[cc][1]);
  }

  // Special check for ~
  std::string output;
  if (kwsys::SystemTools::GetEnv("HOME", output)) {
    output += "/foo bar/lala";
    res &= CheckConvertToUnixSlashes("~/foo bar/lala", output);
  }

  for (cc = 0; checkEscapeChars[cc][0]; cc++) {
    res &= CheckEscapeChars(checkEscapeChars[cc][0], checkEscapeChars[cc][1],
                            *checkEscapeChars[cc][2], checkEscapeChars[cc][3]);
  }

  res &= CheckFileOperations();

  res &= CheckStringOperations();

  res &= CheckEnvironmentOperations();

  res &= CheckRelativePaths();

  res &= CheckCollapsePath();

  res &= CheckGetPath();

  res &= CheckFind();

  res &= CheckGetLineFromStream();

  return res ? 0 : 1;
}<|MERGE_RESOLUTION|>--- conflicted
+++ resolved
@@ -12,10 +12,7 @@
 // Work-around CMake dependency scanning limitation.  This must
 // duplicate the above list of headers.
 #if 0
-<<<<<<< HEAD
-=======
 #include "FStream.hxx.in"
->>>>>>> da7833c5
 #include "SystemTools.hxx.in"
 #endif
 
