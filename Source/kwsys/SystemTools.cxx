--- conflicted
+++ resolved
@@ -763,11 +763,7 @@
 
 bool SystemTools::MakeDirectory(const std::string& path)
 {
-<<<<<<< HEAD
-  if (SystemTools::FileExists(path)) {
-=======
   if (SystemTools::PathExists(path)) {
->>>>>>> da7833c5
     return SystemTools::FileIsDirectory(path);
   }
   if (path.empty()) {
@@ -1284,11 +1280,7 @@
 
 bool SystemTools::Touch(const std::string& filename, bool create)
 {
-<<<<<<< HEAD
-  if (!SystemTools::FileExists(filename)) {
-=======
   if (!SystemTools::PathExists(filename)) {
->>>>>>> da7833c5
     if (create) {
       FILE* file = Fopen(filename, "a+b");
       if (file) {
@@ -4297,11 +4289,7 @@
     // if we read too much then truncate the buffer
     if (leftToRead > 0) {
       if (static_cast<long>(length) > leftToRead) {
-<<<<<<< HEAD
-        buffer[leftToRead - 1] = 0;
-=======
         buffer[leftToRead] = 0;
->>>>>>> da7833c5
         leftToRead = 0;
       } else {
         leftToRead -= static_cast<long>(length);
@@ -4401,14 +4389,7 @@
 bool SystemTools::SetPermissions(const std::string& file, mode_t mode,
                                  bool honor_umask)
 {
-<<<<<<< HEAD
-  // TEMPORARY / TODO:  After FileExists calls lstat() instead of
-  // access(), change this call to FileExists instead of
-  // TestFileAccess so that we don't follow symlinks.
-  if (!SystemTools::TestFileAccess(file, TEST_FILE_OK)) {
-=======
   if (!SystemTools::PathExists(file)) {
->>>>>>> da7833c5
     return false;
   }
   if (honor_umask) {
