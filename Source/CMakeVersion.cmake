--- conflicted
+++ resolved
@@ -5,42 +5,6 @@
 #set(CMake_VERSION_RC 0)
 set(CMake_VERSION_IS_DIRTY 0)
 
-<<<<<<< HEAD
-# Our build definition sets this variable to control the patch part of the version number.
-# We pass $(Build.BuildNumber) to Microsoft_CMake_VERSION_PATCH in pipelines,
-# $(Build.BuildNumber) could contain a ".", i.e., 20220516.1, for PR builds, we need to
-# remove the dot to not accidentally set the Tweak field of version, i.e., dots are
-# seperator in version.
-if(Microsoft_CMake_VERSION_PATCH)
-  string(REPLACE "." "" CMake_VERSION_PATCH ${Microsoft_CMake_VERSION_PATCH})
-endif()
-
-# Compute the full version string.
-set(CMake_VERSION ${CMake_VERSION_MAJOR}.${CMake_VERSION_MINOR}.${CMake_VERSION_PATCH}-MSVC_2)
-
-# Compute the binary version that goes into the RC file.
-# CMake version has the format major.minor.patch[-suffix] but for RC files
-# we need to split patch into two components because each component is a
-# 16-bit integer. Our patch numbers have the format yymmddbb so we split
-# that in half and append an "8" to identify a build coming from our branch.
-#
-# Example for build 02 generated on 12/1/2017
-# cmake version 3.10.17120102-MSVC_2
-# binary version that appears in file properties 3.10.1712.01028
-#
-# The reason we need consistency is for Watson crash dumps. It will report
-# the binary file version and we need to match it to our build.
-
-# Each component of the RC version is a 16-bit integer. Our patch version
-# is of the form yymmddbb so we just split it in half.
-string(SUBSTRING ${CMake_VERSION_PATCH} 0 4 CMake_RCVERSION_PATCH)
-string(SUBSTRING ${CMake_VERSION_PATCH} 4 -1 CMake_RCVERSION_REV)
-
-# The '8' is an identifier to indicate it comes from our Microsoft/CMake fork. It gets appended
-# at the end to ensure the revision component is still a 16-bit number.
-set(CMake_RCVERSION ${CMake_VERSION_MAJOR},${CMake_VERSION_MINOR},${CMake_RCVERSION_PATCH},${CMake_RCVERSION_REV}8)
-set(CMake_RCVERSION_STR ${CMake_VERSION})
-=======
 # Start with the full version number used in tags.  It has no dev info.
 set(CMake_VERSION
   "${CMake_VERSION_MAJOR}.${CMake_VERSION_MINOR}.${CMake_VERSION_PATCH}")
@@ -117,5 +81,4 @@
 endif()
 if(CMake_VERSION_IS_DIRTY)
   string(APPEND CMake_VERSION "-dirty")
-endif()
->>>>>>> 13e46189
+endif()