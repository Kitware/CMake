--- conflicted
+++ resolved
@@ -790,7 +790,6 @@
 
     while (cmsysProcess_WaitForData(cp, &data, &length, CM_NULLPTR)) {
       processOutput.DecodeText(data, length, strdata);
-<<<<<<< HEAD
       cmCTestOptionalLog(this->CTest, HANDLER_VERBOSE_OUTPUT,
                          cmCTestLogWrite(strdata.c_str(), strdata.size()),
                          this->Quiet);
@@ -800,17 +799,6 @@
       cmCTestOptionalLog(this->CTest, HANDLER_VERBOSE_OUTPUT,
                          cmCTestLogWrite(strdata.c_str(), strdata.size()),
                          this->Quiet);
-=======
-      cmCTestOptionalLog(this->CTest, HANDLER_VERBOSE_OUTPUT,
-                         cmCTestLogWrite(strdata.c_str(), strdata.size()),
-                         this->Quiet);
-    }
-    processOutput.DecodeText(std::string(), strdata);
-    if (!strdata.empty()) {
-      cmCTestOptionalLog(this->CTest, HANDLER_VERBOSE_OUTPUT,
-                         cmCTestLogWrite(strdata.c_str(), strdata.size()),
-                         this->Quiet);
->>>>>>> da7833c5
     }
 
     cmsysProcess_WaitForExit(cp, CM_NULLPTR);
