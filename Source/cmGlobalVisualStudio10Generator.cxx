/* Distributed under the OSI-approved BSD 3-Clause License.  See accompanying
   file Copyright.txt or https://cmake.org/licensing for details.  */
#include "cmGlobalVisualStudio10Generator.h"

#include "cmAlgorithms.h"
#include "cmDocumentationEntry.h"
#include "cmGeneratorTarget.h"
#include "cmLocalVisualStudio10Generator.h"
#include "cmMakefile.h"
#include "cmSourceFile.h"
#include "cmVS10CLFlagTable.h"
#include "cmVS10CSharpFlagTable.h"
#include "cmVS10LibFlagTable.h"
#include "cmVS10LinkFlagTable.h"
#include "cmVS10MASMFlagTable.h"
#include "cmVS10RCFlagTable.h"
#include "cmVisualStudioSlnData.h"
#include "cmVisualStudioSlnParser.h"
#include "cmake.h"

static const char vs10generatorName[] = "Visual Studio 10 2010";

// Map generator name without year to name with year.
static const char* cmVS10GenName(const std::string& name, std::string& genName)
{
  if (strncmp(name.c_str(), vs10generatorName,
              sizeof(vs10generatorName) - 6) != 0) {
    return 0;
  }
  const char* p = name.c_str() + sizeof(vs10generatorName) - 6;
  if (cmHasLiteralPrefix(p, " 2010")) {
    p += 5;
  }
  genName = std::string(vs10generatorName) + p;
  return p;
}

class cmGlobalVisualStudio10Generator::Factory
  : public cmGlobalGeneratorFactory
{
public:
  cmGlobalGenerator* CreateGlobalGenerator(const std::string& name,
                                           cmake* cm) const CM_OVERRIDE
  {
    std::string genName;
    const char* p = cmVS10GenName(name, genName);
    if (!p) {
      return 0;
    }
    if (!*p) {
      return new cmGlobalVisualStudio10Generator(cm, genName, "");
    }
    if (*p++ != ' ') {
      return 0;
    }
    if (strcmp(p, "Win64") == 0) {
      return new cmGlobalVisualStudio10Generator(cm, genName, "x64");
    }
    if (strcmp(p, "IA64") == 0) {
      return new cmGlobalVisualStudio10Generator(cm, genName, "Itanium");
    }
    return 0;
  }

  void GetDocumentation(cmDocumentationEntry& entry) const CM_OVERRIDE
  {
    entry.Name = std::string(vs10generatorName) + " [arch]";
    entry.Brief = "Generates Visual Studio 2010 project files.  "
                  "Optional [arch] can be \"Win64\" or \"IA64\".";
  }

  void GetGenerators(std::vector<std::string>& names) const CM_OVERRIDE
  {
    names.push_back(vs10generatorName);
    names.push_back(vs10generatorName + std::string(" IA64"));
    names.push_back(vs10generatorName + std::string(" Win64"));
  }

  bool SupportsToolset() const CM_OVERRIDE { return true; }
  bool SupportsPlatform() const CM_OVERRIDE { return true; }
};

cmGlobalGeneratorFactory* cmGlobalVisualStudio10Generator::NewFactory()
{
  return new Factory;
}

cmGlobalVisualStudio10Generator::cmGlobalVisualStudio10Generator(
  cmake* cm, const std::string& name, const std::string& platformName)
  : cmGlobalVisualStudio8Generator(cm, name, platformName)
{
  std::string vc10Express;
  this->ExpressEdition = cmSystemTools::ReadRegistryValue(
    "HKEY_LOCAL_MACHINE\\SOFTWARE\\Microsoft\\VCExpress\\10.0\\Setup\\VC;"
    "ProductDir",
    vc10Express, cmSystemTools::KeyWOW64_32);
  this->SystemIsWindowsCE = false;
  this->SystemIsWindowsPhone = false;
  this->SystemIsWindowsStore = false;
  this->MSBuildCommandInitialized = false;
  {
    std::string envPlatformToolset;
    if (cmSystemTools::GetEnv("PlatformToolset", envPlatformToolset) &&
        envPlatformToolset == "Windows7.1SDK") {
      // We are running from a Windows7.1SDK command prompt.
      this->DefaultPlatformToolset = "Windows7.1SDK";
    } else {
      this->DefaultPlatformToolset = "v100";
    }
  }
  this->DefaultClFlagTable = cmVS10CLFlagTable;
  this->DefaultCSharpFlagTable = cmVS10CSharpFlagTable;
  this->DefaultLibFlagTable = cmVS10LibFlagTable;
  this->DefaultLinkFlagTable = cmVS10LinkFlagTable;
  this->DefaultMasmFlagTable = cmVS10MASMFlagTable;
  this->DefaultRcFlagTable = cmVS10RCFlagTable;
  this->Version = VS10;
}

bool cmGlobalVisualStudio10Generator::MatchesGeneratorName(
  const std::string& name) const
{
  std::string genName;
  if (cmVS10GenName(name, genName)) {
    return genName == this->GetName();
  }
  return false;
}

bool cmGlobalVisualStudio10Generator::SetSystemName(std::string const& s,
                                                    cmMakefile* mf)
{
  this->SystemName = s;
  this->SystemVersion = mf->GetSafeDefinition("CMAKE_SYSTEM_VERSION");
  if (!this->InitializeSystem(mf)) {
    return false;
  }
  return this->cmGlobalVisualStudio8Generator::SetSystemName(s, mf);
}

bool cmGlobalVisualStudio10Generator::SetGeneratorPlatform(
  std::string const& p, cmMakefile* mf)
{
  if (!this->cmGlobalVisualStudio8Generator::SetGeneratorPlatform(p, mf)) {
    return false;
  }
  if (this->GetPlatformName() == "Itanium" ||
      this->GetPlatformName() == "x64") {
    if (this->IsExpressEdition() && !this->Find64BitTools(mf)) {
      return false;
    }
  }
  return true;
}

bool cmGlobalVisualStudio10Generator::SetGeneratorToolset(
  std::string const& ts, cmMakefile* mf)
{
  if (this->SystemIsWindowsCE && ts.empty() &&
      this->DefaultPlatformToolset.empty()) {
    std::ostringstream e;
    e << this->GetName() << " Windows CE version '" << this->SystemVersion
      << "' requires CMAKE_GENERATOR_TOOLSET to be set.";
    mf->IssueMessage(cmake::FATAL_ERROR, e.str());
    return false;
  }

  if (!this->ParseGeneratorToolset(ts, mf)) {
    return false;
  }
  if (const char* toolset = this->GetPlatformToolset()) {
    mf->AddDefinition("CMAKE_VS_PLATFORM_TOOLSET", toolset);
  }
  if (const char* hostArch = this->GetPlatformToolsetHostArchitecture()) {
    mf->AddDefinition("CMAKE_VS_PLATFORM_TOOLSET_HOST_ARCHITECTURE", hostArch);
  }
  return true;
}

bool cmGlobalVisualStudio10Generator::ParseGeneratorToolset(
  std::string const& ts, cmMakefile* mf)
{
  if (ts.find_first_of(",=") != ts.npos) {
    std::ostringstream e;
    /* clang-format off */
    e <<
      "Generator\n"
      "  " << this->GetName() << "\n"
      "does not recognize the toolset\n"
      "  " << ts << "\n"
      "that was specified.";
    /* clang-format on */
    mf->IssueMessage(cmake::FATAL_ERROR, e.str());
    return false;
  }

  this->GeneratorToolset = ts;
  return true;
}

bool cmGlobalVisualStudio10Generator::InitializeSystem(cmMakefile* mf)
{
  if (this->SystemName == "Windows") {
    if (!this->InitializeWindows(mf)) {
      return false;
    }
  } else if (this->SystemName == "WindowsCE") {
    this->SystemIsWindowsCE = true;
    if (!this->InitializeWindowsCE(mf)) {
      return false;
    }
  } else if (this->SystemName == "WindowsPhone") {
    this->SystemIsWindowsPhone = true;
    if (!this->InitializeWindowsPhone(mf)) {
      return false;
    }
  } else if (this->SystemName == "WindowsStore") {
    this->SystemIsWindowsStore = true;
    if (!this->InitializeWindowsStore(mf)) {
      return false;
    }
  } else if (this->SystemName == "Android") {
    if (this->DefaultPlatformName != "Win32") {
      std::ostringstream e;
      e << "CMAKE_SYSTEM_NAME is 'Android' but CMAKE_GENERATOR "
        << "specifies a platform too: '" << this->GetName() << "'";
      mf->IssueMessage(cmake::FATAL_ERROR, e.str());
      return false;
    }
    std::string v = this->GetInstalledNsightTegraVersion();
    if (v.empty()) {
      mf->IssueMessage(cmake::FATAL_ERROR,
                       "CMAKE_SYSTEM_NAME is 'Android' but "
                       "'NVIDIA Nsight Tegra Visual Studio Edition' "
                       "is not installed.");
      return false;
    }
    this->DefaultPlatformName = "Tegra-Android";
    this->DefaultPlatformToolset = "Default";
    this->NsightTegraVersion = v;
    mf->AddDefinition("CMAKE_VS_NsightTegra_VERSION", v.c_str());
  }

  return true;
}

bool cmGlobalVisualStudio10Generator::InitializeWindows(cmMakefile*)
{
  return true;
}

bool cmGlobalVisualStudio10Generator::InitializeWindowsCE(cmMakefile* mf)
{
  if (this->DefaultPlatformName != "Win32") {
    std::ostringstream e;
    e << "CMAKE_SYSTEM_NAME is 'WindowsCE' but CMAKE_GENERATOR "
      << "specifies a platform too: '" << this->GetName() << "'";
    mf->IssueMessage(cmake::FATAL_ERROR, e.str());
    return false;
  }

  this->DefaultPlatformToolset = this->SelectWindowsCEToolset();

  return true;
}

bool cmGlobalVisualStudio10Generator::InitializeWindowsPhone(cmMakefile* mf)
{
  std::ostringstream e;
  e << this->GetName() << " does not support Windows Phone.";
  mf->IssueMessage(cmake::FATAL_ERROR, e.str());
  return false;
}

bool cmGlobalVisualStudio10Generator::InitializeWindowsStore(cmMakefile* mf)
{
  std::ostringstream e;
  e << this->GetName() << " does not support Windows Store.";
  mf->IssueMessage(cmake::FATAL_ERROR, e.str());
  return false;
}

bool cmGlobalVisualStudio10Generator::SelectWindowsPhoneToolset(
  std::string& toolset) const
{
  toolset = "";
  return false;
}

bool cmGlobalVisualStudio10Generator::SelectWindowsStoreToolset(
  std::string& toolset) const
{
  toolset = "";
  return false;
}

std::string cmGlobalVisualStudio10Generator::SelectWindowsCEToolset() const
{
  if (this->SystemVersion == "8.0") {
    return "CE800";
  }
  return "";
}

void cmGlobalVisualStudio10Generator::WriteSLNHeader(std::ostream& fout)
{
  fout << "Microsoft Visual Studio Solution File, Format Version 11.00\n";
  if (this->ExpressEdition) {
    fout << "# Visual C++ Express 2010\n";
  } else {
    fout << "# Visual Studio 2010\n";
  }
}

///! Create a local generator appropriate to this Global Generator
cmLocalGenerator* cmGlobalVisualStudio10Generator::CreateLocalGenerator(
  cmMakefile* mf)
{
  return new cmLocalVisualStudio10Generator(this, mf);
}

void cmGlobalVisualStudio10Generator::Generate()
{
  this->LongestSource = LongestSourcePath();
  this->cmGlobalVisualStudio8Generator::Generate();
  if (this->LongestSource.Length > 0) {
    cmLocalGenerator* lg = this->LongestSource.Target->GetLocalGenerator();
    std::ostringstream e;
    /* clang-format off */
    e <<
      "The binary and/or source directory paths may be too long to generate "
      "Visual Studio 10 files for this project.  "
      "Consider choosing shorter directory names to build this project with "
      "Visual Studio 10.  "
      "A more detailed explanation follows."
      "\n"
      "There is a bug in the VS 10 IDE that renders property dialog fields "
      "blank for files referenced by full path in the project file.  "
      "However, CMake must reference at least one file by full path:\n"
      "  " << this->LongestSource.SourceFile->GetFullPath() << "\n"
      "This is because some Visual Studio tools would append the relative "
      "path to the end of the referencing directory path, as in:\n"
      "  " << lg->GetCurrentBinaryDirectory() << "/"
      << this->LongestSource.SourceRel << "\n"
      "and then incorrectly complain that the file does not exist because "
      "the path length is too long for some internal buffer or API.  "
      "To avoid this problem CMake must use a full path for this file "
      "which then triggers the VS 10 property dialog bug.";
    /* clang-format on */
    lg->IssueMessage(cmake::WARNING, e.str().c_str());
  }
}

void cmGlobalVisualStudio10Generator::EnableLanguage(
  std::vector<std::string> const& lang, cmMakefile* mf, bool optional)
{
  cmGlobalVisualStudio8Generator::EnableLanguage(lang, mf, optional);
}

const char* cmGlobalVisualStudio10Generator::GetPlatformToolset() const
{
  std::string const& toolset = this->GetPlatformToolsetString();
  if (toolset.empty()) {
    return CM_NULLPTR;
  }
  return toolset.c_str();
}

std::string const& cmGlobalVisualStudio10Generator::GetPlatformToolsetString()
  const
{
  if (!this->GeneratorToolset.empty()) {
    return this->GeneratorToolset;
  }
  if (!this->DefaultPlatformToolset.empty()) {
    return this->DefaultPlatformToolset;
<<<<<<< HEAD
  }
  static std::string const empty;
  return empty;
}

const char*
cmGlobalVisualStudio10Generator::GetPlatformToolsetHostArchitecture() const
{
  if (!this->GeneratorToolsetHostArchitecture.empty()) {
    return this->GeneratorToolsetHostArchitecture.c_str();
  }
  return CM_NULLPTR;
}

bool cmGlobalVisualStudio10Generator::FindMakeProgram(cmMakefile* mf)
{
=======
  }
  static std::string const empty;
  return empty;
}

const char*
cmGlobalVisualStudio10Generator::GetPlatformToolsetHostArchitecture() const
{
  if (!this->GeneratorToolsetHostArchitecture.empty()) {
    return this->GeneratorToolsetHostArchitecture.c_str();
  }
  return CM_NULLPTR;
}

bool cmGlobalVisualStudio10Generator::FindMakeProgram(cmMakefile* mf)
{
>>>>>>> da7833c5
  if (!this->cmGlobalVisualStudio8Generator::FindMakeProgram(mf)) {
    return false;
  }
  mf->AddDefinition("CMAKE_VS_MSBUILD_COMMAND",
                    this->GetMSBuildCommand().c_str());
  return true;
}

std::string const& cmGlobalVisualStudio10Generator::GetMSBuildCommand()
{
  if (!this->MSBuildCommandInitialized) {
    this->MSBuildCommandInitialized = true;
    this->MSBuildCommand = this->FindMSBuildCommand();
  }
  return this->MSBuildCommand;
}

std::string cmGlobalVisualStudio10Generator::FindMSBuildCommand()
{
  std::string msbuild;
  std::string mskey;

  // Search in standard location.
  mskey = "HKEY_LOCAL_MACHINE\\SOFTWARE\\Microsoft\\MSBuild\\ToolsVersions\\";
  mskey += this->GetToolsVersion();
  mskey += ";MSBuildToolsPath";
  if (cmSystemTools::ReadRegistryValue(mskey.c_str(), msbuild,
                                       cmSystemTools::KeyWOW64_32)) {
    cmSystemTools::ConvertToUnixSlashes(msbuild);
    msbuild += "/MSBuild.exe";
    if (cmSystemTools::FileExists(msbuild, true)) {
      return msbuild;
    }
  }

  msbuild = "MSBuild.exe";
  return msbuild;
}

std::string cmGlobalVisualStudio10Generator::FindDevEnvCommand()
{
  if (this->ExpressEdition) {
    // Visual Studio Express >= 10 do not have "devenv.com" or
    // "VCExpress.exe" that we can use to build reliably.
    // Tell the caller it needs to use MSBuild instead.
    return "";
  }
  // Skip over the cmGlobalVisualStudio8Generator implementation because
  // we expect a real devenv and do not want to look for VCExpress.
  return this->cmGlobalVisualStudio71Generator::FindDevEnvCommand();
}

void cmGlobalVisualStudio10Generator::GenerateBuildCommand(
  std::vector<std::string>& makeCommand, const std::string& makeProgram,
  const std::string& projectName, const std::string& projectDir,
  const std::string& targetName, const std::string& config, bool fast,
  bool verbose, std::vector<std::string> const& makeOptions)
{
  // Select the caller- or user-preferred make program, else MSBuild.
  std::string makeProgramSelected =
    this->SelectMakeProgram(makeProgram, this->GetMSBuildCommand());

  // Check if the caller explicitly requested a devenv tool.
  std::string makeProgramLower = makeProgramSelected;
  cmSystemTools::LowerCase(makeProgramLower);
  bool useDevEnv = (makeProgramLower.find("devenv") != std::string::npos ||
                    makeProgramLower.find("vcexpress") != std::string::npos);

  // MSBuild is preferred (and required for VS Express), but if the .sln has
  // an Intel Fortran .vfproj then we have to use devenv. Parse it to find out.
  cmSlnData slnData;
  {
    std::string slnFile;
    if (!projectDir.empty()) {
      slnFile = projectDir;
      slnFile += "/";
    }
    slnFile += projectName;
    slnFile += ".sln";
    cmVisualStudioSlnParser parser;
    if (parser.ParseFile(slnFile, slnData,
                         cmVisualStudioSlnParser::DataGroupProjects)) {
      std::vector<cmSlnProjectEntry> slnProjects = slnData.GetProjects();
      for (std::vector<cmSlnProjectEntry>::iterator i = slnProjects.begin();
           !useDevEnv && i != slnProjects.end(); ++i) {
        std::string proj = i->GetRelativePath();
        if (proj.size() > 7 && proj.substr(proj.size() - 7) == ".vfproj") {
          useDevEnv = true;
        }
      }
    }
  }
  if (useDevEnv) {
    // Use devenv to build solutions containing Intel Fortran projects.
    cmGlobalVisualStudio7Generator::GenerateBuildCommand(
      makeCommand, makeProgram, projectName, projectDir, targetName, config,
      fast, verbose, makeOptions);
    return;
  }

  makeCommand.push_back(makeProgramSelected);

  std::string realTarget = targetName;
  // msbuild.exe CxxOnly.sln /t:Build /p:Configuration=Debug /target:ALL_BUILD
  if (realTarget.empty()) {
    realTarget = "ALL_BUILD";
  }
  if (realTarget == "clean") {
    makeCommand.push_back(std::string(projectName) + ".sln");
    makeCommand.push_back("/t:Clean");
  } else {
    std::string targetProject(realTarget);
    targetProject += ".vcxproj";
    if (targetProject.find('/') == std::string::npos) {
      // it might be in a subdir
      if (cmSlnProjectEntry const* proj =
            slnData.GetProjectByName(realTarget)) {
        targetProject = proj->GetRelativePath();
        cmSystemTools::ConvertToUnixSlashes(targetProject);
      }
    }
    makeCommand.push_back(targetProject);
  }
  std::string configArg = "/p:Configuration=";
  if (!config.empty()) {
    configArg += config;
  } else {
    configArg += "Debug";
  }
  makeCommand.push_back(configArg);
  makeCommand.push_back(std::string("/p:VisualStudioVersion=") +
                        this->GetIDEVersion());
  makeCommand.insert(makeCommand.end(), makeOptions.begin(),
                     makeOptions.end());
}

bool cmGlobalVisualStudio10Generator::Find64BitTools(cmMakefile* mf)
{
  if (this->DefaultPlatformToolset == "v100") {
    // The v100 64-bit toolset does not exist in the express edition.
    this->DefaultPlatformToolset.clear();
  }
  if (this->GetPlatformToolset()) {
    return true;
  }
  // This edition does not come with 64-bit tools.  Look for them.
  //
  // TODO: Detect available tools?  x64\v100 exists but does not work?
  // HKLM\\SOFTWARE\\Microsoft\\MSBuild\\ToolsVersions\\4.0;VCTargetsPath
  // c:/Program Files (x86)/MSBuild/Microsoft.Cpp/v4.0/Platforms/
  //   {Itanium,Win32,x64}/PlatformToolsets/{v100,v90,Windows7.1SDK}
  std::string winSDK_7_1;
  if (cmSystemTools::ReadRegistryValue(
        "HKEY_LOCAL_MACHINE\\SOFTWARE\\Microsoft\\Microsoft SDKs\\"
        "Windows\\v7.1;InstallationFolder",
        winSDK_7_1)) {
    std::ostringstream m;
    m << "Found Windows SDK v7.1: " << winSDK_7_1;
    mf->DisplayStatus(m.str().c_str(), -1);
    this->DefaultPlatformToolset = "Windows7.1SDK";
    return true;
  } else {
    std::ostringstream e;
    /* clang-format off */
    e << "Cannot enable 64-bit tools with Visual Studio 2010 Express.\n"
      << "Install the Microsoft Windows SDK v7.1 to get 64-bit tools:\n"
      << "  http://msdn.microsoft.com/en-us/windows/bb980924.aspx";
    /* clang-format on */
    mf->IssueMessage(cmake::FATAL_ERROR, e.str().c_str());
    cmSystemTools::SetFatalErrorOccured();
    return false;
  }
}

std::string cmGlobalVisualStudio10Generator::GenerateRuleFile(
  std::string const& output) const
{
  // The VS 10 generator needs to create the .rule files on disk.
  // Hide them away under the CMakeFiles directory.
  std::string ruleDir = this->GetCMakeInstance()->GetHomeOutputDirectory();
  ruleDir += cmake::GetCMakeFilesDirectory();
  ruleDir += "/";
  ruleDir += cmSystemTools::ComputeStringMD5(
    cmSystemTools::GetFilenamePath(output).c_str());
  std::string ruleFile = ruleDir + "/";
  ruleFile += cmSystemTools::GetFilenameName(output);
  ruleFile += ".rule";
  return ruleFile;
}

void cmGlobalVisualStudio10Generator::PathTooLong(cmGeneratorTarget* target,
                                                  cmSourceFile const* sf,
                                                  std::string const& sfRel)
{
  size_t len =
    (strlen(target->GetLocalGenerator()->GetCurrentBinaryDirectory()) + 1 +
     sfRel.length());
  if (len > this->LongestSource.Length) {
    this->LongestSource.Length = len;
    this->LongestSource.Target = target;
    this->LongestSource.SourceFile = sf;
    this->LongestSource.SourceRel = sfRel;
  }
}

bool cmGlobalVisualStudio10Generator::IsNsightTegra() const
{
  return !this->NsightTegraVersion.empty();
}

std::string cmGlobalVisualStudio10Generator::GetNsightTegraVersion() const
{
  return this->NsightTegraVersion;
}

std::string cmGlobalVisualStudio10Generator::GetInstalledNsightTegraVersion()
{
  std::string version;
  cmSystemTools::ReadRegistryValue(
    "HKEY_LOCAL_MACHINE\\SOFTWARE\\NVIDIA Corporation\\Nsight Tegra;"
    "Version",
    version, cmSystemTools::KeyWOW64_32);
  return version;
}

cmIDEFlagTable const* cmGlobalVisualStudio10Generator::GetClFlagTable() const
{
  cmIDEFlagTable const* table = this->ToolsetOptions.GetClFlagTable(
    this->GetPlatformName(), this->GetPlatformToolsetString());

  return (table != CM_NULLPTR) ? table : this->DefaultClFlagTable;
}

cmIDEFlagTable const* cmGlobalVisualStudio10Generator::GetCSharpFlagTable()
  const
{
  cmIDEFlagTable const* table = this->ToolsetOptions.GetCSharpFlagTable(
    this->GetPlatformName(), this->GetPlatformToolsetString());

  return (table != CM_NULLPTR) ? table : this->DefaultCSharpFlagTable;
}

cmIDEFlagTable const* cmGlobalVisualStudio10Generator::GetRcFlagTable() const
{
  cmIDEFlagTable const* table = this->ToolsetOptions.GetRcFlagTable(
    this->GetPlatformName(), this->GetPlatformToolsetString());

  return (table != CM_NULLPTR) ? table : this->DefaultRcFlagTable;
}

cmIDEFlagTable const* cmGlobalVisualStudio10Generator::GetLibFlagTable() const
{
  cmIDEFlagTable const* table = this->ToolsetOptions.GetLibFlagTable(
    this->GetPlatformName(), this->GetPlatformToolsetString());

  return (table != CM_NULLPTR) ? table : this->DefaultLibFlagTable;
}

cmIDEFlagTable const* cmGlobalVisualStudio10Generator::GetLinkFlagTable() const
{
  cmIDEFlagTable const* table = this->ToolsetOptions.GetLinkFlagTable(
    this->GetPlatformName(), this->GetPlatformToolsetString());

  return (table != CM_NULLPTR) ? table : this->DefaultLinkFlagTable;
}

cmIDEFlagTable const* cmGlobalVisualStudio10Generator::GetMasmFlagTable() const
{
  cmIDEFlagTable const* table = this->ToolsetOptions.GetMasmFlagTable(
    this->GetPlatformName(), this->GetPlatformToolsetString());

  return (table != CM_NULLPTR) ? table : this->DefaultMasmFlagTable;
}<|MERGE_RESOLUTION|>--- conflicted
+++ resolved
@@ -374,7 +374,6 @@
   }
   if (!this->DefaultPlatformToolset.empty()) {
     return this->DefaultPlatformToolset;
-<<<<<<< HEAD
   }
   static std::string const empty;
   return empty;
@@ -391,24 +390,6 @@
 
 bool cmGlobalVisualStudio10Generator::FindMakeProgram(cmMakefile* mf)
 {
-=======
-  }
-  static std::string const empty;
-  return empty;
-}
-
-const char*
-cmGlobalVisualStudio10Generator::GetPlatformToolsetHostArchitecture() const
-{
-  if (!this->GeneratorToolsetHostArchitecture.empty()) {
-    return this->GeneratorToolsetHostArchitecture.c_str();
-  }
-  return CM_NULLPTR;
-}
-
-bool cmGlobalVisualStudio10Generator::FindMakeProgram(cmMakefile* mf)
-{
->>>>>>> da7833c5
   if (!this->cmGlobalVisualStudio8Generator::FindMakeProgram(mf)) {
     return false;
   }
