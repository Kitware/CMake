--- conflicted
+++ resolved
@@ -19,17 +19,10 @@
 class cmGraphEdge
 {
 public:
-<<<<<<< HEAD
-  cmGraphEdge(int n, bool s, cmListFileBacktrace const * pbt)
-    : Dest(n)
-    , Strong(s)
-    , backtrace()
-=======
   cmGraphEdge(int n, bool s, cmListFileBacktrace bt)
     : Dest(n)
     , Strong(s)
     , Backtrace(std::move(bt))
->>>>>>> bf02d625
   {
     if (pbt != nullptr) {
       backtrace = *pbt;
@@ -56,20 +49,12 @@
 
   bool IsStrong() const { return this->Strong; }
 
-<<<<<<< HEAD
-  cmListFileBacktrace const& Backtrace() const { return this->backtrace; }
-=======
   cmListFileBacktrace const& GetBacktrace() const { return this->Backtrace; }
->>>>>>> bf02d625
 
 private:
   int Dest;
   bool Strong;
-<<<<<<< HEAD
-  cmListFileBacktrace backtrace;
-=======
   cmListFileBacktrace Backtrace;
->>>>>>> bf02d625
 };
 struct cmGraphEdgeList : public std::vector<cmGraphEdge>
 {
