--- conflicted
+++ resolved
@@ -1522,14 +1522,11 @@
     case ReadFileResult::BUILD_TEST_PRESETS_UNSUPPORTED:
       return "File version must be 2 or higher for build and test preset "
              "support.";
-<<<<<<< HEAD
     case ReadFileResult::INVALID_CONFIGURE_PRESET:
       return "Invalid \"configurePreset\" field";
-=======
     case ReadFileResult::INSTALL_PREFIX_UNSUPPORTED:
       return "File version must be 3 or higher for installDir preset "
              "support.";
->>>>>>> 0cf1b5c5
   }
 
   return "Unknown error";
