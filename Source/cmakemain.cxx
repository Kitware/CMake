--- conflicted
+++ resolved
@@ -1129,30 +1129,7 @@
 
 int main(int ac, char const* const* av)
 {
-<<<<<<< HEAD
-#if defined(_WIN32) && !defined(__CYGWIN__)
-  // Debugging aid. This allows us to set up a registry 
-  // key indicating a sleep period when the process starts,
-  // giving us enough time to attach the debugger.
-  std::string sleepval;
-  if (cmSystemTools::ReadRegistryValue(
-    "HKEY_CURRENT_USER\\SOFTWARE\\Microsoft\\"
-    "VCCMake;Sleep",
-    sleepval, cmSystemTools::KeyWOW64_32))
-  {
-    int sleepinMS = atoi(sleepval.c_str());
-    Sleep(sleepinMS);
-  }
-#endif
-
-  cmSystemTools::EnsureStdPipes();
-
-  // Replace streambuf so we can output Unicode to console
-  auto consoleBuf = cm::make_unique<cmConsoleBuf>();
-  consoleBuf->SetUTF8Pipes();
-=======
   cm::optional<cm::StdIo::Console> console = cm::StdIo::Console();
->>>>>>> ba8c4a15
 
   cmsys::Encoding::CommandLineArguments args =
     cmsys::Encoding::CommandLineArguments::Main(ac, av);
