/* Distributed under the OSI-approved BSD 3-Clause License.  See accompanying
   file Copyright.txt or https://cmake.org/licensing for details.  */
#include "cmVisualStudio10TargetGenerator.h"

#include <algorithm>
#include <cstdio>
#include <cstring>
#include <iterator>
#include <set>
#include <sstream>

#include <cm/memory>
#include <cm/optional>
#include <cm/string_view>
#include <cm/vector>
#include <cmext/algorithm>
#include <cmext/string_view>

#include "windows.h"
// include wincrypt.h after windows.h
#include <wincrypt.h>

#include "cmsys/FStream.hxx"
#include "cmsys/RegularExpression.hxx"

#include "cmComputeLinkInformation.h"
#include "cmCryptoHash.h"
#include "cmCustomCommand.h"
#include "cmCustomCommandGenerator.h"
#include "cmFileSet.h"
#include "cmGeneratedFileStream.h"
#include "cmGeneratorExpression.h"
#include "cmGeneratorTarget.h"
#include "cmGlobalGenerator.h"
#include "cmGlobalVisualStudio10Generator.h"
#include "cmGlobalVisualStudio7Generator.h"
#include "cmGlobalVisualStudioGenerator.h"
#include "cmLinkLineDeviceComputer.h"
#include "cmList.h"
#include "cmListFileCache.h"
#include "cmLocalGenerator.h"
#include "cmLocalVisualStudio10Generator.h"
#include "cmLocalVisualStudio7Generator.h"
#include "cmLocalVisualStudioGenerator.h"
#include "cmMakefile.h"
#include "cmMessageType.h"
#include "cmPropertyMap.h"
#include "cmSourceFile.h"
#include "cmSourceFileLocation.h"
#include "cmSourceFileLocationKind.h"
#include "cmSourceGroup.h"
#include "cmStateTypes.h"
#include "cmStringAlgorithms.h"
#include "cmSystemTools.h"
#include "cmTarget.h"
#include "cmValue.h"
#include "cmVisualStudioGeneratorOptions.h"

struct cmIDEFlagTable;

static void ConvertToWindowsSlash(std::string& s);

static std::string cmVS10EscapeXML(std::string arg)
{
  cmSystemTools::ReplaceString(arg, "&", "&amp;");
  cmSystemTools::ReplaceString(arg, "<", "&lt;");
  cmSystemTools::ReplaceString(arg, ">", "&gt;");
  return arg;
}

static std::string cmVS10EscapeAttr(std::string arg)
{
  cmSystemTools::ReplaceString(arg, "&", "&amp;");
  cmSystemTools::ReplaceString(arg, "<", "&lt;");
  cmSystemTools::ReplaceString(arg, ">", "&gt;");
  cmSystemTools::ReplaceString(arg, "\"", "&quot;");
  cmSystemTools::ReplaceString(arg, "\n", "&#10;");
  return arg;
}

struct cmVisualStudio10TargetGenerator::Elem
{
  std::ostream& S;
  const int Indent;
  bool HasElements = false;
  bool HasContent = false;
  std::string Tag;

  Elem(std::ostream& s, std::string tag)
    : S(s)
    , Indent(0)
    , Tag(std::move(tag))
  {
    this->StartElement();
  }
  Elem(const Elem&) = delete;
  Elem(Elem& par, cm::string_view tag)
    : S(par.S)
    , Indent(par.Indent + 1)
    , Tag(std::string(tag))
  {
    par.SetHasElements();
    this->StartElement();
  }
  void SetHasElements()
  {
    if (!HasElements) {
      this->S << '>';
      HasElements = true;
    }
  }
  std::ostream& WriteString(const char* line);
  void StartElement() { this->WriteString("<") << this->Tag; }
  void Element(cm::string_view tag, std::string val)
  {
    Elem(*this, tag).Content(std::move(val));
  }
  Elem& Attribute(const char* an, std::string av)
  {
    this->S << ' ' << an << "=\"" << cmVS10EscapeAttr(std::move(av)) << '"';
    return *this;
  }
  void Content(std::string val)
  {
    if (!this->HasContent) {
      this->S << '>';
      this->HasContent = true;
    }
    this->S << cmVS10EscapeXML(std::move(val));
  }
  ~Elem()
  {
    // Do not emit element which has not been started
    if (Tag.empty()) {
      return;
    }

    if (HasElements) {
      this->WriteString("</") << this->Tag << '>';
    } else if (HasContent) {
      this->S << "</" << this->Tag << '>';
    } else {
      this->S << " />";
    }
  }

  void WritePlatformConfigTag(const std::string& tag, const std::string& cond,
                              const std::string& content);
};

class cmVS10GeneratorOptions : public cmVisualStudioGeneratorOptions
{
public:
  using Elem = cmVisualStudio10TargetGenerator::Elem;
  cmVS10GeneratorOptions(cmLocalVisualStudioGenerator* lg, Tool tool,
                         cmVS7FlagTable const* table,
                         cmVisualStudio10TargetGenerator* g = nullptr)
    : cmVisualStudioGeneratorOptions(
        lg, tool, table, nullptr, g == nullptr ? false : g->BuildAsX)
    , TargetGenerator(g)
  {
  }

  void OutputFlag(std::ostream& /*fout*/, int /*indent*/,
                  const std::string& tag, const std::string& content) override
  {
    if (!this->GetConfiguration().empty()) {
      // if there are configuration specific flags, then
      // use the configuration specific tag for PreprocessorDefinitions
      const std::string cond =
        this->TargetGenerator->CalcCondition(this->GetConfiguration());
      this->Parent->WritePlatformConfigTag(tag, cond, content);
    } else {
      this->Parent->Element(tag, content);
    }
  }

private:
  cmVisualStudio10TargetGenerator* const TargetGenerator;
  Elem* Parent = nullptr;
  friend cmVisualStudio10TargetGenerator::OptionsHelper;
};

struct cmVisualStudio10TargetGenerator::OptionsHelper
{
  cmVS10GeneratorOptions& O;
  OptionsHelper(cmVS10GeneratorOptions& o, Elem& e)
    : O(o)
  {
    O.Parent = &e;
  }
  ~OptionsHelper() { O.Parent = nullptr; }

  void OutputPreprocessorDefinitions(const std::string& lang, std::string const& platform = "")
  {
    O.OutputPreprocessorDefinitions(O.Parent->S, O.Parent->Indent + 1, lang, platform);
  }
  void OutputAdditionalIncludeDirectories(const std::string& lang)
  {
    O.OutputAdditionalIncludeDirectories(O.Parent->S, O.Parent->Indent + 1,
                                         lang);
  }
  void OutputFlagMap() { O.OutputFlagMap(O.Parent->S, O.Parent->Indent + 1); }
  void PrependInheritedString(std::string const& key)
  {
    O.PrependInheritedString(key);
  }
};

static std::string cmVS10EscapeComment(std::string const& comment)
{
  // MSBuild takes the CDATA of a <Message></Message> element and just
  // does "echo $CDATA" with no escapes.  We must encode the string.
  // http://technet.microsoft.com/en-us/library/cc772462%28WS.10%29.aspx
  std::string echoable;
  for (char c : comment) {
    switch (c) {
      case '\r':
        break;
      case '\n':
        echoable += '\t';
        break;
      case '"': /* no break */
      case '|': /* no break */
      case '&': /* no break */
      case '<': /* no break */
      case '>': /* no break */
      case '^':
        echoable += '^'; /* no break */
        CM_FALLTHROUGH;
      default:
        echoable += c;
        break;
    }
  }
  return echoable;
}

static bool cmVS10IsTargetsFile(std::string const& path)
{
  std::string const ext = cmSystemTools::GetFilenameLastExtension(path);
  return cmSystemTools::Strucmp(ext.c_str(), ".targets") == 0;
}

static VsProjectType computeProjectType(cmGeneratorTarget const* t)
{
  if (t->IsCSharpOnly()) {
    return VsProjectType::csproj;
  }
  return VsProjectType::vcxproj;
}

static std::string computeProjectFileExtension(VsProjectType projectType)
{
  switch (projectType) {
    case VsProjectType::csproj:
      return ".csproj";
    case VsProjectType::proj:
      return ".proj";
    default:
      return ".vcxproj";
  }
}

static std::string computeProjectFileExtension(cmGeneratorTarget const* t)
{
  return computeProjectFileExtension(computeProjectType(t));
}

cmVisualStudio10TargetGenerator::cmVisualStudio10TargetGenerator(
  cmGeneratorTarget* target, cmGlobalVisualStudio10Generator* gg)
  : GeneratorTarget(target)
  , Makefile(target->Target->GetMakefile())
  , Platform(gg->GetPlatformName())
  , Name(target->GetName())
  , GUID(gg->GetGUID(this->Name))
  , GlobalGenerator(gg)
  , LocalGenerator(
      (cmLocalVisualStudio10Generator*)target->GetLocalGenerator())
{
  this->Configurations =
    this->Makefile->GetGeneratorConfigs(cmMakefile::ExcludeEmptyConfig);
  this->NsightTegra = gg->IsNsightTegra();
  this->Android = gg->TargetsAndroid();
  auto scanProp = target->GetProperty("CXX_SCAN_FOR_MODULES");
  for (auto const& config : this->Configurations) {
    if (scanProp.IsSet()) {
      this->ScanSourceForModuleDependencies[config] = scanProp.IsOn();
    } else {
      this->ScanSourceForModuleDependencies[config] =
        target->NeedCxxDyndep(config) ==
        cmGeneratorTarget::CxxModuleSupport::Enabled;
    }
  }
  for (unsigned int& version : this->NsightTegraVersion) {
    version = 0;
  }
  sscanf(gg->GetNsightTegraVersion().c_str(), "%u.%u.%u.%u",
         &this->NsightTegraVersion[0], &this->NsightTegraVersion[1],
         &this->NsightTegraVersion[2], &this->NsightTegraVersion[3]);
  this->MSTools = !this->NsightTegra && !this->Android;
  this->Managed = false;
  this->TargetCompileAsWinRT = false;
  this->IsMissingFiles = false;
  this->DefaultArtifactDir =
    cmStrCat(this->LocalGenerator->GetCurrentBinaryDirectory(), '/',
             this->LocalGenerator->GetTargetDirectory(this->GeneratorTarget));
  this->InSourceBuild = (this->Makefile->GetCurrentSourceDirectory() ==
                         this->Makefile->GetCurrentBinaryDirectory());
  this->ClassifyAllConfigSources();
  this->BuildAsX = gg->GetBuildAsX();
}

cmVisualStudio10TargetGenerator::~cmVisualStudio10TargetGenerator() = default;

std::string cmVisualStudio10TargetGenerator::CalcCondition(
  const std::string& config,
  const std::string& platform) const
{
  std::string platformSet = platform != "" ? platform : this->Platform;
  std::ostringstream oss;
  oss << "'$(Configuration)|$(Platform)'=='";
  oss << config << "|" << platformSet;
  oss << "'";
  // handle special case for 32 bit C# targets
  if (this->ProjectType == VsProjectType::csproj &&
      this->Platform == "Win32"_s) {
    oss << " Or "
           "'$(Configuration)|$(Platform)'=='"
        << config
        << "|x86"
           "'";
  }
  return oss.str();
}

void cmVisualStudio10TargetGenerator::Elem::WritePlatformConfigTag(
  const std::string& tag, const std::string& cond, const std::string& content)
{
  Elem(*this, tag).Attribute("Condition", cond).Content(content);
}

std::ostream& cmVisualStudio10TargetGenerator::Elem::WriteString(
  const char* line)
{
  this->S << '\n';
  this->S.fill(' ');
  this->S.width(this->Indent * 2);
  // write an empty string to get the fill level indent to print
  this->S << "";
  this->S << line;
  return this->S;
}

#define VS10_CXX_DEFAULT_PROPS "$(VCTargetsPath)\\Microsoft.Cpp.Default.props"
#define VS10_CXX_PROPS "$(VCTargetsPath)\\Microsoft.Cpp.props"
#define VS10_CXX_USER_PROPS                                                   \
  "$(UserRootDir)\\Microsoft.Cpp.$(Platform).user.props"
#define VS10_CXX_TARGETS "$(VCTargetsPath)\\Microsoft.Cpp.targets"

#define VS10_CSharp_DEFAULT_PROPS                                             \
  "$(MSBuildExtensionsPath)\\$(MSBuildToolsVersion)\\Microsoft.Common.props"
// This does not seem to exist by default, it's just provided for consistency
// in case users want to have default custom props for C# targets
#define VS10_CSharp_USER_PROPS                                                \
  "$(UserRootDir)\\Microsoft.CSharp.$(Platform).user.props"
#define VS10_CSharp_TARGETS "$(MSBuildToolsPath)\\Microsoft.CSharp.targets"

#define VS10_CSharp_NETCF_TARGETS                                             \
  "$(MSBuildExtensionsPath)\\Microsoft\\$(TargetFrameworkIdentifier)\\"       \
  "$(TargetFrameworkTargetsVersion)\\Microsoft.$(TargetFrameworkIdentifier)"  \
  ".CSharp.targets"

void cmVisualStudio10TargetGenerator::Generate()
{
  if (this->GeneratorTarget->IsSynthetic()) {
    this->GeneratorTarget->Makefile->IssueMessage(
      MessageType::FATAL_ERROR,
      cmStrCat("Target \"", this->GeneratorTarget->GetName(),
               "\" contains C++ modules intended for BMI-only compilation. "
               "This is not yet supported by the Visual Studio generator."));
    return;
  }

  for (std::string const& config : this->Configurations) {
    this->GeneratorTarget->CheckCxxModuleStatus(config);
  }

  this->ProjectType = computeProjectType(this->GeneratorTarget);
  this->Managed = this->ProjectType == VsProjectType::csproj;
  const std::string ProjectFileExtension =
    computeProjectFileExtension(this->ProjectType);

  if (this->ProjectType == VsProjectType::csproj &&
      this->GeneratorTarget->GetType() == cmStateEnums::STATIC_LIBRARY) {
    std::string message =
      cmStrCat("The C# target \"", this->GeneratorTarget->GetName(),
               "\" is of type STATIC_LIBRARY. This is discouraged (and may be "
               "disabled in future). Make it a SHARED library instead.");
    this->Makefile->IssueMessage(MessageType::DEPRECATION_WARNING, message);
  }

  if (this->Android &&
      this->GeneratorTarget->GetType() == cmStateEnums::EXECUTABLE &&
      !this->GeneratorTarget->Target->IsAndroidGuiExecutable()) {
    this->GlobalGenerator->AddAndroidExecutableWarning(this->Name);
  }

  // Tell the global generator the name of the project file
  this->GeneratorTarget->Target->SetProperty("GENERATOR_FILE_NAME",
                                             this->Name);
  this->GeneratorTarget->Target->SetProperty("GENERATOR_FILE_NAME_EXT",
                                             ProjectFileExtension);
  this->DotNetHintReferences.clear();
  this->AdditionalUsingDirectories.clear();
  if (this->GeneratorTarget->GetType() <= cmStateEnums::OBJECT_LIBRARY) {
    if (!this->ComputeClOptions()) {
      return;
    }
    if (!this->ComputeRcOptions()) {
      return;
    }
    if (!this->ComputeCudaOptions()) {
      return;
    }
    if (!this->ComputeCudaLinkOptions()) {
      return;
    }
    if (!this->ComputeMarmasmOptions()) {
      return;
    }
    if (!this->ComputeMasmOptions()) {
      return;
    }
    if (!this->ComputeNasmOptions()) {
      return;
    }
    if (!this->ComputeLinkOptions()) {
      return;
    }
    if (!this->ComputeLibOptions()) {
      return;
    }
  }
  std::string path =
    cmStrCat(this->LocalGenerator->GetCurrentBinaryDirectory(), '/',
             this->Name, ProjectFileExtension);
  cmGeneratedFileStream BuildFileStream(path);
  const std::string& PathToProjectFile = path;
  BuildFileStream.SetCopyIfDifferent(true);

  // Write the encoding header into the file
  char magic[] = { char(0xEF), char(0xBB), char(0xBF) };
  BuildFileStream.write(magic, 3);

  if (this->ProjectType == VsProjectType::csproj &&
      this->GeneratorTarget->IsDotNetSdkTarget() &&
      this->GlobalGenerator->GetVersion() >=
        cmGlobalVisualStudioGenerator::VSVersion::VS16) {
    this->WriteSdkStyleProjectFile(BuildFileStream);
  } else {
    this->WriteClassicMsBuildProjectFile(BuildFileStream);
  }

  if (BuildFileStream.Close()) {
    this->GlobalGenerator->FileReplacedDuringGenerate(PathToProjectFile);
  }

  // The groups are stored in a separate file for VS 10
  this->WriteGroups();

  // Update cache with project-specific entries.
  this->UpdateCache();
}

void cmVisualStudio10TargetGenerator::WriteClassicMsBuildProjectFile(
  cmGeneratedFileStream& BuildFileStream)
{
  BuildFileStream << R"(<?xml version="1.0" encoding=")"
                  << this->GlobalGenerator->Encoding() << "\"?>";
  {
    Elem e0(BuildFileStream, "Project");
    e0.Attribute("DefaultTargets", "Build");
    const char* toolsVersion = this->GlobalGenerator->GetToolsVersion();
    if (this->GlobalGenerator->GetVersion() ==
          cmGlobalVisualStudioGenerator::VSVersion::VS12 &&
        this->GlobalGenerator->TargetsWindowsCE()) {
      toolsVersion = "4.0";
    }
    e0.Attribute("ToolsVersion", toolsVersion);
    e0.Attribute("xmlns",
                 "http://schemas.microsoft.com/developer/msbuild/2003");

    if (this->NsightTegra) {
      Elem e1(e0, "PropertyGroup");
      e1.Attribute("Label", "NsightTegraProject");
      const unsigned int nsightTegraMajorVersion = this->NsightTegraVersion[0];
      const unsigned int nsightTegraMinorVersion = this->NsightTegraVersion[1];
      if (nsightTegraMajorVersion >= 2) {
        if (nsightTegraMajorVersion > 3 ||
            (nsightTegraMajorVersion == 3 && nsightTegraMinorVersion >= 1)) {
          e1.Element("NsightTegraProjectRevisionNumber", "11");
        } else {
          // Nsight Tegra 2.0 uses project revision 9.
          e1.Element("NsightTegraProjectRevisionNumber", "9");
        }
        // Tell newer versions to upgrade silently when loading.
        e1.Element("NsightTegraUpgradeOnceWithoutPrompt", "true");
      } else {
        // Require Nsight Tegra 1.6 for JCompile support.
        e1.Element("NsightTegraProjectRevisionNumber", "7");
      }
    }

    if (const char* hostArch =
          this->GlobalGenerator->GetPlatformToolsetHostArchitecture()) {
      Elem e1(e0, "PropertyGroup");
      e1.Element("PreferredToolArchitecture", hostArch);
    }

    // The ALL_BUILD, PACKAGE, and ZERO_CHECK projects transitively include
    // Microsoft.Common.CurrentVersion.targets which triggers Target
    // ResolveNugetPackageAssets when SDK-style targets are in the project.
    // However, these projects have no nuget packages to reference and the
    // build fails.
    // Setting ResolveNugetPackages to false skips this target and the build
    // succeeds.
    cm::string_view targetName{ this->GeneratorTarget->GetName() };
    if (targetName == "ALL_BUILD"_s || targetName == "PACKAGE"_s ||
        targetName == CMAKE_CHECK_BUILD_SYSTEM_TARGET) {
      Elem e1(e0, "PropertyGroup");
      e1.Element("ResolveNugetPackages", "false");
    }

    if (this->ProjectType != VsProjectType::csproj) {
      this->WriteProjectConfigurations(e0);
    }

    {
      Elem e1(e0, "PropertyGroup");
      this->WriteCommonPropertyGroupGlobals(e1);

      if ((this->MSTools || this->Android) &&
          this->GeneratorTarget->IsInBuildSystem()) {
        this->WriteApplicationTypeSettings(e1);
        this->VerifyNecessaryFiles();
      }

      cmValue vsProjectName =
        this->GeneratorTarget->GetProperty("VS_SCC_PROJECTNAME");
      cmValue vsLocalPath =
        this->GeneratorTarget->GetProperty("VS_SCC_LOCALPATH");
      cmValue vsProvider =
        this->GeneratorTarget->GetProperty("VS_SCC_PROVIDER");

      if (vsProjectName && vsLocalPath && vsProvider) {
        e1.Element("SccProjectName", *vsProjectName);
        e1.Element("SccLocalPath", *vsLocalPath);
        e1.Element("SccProvider", *vsProvider);

        cmValue vsAuxPath =
          this->GeneratorTarget->GetProperty("VS_SCC_AUXPATH");
        if (vsAuxPath) {
          e1.Element("SccAuxPath", *vsAuxPath);
        }
      }

      if (this->GeneratorTarget->GetPropertyAsBool("VS_WINRT_COMPONENT")) {
        e1.Element("WinMDAssembly", "true");
      }

      if (!this->BuildAsX) {
        e1.Element("Platform", this->Platform);
      }

      cmValue projLabel = this->GeneratorTarget->GetProperty("PROJECT_LABEL");
      e1.Element("ProjectName", projLabel ? *projLabel : this->Name);
      {
        cm::optional<std::string> targetFramework;
        cm::optional<std::string> targetFrameworkVersion;
        cm::optional<std::string> targetFrameworkIdentifier;
        cm::optional<std::string> targetFrameworkTargetsVersion;
        if (cmValue tf =
              this->GeneratorTarget->GetProperty("DOTNET_TARGET_FRAMEWORK")) {
          targetFramework = *tf;
        } else if (cmValue vstfVer = this->GeneratorTarget->GetProperty(
                     "VS_DOTNET_TARGET_FRAMEWORK_VERSION")) {
          // FIXME: Someday, add a deprecation warning for VS_* property.
          targetFrameworkVersion = *vstfVer;
        } else if (cmValue tfVer = this->GeneratorTarget->GetProperty(
                     "DOTNET_TARGET_FRAMEWORK_VERSION")) {
          targetFrameworkVersion = *tfVer;
        } else if (this->ProjectType == VsProjectType::csproj) {
          targetFrameworkVersion =
            this->GlobalGenerator->GetTargetFrameworkVersion();
        }
        if (this->ProjectType == VsProjectType::vcxproj &&
            this->GlobalGenerator->TargetsWindowsCE()) {
          e1.Element("EnableRedirectPlatform", "true");
          e1.Element("RedirectPlatformValue", this->Platform);
        }
        if (this->ProjectType == VsProjectType::csproj) {
          if (this->GlobalGenerator->TargetsWindowsCE()) {
            // FIXME: These target VS_TARGET_FRAMEWORK* target properties
            // are undocumented settings only ever supported for WinCE.
            // We need a better way to control these in general.
            if (cmValue tfId = this->GeneratorTarget->GetProperty(
                  "VS_TARGET_FRAMEWORK_IDENTIFIER")) {
              targetFrameworkIdentifier = *tfId;
            }
            if (cmValue tfTargetsVer = this->GeneratorTarget->GetProperty(
                  "VS_TARGET_FRAMEWORKS_TARGET_VERSION")) {
              targetFrameworkTargetsVersion = *tfTargetsVer;
            }
          }
          if (!targetFrameworkIdentifier) {
            targetFrameworkIdentifier =
              this->GlobalGenerator->GetTargetFrameworkIdentifier();
          }
          if (!targetFrameworkTargetsVersion) {
            targetFrameworkTargetsVersion =
              this->GlobalGenerator->GetTargetFrameworkTargetsVersion();
          }
        }
        if (targetFramework) {
          if (targetFramework->find(';') != std::string::npos) {
            e1.Element("TargetFrameworks", *targetFramework);
          } else {
            e1.Element("TargetFramework", *targetFramework);
          }
        }
        if (targetFrameworkVersion) {
          e1.Element("TargetFrameworkVersion", *targetFrameworkVersion);
        }
        if (targetFrameworkIdentifier) {
          e1.Element("TargetFrameworkIdentifier", *targetFrameworkIdentifier);
        }
        if (targetFrameworkTargetsVersion) {
          e1.Element("TargetFrameworkTargetsVersion",
                     *targetFrameworkTargetsVersion);
        }
        if (!this->GlobalGenerator->GetPlatformToolsetCudaCustomDirString()
               .empty()) {
          e1.Element(
            "CudaToolkitCustomDir",
            cmStrCat(
              this->GlobalGenerator->GetPlatformToolsetCudaCustomDirString(),
              this->GlobalGenerator
                ->GetPlatformToolsetCudaNvccSubdirString()));
        }
      }

      // Disable the project upgrade prompt that is displayed the first time a
      // project using an older toolset version is opened in a newer version of
      // the IDE (respected by VS 2013 and above).
      if (this->GlobalGenerator->GetVersion() >=
          cmGlobalVisualStudioGenerator::VSVersion::VS12) {
        e1.Element("VCProjectUpgraderObjectName", "NoUpgrade");
      }

      if (const char* vcTargetsPath =
            this->GlobalGenerator->GetCustomVCTargetsPath()) {
        e1.Element("VCTargetsPath", vcTargetsPath);
      }

      if (this->Managed) {
        if (this->LocalGenerator->GetVersion() >=
            cmGlobalVisualStudioGenerator::VSVersion::VS17) {
          e1.Element("ManagedAssembly", "true");
        }
        std::string outputType;
        switch (this->GeneratorTarget->GetType()) {
          case cmStateEnums::OBJECT_LIBRARY:
          case cmStateEnums::STATIC_LIBRARY:
          case cmStateEnums::SHARED_LIBRARY:
            outputType = "Library";
            break;
          case cmStateEnums::MODULE_LIBRARY:
            outputType = "Module";
            break;
          case cmStateEnums::EXECUTABLE: {
            auto const win32 =
              this->GeneratorTarget->GetSafeProperty("WIN32_EXECUTABLE");
            if (win32.find("$<") != std::string::npos) {
              this->Makefile->IssueMessage(
                MessageType::FATAL_ERROR,
                cmStrCat(
                  "Target \"", this->GeneratorTarget->GetName(),
                  "\" has a generator expression in its WIN32_EXECUTABLE "
                  "property. This is not supported on managed executables."));
              return;
            }
            if (cmIsOn(win32)) {
              outputType = "WinExe";
            } else {
              outputType = "Exe";
            }
          } break;
          case cmStateEnums::UTILITY:
          case cmStateEnums::INTERFACE_LIBRARY:
          case cmStateEnums::GLOBAL_TARGET:
            outputType = "Utility";
            break;
          case cmStateEnums::UNKNOWN_LIBRARY:
            break;
        }
        e1.Element("OutputType", outputType);
        e1.Element("AppDesignerFolder", "Properties");
      }
    }

    cmValue startupObject =
      this->GeneratorTarget->GetProperty("VS_DOTNET_STARTUP_OBJECT");

    if (startupObject && this->Managed) {
      Elem e1(e0, "PropertyGroup");
      e1.Element("StartupObject", *startupObject);
    }

    switch (this->ProjectType) {
      case VsProjectType::vcxproj: {
        Elem(e0, "Import").Attribute("Project", VS10_CXX_DEFAULT_PROPS);
        std::string const& props =
          this->GlobalGenerator->GetPlatformToolsetVersionProps();
        if (!props.empty()) {
          Elem(e0, "Import").Attribute("Project", props);
        }
      } break;
      case VsProjectType::csproj:
        Elem(e0, "Import")
          .Attribute("Project", VS10_CSharp_DEFAULT_PROPS)
          .Attribute("Condition", "Exists('" VS10_CSharp_DEFAULT_PROPS "')");
        break;
      default:
        break;
    }

    this->WriteProjectConfigurationValues(e0);

    if (this->ProjectType == VsProjectType::vcxproj) {
      Elem(e0, "Import").Attribute("Project", VS10_CXX_PROPS);
    }
    {
      Elem e1(e0, "ImportGroup");
      e1.Attribute("Label", "ExtensionSettings");
      e1.SetHasElements();

      if (this->GlobalGenerator->IsCudaEnabled()) {
        auto customDir =
          this->GlobalGenerator->GetPlatformToolsetCudaCustomDirString();
        std::string cudaPath = customDir.empty()
          ? "$(VCTargetsPath)\\BuildCustomizations\\"
          : cmStrCat(customDir,
                     this->GlobalGenerator
                       ->GetPlatformToolsetCudaVSIntegrationSubdirString(),
                     R"(extras\visual_studio_integration\MSBuildExtensions\)");
        Elem(e1, "Import")
          .Attribute("Project",
                     cmStrCat(std::move(cudaPath), "CUDA ",
                              this->GlobalGenerator->GetPlatformToolsetCuda(),
                              ".props"));
      }
      if (this->GlobalGenerator->IsMarmasmEnabled()) {
        Elem(e1, "Import")
          .Attribute("Project",
                     "$(VCTargetsPath)\\BuildCustomizations\\marmasm.props");
      }
      if (this->GlobalGenerator->IsMasmEnabled()) {
        Elem(e1, "Import")
          .Attribute("Project",
                     "$(VCTargetsPath)\\BuildCustomizations\\masm.props");
      }
      if (this->GlobalGenerator->IsNasmEnabled()) {
        // Always search in the standard modules location.
        std::string propsTemplate =
          GetCMakeFilePath("Templates/MSBuild/nasm.props.in");

        std::string propsLocal =
          cmStrCat(this->DefaultArtifactDir, "\\nasm.props");
        ConvertToWindowsSlash(propsLocal);
        this->Makefile->ConfigureFile(propsTemplate, propsLocal, false, true,
                                      true);
        Elem(e1, "Import").Attribute("Project", propsLocal);
      }
    }
    {
      Elem e1(e0, "ImportGroup");
      e1.Attribute("Label", "PropertySheets");
      std::string props;
      switch (this->ProjectType) {
        case VsProjectType::vcxproj:
          props = VS10_CXX_USER_PROPS;
          break;
        case VsProjectType::csproj:
          props = VS10_CSharp_USER_PROPS;
          break;
        default:
          break;
      }
      if (cmValue p = this->GeneratorTarget->GetProperty("VS_USER_PROPS")) {
        props = *p;
      }
      if (!props.empty()) {
        ConvertToWindowsSlash(props);
        Elem(e1, "Import")
          .Attribute("Project", props)
          .Attribute("Condition", cmStrCat("exists('", props, "')"))
          .Attribute("Label", "LocalAppDataPlatform");
      }

      this->WritePlatformExtensions(e1);
    }

    this->WriteDotNetDocumentationFile(e0);
    Elem(e0, "PropertyGroup").Attribute("Label", "UserMacros");
    this->WriteWinRTPackageCertificateKeyFile(e0);
    this->WritePathAndIncrementalLinkOptions(e0);
    this->WritePublicProjectContentOptions(e0);
    this->WriteCEDebugProjectConfigurationValues(e0);
    this->WriteItemDefinitionGroups(e0);
    this->WriteCustomCommands(e0);
    this->WriteAllSources(e0);
    this->WriteDotNetReferences(e0);
    this->WritePackageReferences(e0);
    this->WriteImports(e0);
    this->WriteEmbeddedResourceGroup(e0);
    this->WriteXamlFilesGroup(e0);
    this->WriteWinRTReferences(e0);
    this->WriteProjectReferences(e0);
    this->WriteSDKReferences(e0);
    switch (this->ProjectType) {
      case VsProjectType::vcxproj:
        Elem(e0, "Import").Attribute("Project", VS10_CXX_TARGETS);
        break;
      case VsProjectType::csproj:
        if (this->GlobalGenerator->TargetsWindowsCE()) {
          Elem(e0, "Import").Attribute("Project", VS10_CSharp_NETCF_TARGETS);
        } else {
          Elem(e0, "Import").Attribute("Project", VS10_CSharp_TARGETS);
        }
        break;
      default:
        break;
    }

    this->WriteTargetSpecificReferences(e0);
    {
      Elem e1(e0, "ImportGroup");
      e1.Attribute("Label", "ExtensionTargets");
      e1.SetHasElements();
      this->WriteTargetsFileReferences(e1);
      if (this->GlobalGenerator->IsCudaEnabled()) {
        auto customDir =
          this->GlobalGenerator->GetPlatformToolsetCudaCustomDirString();
        std::string cudaPath = customDir.empty()
          ? "$(VCTargetsPath)\\BuildCustomizations\\"
          : cmStrCat(customDir,
                     this->GlobalGenerator
                       ->GetPlatformToolsetCudaVSIntegrationSubdirString(),
                     R"(extras\visual_studio_integration\MSBuildExtensions\)");
        Elem(e1, "Import")
          .Attribute("Project",
                     cmStrCat(std::move(cudaPath), "CUDA ",
                              this->GlobalGenerator->GetPlatformToolsetCuda(),
                              ".targets"));
      }
      if (this->GlobalGenerator->IsMarmasmEnabled()) {
        Elem(e1, "Import")
          .Attribute("Project",
                     "$(VCTargetsPath)\\BuildCustomizations\\marmasm.targets");
      }
      if (this->GlobalGenerator->IsMasmEnabled()) {
        Elem(e1, "Import")
          .Attribute("Project",
                     "$(VCTargetsPath)\\BuildCustomizations\\masm.targets");
      }
      if (this->GlobalGenerator->IsNasmEnabled()) {
        std::string nasmTargets =
          GetCMakeFilePath("Templates/MSBuild/nasm.targets");
        Elem(e1, "Import").Attribute("Project", nasmTargets);
      }
    }
    if (this->ProjectType == VsProjectType::vcxproj &&
        this->HaveCustomCommandDepfile) {
      std::string depfileTargets =
        GetCMakeFilePath("Templates/MSBuild/CustomBuildDepFile.targets");
      Elem(e0, "Import").Attribute("Project", depfileTargets);
    }
    if (this->ProjectType == VsProjectType::csproj) {
      for (std::string const& c : this->Configurations) {
        Elem e1(e0, "PropertyGroup");
        e1.Attribute("Condition",
                     cmStrCat("'$(Configuration)' == '", c, '\''));
        e1.SetHasElements();
        this->WriteEvents(e1, c);
      }
      // make sure custom commands are executed before build (if necessary)
      {
        Elem e1(e0, "PropertyGroup");
        std::ostringstream oss;
        oss << "\n";
        for (std::string const& i : this->CSharpCustomCommandNames) {
          oss << "      " << i << ";\n";
        }
        oss << "      "
               "$(BuildDependsOn)\n";
        e1.Element("BuildDependsOn", oss.str());
      }
    }
  }
}

void cmVisualStudio10TargetGenerator::WriteSdkStyleProjectFile(
  cmGeneratedFileStream& BuildFileStream)
{
  if (this->ProjectType != VsProjectType::csproj ||
      !this->GeneratorTarget->IsDotNetSdkTarget()) {
    std::string message =
      cmStrCat("The target \"", this->GeneratorTarget->GetName(),
               "\" is not eligible for .Net SDK style project.");
    this->Makefile->IssueMessage(MessageType::INTERNAL_ERROR, message);
    return;
  }

  if (this->HasCustomCommands()) {
    std::string message = cmStrCat(
      "The target \"", this->GeneratorTarget->GetName(),
      "\" does not currently support add_custom_command as the Visual Studio "
      "generators have not yet learned how to generate custom commands in "
      ".Net SDK-style projects.");
    this->Makefile->IssueMessage(MessageType::FATAL_ERROR, message);
    return;
  }

  Elem e0(BuildFileStream, "Project");
  e0.Attribute("Sdk", *this->GeneratorTarget->GetProperty("DOTNET_SDK"));

  {
    Elem e1(e0, "PropertyGroup");
    this->WriteCommonPropertyGroupGlobals(e1);

    e1.Element("EnableDefaultItems", "false");
    // Disable the project upgrade prompt that is displayed the first time a
    // project using an older toolset version is opened in a newer version
    // of the IDE.
    e1.Element("VCProjectUpgraderObjectName", "NoUpgrade");
    e1.Element("ManagedAssembly", "true");

    cmValue targetFramework =
      this->GeneratorTarget->GetProperty("DOTNET_TARGET_FRAMEWORK");
    if (targetFramework) {
      if (targetFramework->find(';') != std::string::npos) {
        e1.Element("TargetFrameworks", *targetFramework);
      } else {
        e1.Element("TargetFramework", *targetFramework);
        e1.Element("AppendTargetFrameworkToOutputPath", "false");
      }
    } else {
      e1.Element("TargetFramework", "net5.0");
      e1.Element("AppendTargetFrameworkToOutputPath", "false");
    }

    std::string outputType;
    switch (this->GeneratorTarget->GetType()) {
      case cmStateEnums::OBJECT_LIBRARY:
      case cmStateEnums::STATIC_LIBRARY:
      case cmStateEnums::MODULE_LIBRARY:
        this->Makefile->IssueMessage(
          MessageType::FATAL_ERROR,
          cmStrCat("Target \"", this->GeneratorTarget->GetName(),
                   "\" is of a type not supported for managed binaries."));
        return;
      case cmStateEnums::SHARED_LIBRARY:
        outputType = "Library";
        break;
      case cmStateEnums::EXECUTABLE: {
        auto const win32 =
          this->GeneratorTarget->GetSafeProperty("WIN32_EXECUTABLE");
        if (win32.find("$<") != std::string::npos) {
          this->Makefile->IssueMessage(
            MessageType::FATAL_ERROR,
            cmStrCat("Target \"", this->GeneratorTarget->GetName(),
                     "\" has a generator expression in its WIN32_EXECUTABLE "
                     "property. This is not supported on managed "
                     "executables."));
          return;
        }
        if (cmIsOn(win32)) {
          outputType = "WinExe";
        } else {
          outputType = "Exe";
        }
      } break;
      case cmStateEnums::UTILITY:
      case cmStateEnums::INTERFACE_LIBRARY:
      case cmStateEnums::GLOBAL_TARGET:
        outputType = "Utility";
        break;
      case cmStateEnums::UNKNOWN_LIBRARY:
        break;
    }
    e1.Element("OutputType", outputType);

    cmValue startupObject =
      this->GeneratorTarget->GetProperty("VS_DOTNET_STARTUP_OBJECT");
    if (startupObject) {
      e1.Element("StartupObject", *startupObject);
    }
  }

  for (const std::string& config : this->Configurations) {
    Elem e1(e0, "PropertyGroup");
    e1.Attribute("Condition",
                 cmStrCat("'$(Configuration)' == '", config, '\''));
    e1.SetHasElements();
    this->WriteEvents(e1, config);

    std::string outDir =
      cmStrCat(this->GeneratorTarget->GetDirectory(config), '/');
    ConvertToWindowsSlash(outDir);
    e1.Element("OutputPath", outDir);

    Options& o = *(this->ClOptions[config]);
    OptionsHelper oh(o, e1);
    oh.OutputFlagMap();
  }

  this->WriteDotNetDocumentationFile(e0);
  this->WriteAllSources(e0);
  this->WriteEmbeddedResourceGroup(e0);
  this->WriteXamlFilesGroup(e0);
  this->WriteDotNetReferences(e0);
  this->WritePackageReferences(e0);
  this->WriteProjectReferences(e0);
}

void cmVisualStudio10TargetGenerator::WriteCommonPropertyGroupGlobals(Elem& e1)
{
  e1.Attribute("Label", "Globals");
  e1.Element("ProjectGuid", cmStrCat('{', this->GUID, '}'));

  cmValue vsProjectTypes =
    this->GeneratorTarget->GetProperty("VS_GLOBAL_PROJECT_TYPES");
  if (vsProjectTypes) {
    const char* tagName = "ProjectTypes";
    if (this->ProjectType == VsProjectType::csproj) {
      tagName = "ProjectTypeGuids";
    }
    e1.Element(tagName, *vsProjectTypes);
  }

  cmValue vsGlobalKeyword =
    this->GeneratorTarget->GetProperty("VS_GLOBAL_KEYWORD");
  if (!vsGlobalKeyword) {
    if (this->GlobalGenerator->TargetsAndroid()) {
      e1.Element("Keyword", "Android");
    } else {
      e1.Element("Keyword", "Win32Proj");
    }
  } else {
    e1.Element("Keyword", *vsGlobalKeyword);
  }

  cmValue vsGlobalRootNamespace =
    this->GeneratorTarget->GetProperty("VS_GLOBAL_ROOTNAMESPACE");
  if (vsGlobalRootNamespace) {
    e1.Element("RootNamespace", *vsGlobalRootNamespace);
  }

  std::vector<std::string> keys = this->GeneratorTarget->GetPropertyKeys();
  for (std::string const& keyIt : keys) {
    static const cm::string_view prefix = "VS_GLOBAL_";
    if (!cmHasPrefix(keyIt, prefix)) {
      continue;
    }
    cm::string_view globalKey = cm::string_view(keyIt).substr(prefix.length());
    // Skip invalid or separately-handled properties.
    if (globalKey.empty() || globalKey == "PROJECT_TYPES"_s ||
        globalKey == "ROOTNAMESPACE"_s || globalKey == "KEYWORD"_s) {
      continue;
    }
    cmValue value = this->GeneratorTarget->GetProperty(keyIt);
    if (!value) {
      continue;
    }
    e1.Element(globalKey, *value);
  }
}

bool cmVisualStudio10TargetGenerator::HasCustomCommands() const
{
  if (!this->GeneratorTarget->GetPreBuildCommands().empty() ||
      !this->GeneratorTarget->GetPreLinkCommands().empty() ||
      !this->GeneratorTarget->GetPostBuildCommands().empty()) {
    return true;
  }

  auto const& config_sources = this->GeneratorTarget->GetAllConfigSources();
  return std::any_of(config_sources.begin(), config_sources.end(),
                     [](cmGeneratorTarget::AllConfigSource const& si) {
                       return si.Source->GetCustomCommand();
                     });
}

void cmVisualStudio10TargetGenerator::WritePackageReferences(Elem& e0)
{
  std::vector<std::string> packageReferences =
    this->GeneratorTarget->GetPackageReferences();

  if (!packageReferences.empty()) {
    Elem e1(e0, "ItemGroup");
    for (std::string const& ri : packageReferences) {
      size_t versionIndex = ri.find_last_of('_');
      if (versionIndex != std::string::npos) {
        Elem e2(e1, "PackageReference");
        e2.Attribute("Include", ri.substr(0, versionIndex));
        e2.Attribute("Version", ri.substr(versionIndex + 1));
      }
    }
  }
}

void cmVisualStudio10TargetGenerator::WriteDotNetReferences(Elem& e0)
{
  cmList references;
  if (cmValue vsDotNetReferences =
        this->GeneratorTarget->GetProperty("VS_DOTNET_REFERENCES")) {
    references.assign(*vsDotNetReferences);
  }
  cmPropertyMap const& props = this->GeneratorTarget->Target->GetProperties();
  for (auto const& i : props.GetList()) {
    static const cm::string_view vsDnRef = "VS_DOTNET_REFERENCE_";
    if (cmHasPrefix(i.first, vsDnRef)) {
      std::string path = i.second;
      if (!cmsys::SystemTools::FileIsFullPath(path)) {
        path =
          cmStrCat(this->Makefile->GetCurrentSourceDirectory(), '/', path);
      }
      ConvertToWindowsSlash(path);
      this->DotNetHintReferences[""].emplace_back(
        DotNetHintReference(i.first.substr(vsDnRef.length()), path));
    }
  }
  if (!references.empty() || !this->DotNetHintReferences.empty()) {
    Elem e1(e0, "ItemGroup");
    for (auto const& ri : references) {
      // if the entry from VS_DOTNET_REFERENCES is an existing file, generate
      // a new hint-reference and name it from the filename
      if (cmsys::SystemTools::FileExists(ri, true)) {
        std::string name =
          cmsys::SystemTools::GetFilenameWithoutLastExtension(ri);
        std::string path = ri;
        ConvertToWindowsSlash(path);
        this->DotNetHintReferences[""].emplace_back(
          DotNetHintReference(name, path));
      } else {
        this->WriteDotNetReference(e1, ri, "", "");
      }
    }
    for (const auto& h : this->DotNetHintReferences) {
      // DotNetHintReferences is also populated from AddLibraries().
      // The configuration specific hint references are added there.
      for (const auto& i : h.second) {
        this->WriteDotNetReference(e1, i.first, i.second, h.first);
      }
    }
  }
}

void cmVisualStudio10TargetGenerator::WriteDotNetReference(
  Elem& e1, std::string const& ref, std::string const& hint,
  std::string const& config)
{
  Elem e2(e1, "Reference");
  // If 'config' is not empty, the reference is only added for the given
  // configuration. This is used when referencing imported managed assemblies.
  // See also cmVisualStudio10TargetGenerator::AddLibraries().
  if (!config.empty()) {
    e2.Attribute("Condition", this->CalcCondition(config));
  }
  e2.Attribute("Include", ref);
  e2.Element("CopyLocalSatelliteAssemblies", "true");
  e2.Element("ReferenceOutputAssembly", "true");
  if (!hint.empty()) {
    const char* privateReference = "True";
    if (cmValue value = this->GeneratorTarget->GetProperty(
          "VS_DOTNET_REFERENCES_COPY_LOCAL")) {
      if (cmIsOff(*value)) {
        privateReference = "False";
      }
    }
    e2.Element("Private", privateReference);
    e2.Element("HintPath", hint);
  }
  this->WriteDotNetReferenceCustomTags(e2, ref);
}

void cmVisualStudio10TargetGenerator::WriteImports(Elem& e0)
{
  cmValue imports =
    this->GeneratorTarget->Target->GetProperty("VS_PROJECT_IMPORT");
  if (imports) {
    cmList argsSplit{ *imports };
    for (auto& path : argsSplit) {
      if (!cmsys::SystemTools::FileIsFullPath(path)) {
        path =
          cmStrCat(this->Makefile->GetCurrentSourceDirectory(), '/', path);
      }
      ConvertToWindowsSlash(path);
      Elem e1(e0, "Import");
      e1.Attribute("Project", path);
    }
  }
}

void cmVisualStudio10TargetGenerator::WriteDotNetReferenceCustomTags(
  Elem& e2, std::string const& ref)
{

  static const std::string refpropPrefix = "VS_DOTNET_REFERENCEPROP_";
  static const std::string refpropInfix = "_TAG_";
  const std::string refPropFullPrefix =
    cmStrCat(refpropPrefix, ref, refpropInfix);
  using CustomTags = std::map<std::string, std::string>;
  CustomTags tags;
  cmPropertyMap const& props = this->GeneratorTarget->Target->GetProperties();
  for (const auto& i : props.GetList()) {
    if (cmHasPrefix(i.first, refPropFullPrefix) && !i.second.empty()) {
      tags[i.first.substr(refPropFullPrefix.length())] = i.second;
    }
  }
  for (auto const& tag : tags) {
    e2.Element(tag.first, tag.second);
  }
}

void cmVisualStudio10TargetGenerator::WriteDotNetDocumentationFile(Elem& e0)
{
  std::string const& documentationFile =
    this->GeneratorTarget->GetSafeProperty("VS_DOTNET_DOCUMENTATION_FILE");

  if (this->ProjectType == VsProjectType::csproj &&
      !documentationFile.empty()) {
    Elem e1(e0, "PropertyGroup");
    Elem e2(e1, "DocumentationFile");
    e2.Content(documentationFile);
  }
}

void cmVisualStudio10TargetGenerator::WriteEmbeddedResourceGroup(Elem& e0)
{
  if (!this->ResxObjs.empty()) {
    Elem e1(e0, "ItemGroup");
    std::string srcDir = this->Makefile->GetCurrentSourceDirectory();
    ConvertToWindowsSlash(srcDir);
    for (cmSourceFile const* oi : this->ResxObjs) {
      std::string obj = oi->GetFullPath();
      ConvertToWindowsSlash(obj);
      bool useRelativePath = false;
      if (this->ProjectType == VsProjectType::csproj && this->InSourceBuild) {
        // If we do an in-source build and the resource file is in a
        // subdirectory
        // of the .csproj file, we have to use relative pathnames, otherwise
        // visual studio does not show the file in the IDE. Sorry.
        if (cmHasPrefix(obj, srcDir)) {
          obj = this->ConvertPath(obj, true);
          ConvertToWindowsSlash(obj);
          useRelativePath = true;
        }
      }
      Elem e2(e1, "EmbeddedResource");
      e2.Attribute("Include", obj);

      if (this->ProjectType != VsProjectType::csproj) {
        std::string hFileName =
          cmStrCat(obj.substr(0, obj.find_last_of('.')), ".h");
        e2.Element("DependentUpon", hFileName);

        for (std::string const& c : this->Configurations) {
          std::string s;
          if (this->GeneratorTarget->GetProperty("VS_GLOBAL_ROOTNAMESPACE") ||
              // Handle variant of VS_GLOBAL_<variable> for RootNamespace.
              this->GeneratorTarget->GetProperty("VS_GLOBAL_RootNamespace")) {
            s = "$(RootNamespace).";
          }
          s += "%(Filename).resources";
          e2.WritePlatformConfigTag("LogicalName", this->CalcCondition(c), s);
        }
      } else {
        std::string binDir = this->Makefile->GetCurrentBinaryDirectory();
        ConvertToWindowsSlash(binDir);
        // If the resource was NOT added using a relative path (which should
        // be the default), we have to provide a link here
        if (!useRelativePath) {
          std::string link = this->GetCSharpSourceLink(oi);
          if (link.empty()) {
            link = cmsys::SystemTools::GetFilenameName(obj);
          }
          e2.Element("Link", link);
        }
        // Determine if this is a generated resource from a .Designer.cs file
        std::string designerResource = cmStrCat(
          cmSystemTools::GetFilenamePath(oi->GetFullPath()), '/',
          cmSystemTools::GetFilenameWithoutLastExtension(oi->GetFullPath()),
          ".Designer.cs");
        if (cmsys::SystemTools::FileExists(designerResource)) {
          std::string generator = "PublicResXFileCodeGenerator";
          if (cmValue g = oi->GetProperty("VS_RESOURCE_GENERATOR")) {
            generator = *g;
          }
          if (!generator.empty()) {
            e2.Element("Generator", generator);
            if (cmHasPrefix(designerResource, srcDir)) {
              designerResource.erase(0, srcDir.length());
            } else if (cmHasPrefix(designerResource, binDir)) {
              designerResource.erase(0, binDir.length());
            } else {
              designerResource =
                cmsys::SystemTools::GetFilenameName(designerResource);
            }
            ConvertToWindowsSlash(designerResource);
            e2.Element("LastGenOutput", designerResource);
          }
        }
        const cmPropertyMap& props = oi->GetProperties();
        for (const std::string& p : props.GetKeys()) {
          static const cm::string_view propNamePrefix = "VS_CSHARP_";
          if (cmHasPrefix(p, propNamePrefix)) {
            cm::string_view tagName =
              cm::string_view(p).substr(propNamePrefix.length());
            if (!tagName.empty()) {
              cmValue value = props.GetPropertyValue(p);
              if (cmNonempty(value)) {
                e2.Element(tagName, *value);
              }
            }
          }
        }
      }
    }
  }
}

void cmVisualStudio10TargetGenerator::WriteXamlFilesGroup(Elem& e0)
{
  if (!this->XamlObjs.empty()) {
    Elem e1(e0, "ItemGroup");
    for (cmSourceFile const* oi : this->XamlObjs) {
      std::string obj = oi->GetFullPath();
      std::string xamlType;
      cmValue xamlTypeProperty = oi->GetProperty("VS_XAML_TYPE");
      if (xamlTypeProperty) {
        xamlType = *xamlTypeProperty;
      } else {
        xamlType = "Page";
      }

      Elem e2(e1, xamlType);
      this->WriteSource(e2, oi);
      e2.SetHasElements();
      e2.Element("SubType", "Designer");
    }
  }
}

void cmVisualStudio10TargetGenerator::WriteTargetSpecificReferences(Elem& e0)
{
  if (this->MSTools) {
    if (this->GlobalGenerator->TargetsWindowsPhone() &&
        this->GlobalGenerator->GetSystemVersion() == "8.0"_s) {
      Elem(e0, "Import")
        .Attribute("Project",
                   "$(MSBuildExtensionsPath)\\Microsoft\\WindowsPhone\\v"
                   "$(TargetPlatformVersion)\\Microsoft.Cpp.WindowsPhone."
                   "$(TargetPlatformVersion).targets");
    }
  }
}

void cmVisualStudio10TargetGenerator::WriteTargetsFileReferences(Elem& e1)
{
  for (TargetsFileAndConfigs const& tac : this->TargetsFileAndConfigsVec) {
    std::ostringstream oss;
    oss << "Exists('" << tac.File << "')";
    if (!tac.Configs.empty()) {
      oss << " And (";
      for (size_t j = 0; j < tac.Configs.size(); ++j) {
        if (j > 0) {
          oss << " Or ";
        }
        oss << "'$(Configuration)'=='" << tac.Configs[j] << '\'';
      }
      oss << ')';
    }

    Elem(e1, "Import")
      .Attribute("Project", tac.File)
      .Attribute("Condition", oss.str());
  }
}

void cmVisualStudio10TargetGenerator::WriteWinRTReferences(Elem& e0)
{
  cmList references;
  if (cmValue vsWinRTReferences =
        this->GeneratorTarget->GetProperty("VS_WINRT_REFERENCES")) {
    references.assign(*vsWinRTReferences);
  }

  if (this->GlobalGenerator->TargetsWindowsPhone() &&
      this->GlobalGenerator->GetSystemVersion() == "8.0"_s &&
      references.empty()) {
    references.push_back(std::string{ "platform.winmd" });
  }
  if (!references.empty()) {
    Elem e1(e0, "ItemGroup");
    for (auto const& ri : references) {
      Elem e2(e1, "Reference");
      e2.Attribute("Include", ri);
      e2.Element("IsWinMDFile", "true");
    }
  }
}

// ConfigurationType Application, Utility StaticLibrary DynamicLibrary

void cmVisualStudio10TargetGenerator::WriteProjectConfigurations(Elem& e0)
{
  Elem e1(e0, "ItemGroup");
  e1.Attribute("Label", "ProjectConfigurations");
  std::vector<std::string> platforms = { this->Platform };
  if (this->BuildAsX)
    platforms.push_back("ARM64");
  for (std::string const& p : platforms) {
    for (std::string const& c : this->Configurations) {
      Elem e2(e1, "ProjectConfiguration");
      e2.Attribute("Include", c + "|" + p);
      e2.Element("Configuration", c);
      e2.Element("Platform", p);
    }
  }
}

void cmVisualStudio10TargetGenerator::WriteProjectConfigurationValues(Elem& e0)
{
  std::vector<std::string> platforms = { this->Platform };
  if (this->BuildAsX) {
    platforms.push_back("ARM64");
  }
  for (std::string const& p : platforms) {
    for (std::string const& c : this->Configurations) {
      Elem e1(e0, "PropertyGroup");
      e1.Attribute("Condition", this->CalcCondition(c, p));
      e1.Attribute("Label", "Configuration");

      if (this->ProjectType != VsProjectType::csproj) {
        std::string configType;
        if (cmValue vsConfigurationType =
              this->GeneratorTarget->GetProperty("VS_CONFIGURATION_TYPE")) {
          configType = cmGeneratorExpression::Evaluate(*vsConfigurationType,
                                                      this->LocalGenerator, c);
        } else {
          switch (this->GeneratorTarget->GetType()) {
            case cmStateEnums::SHARED_LIBRARY:
            case cmStateEnums::MODULE_LIBRARY:
              configType = "DynamicLibrary";
              break;
            case cmStateEnums::OBJECT_LIBRARY:
            case cmStateEnums::STATIC_LIBRARY:
              configType = "StaticLibrary";
              break;
            case cmStateEnums::EXECUTABLE:
              if (this->NsightTegra &&
                  !this->GeneratorTarget->Target->IsAndroidGuiExecutable()) {
                // Android executables are .so too.
                configType = "DynamicLibrary";
              } else if (this->Android) {
                configType = "DynamicLibrary";
              } else {
                configType = "Application";
              }
              break;
            case cmStateEnums::UTILITY:
            case cmStateEnums::INTERFACE_LIBRARY:
            case cmStateEnums::GLOBAL_TARGET:
              if (this->NsightTegra) {
                // Tegra-Android platform does not understand "Utility".
                configType = "StaticLibrary";
              } else {
                configType = "Utility";
              }
              break;
            case cmStateEnums::UNKNOWN_LIBRARY:
              break;
          }
        }
        e1.Element("ConfigurationType", configType);
      }

      if (this->MSTools) {
        if (!this->Managed) {
          this->WriteMSToolConfigurationValues(e1, c);
        } else {
          this->WriteMSToolConfigurationValuesManaged(e1, c);
        }
      } else if (this->NsightTegra) {
        this->WriteNsightTegraConfigurationValues(e1, c);
      } else if (this->Android) {
        this->WriteAndroidConfigurationValues(e1, c);
      }
    }
  }
}

void cmVisualStudio10TargetGenerator::WriteCEDebugProjectConfigurationValues(
  Elem& e0)
{
  if (!this->GlobalGenerator->TargetsWindowsCE()) {
    return;
  }
  cmValue additionalFiles =
    this->GeneratorTarget->GetProperty("DEPLOYMENT_ADDITIONAL_FILES");
  cmValue remoteDirectory =
    this->GeneratorTarget->GetProperty("DEPLOYMENT_REMOTE_DIRECTORY");
  if (!(additionalFiles || remoteDirectory)) {
    return;
  }
  for (std::string const& c : this->Configurations) {
    Elem e1(e0, "PropertyGroup");
    e1.Attribute("Condition", this->CalcCondition(c));

    if (remoteDirectory) {
      e1.Element("RemoteDirectory", *remoteDirectory);
    }
    if (additionalFiles) {
      e1.Element("CEAdditionalFiles", *additionalFiles);
    }
  }
}

void cmVisualStudio10TargetGenerator::WriteMSToolConfigurationValues(
  Elem& e1, std::string const& config)
{
  cmGlobalVisualStudio10Generator* gg = this->GlobalGenerator;
  cmValue mfcFlag = this->Makefile->GetDefinition("CMAKE_MFC_FLAG");
  if (mfcFlag) {
    std::string const mfcFlagValue =
      cmGeneratorExpression::Evaluate(*mfcFlag, this->LocalGenerator, config);

    std::string useOfMfcValue = "false";
    if (this->GeneratorTarget->GetType() <= cmStateEnums::OBJECT_LIBRARY) {
      if (mfcFlagValue == "1"_s) {
        useOfMfcValue = "Static";
      } else if (mfcFlagValue == "2"_s) {
        useOfMfcValue = "Dynamic";
      }
    }
    e1.Element("UseOfMfc", useOfMfcValue);
  }

  if ((this->GeneratorTarget->GetType() <= cmStateEnums::OBJECT_LIBRARY &&
       this->ClOptions[config]->UsingUnicode()) ||
      this->GeneratorTarget->GetPropertyAsBool("VS_WINRT_COMPONENT") ||
      this->GlobalGenerator->TargetsWindowsPhone() ||
      this->GlobalGenerator->TargetsWindowsStore() ||
      this->GeneratorTarget->GetPropertyAsBool("VS_WINRT_EXTENSIONS")) {
    e1.Element("CharacterSet", "Unicode");
  } else if (this->GeneratorTarget->GetType() <=
               cmStateEnums::OBJECT_LIBRARY &&
             this->ClOptions[config]->UsingSBCS()) {
    e1.Element("CharacterSet", "NotSet");
  } else {
    e1.Element("CharacterSet", "MultiByte");
  }
  if (cmValue projectToolsetOverride =
        this->GeneratorTarget->GetProperty("VS_PLATFORM_TOOLSET")) {
    e1.Element("PlatformToolset", *projectToolsetOverride);
  } else if (const char* toolset = gg->GetPlatformToolset()) {
    e1.Element("PlatformToolset", toolset);
  }
  if (this->GeneratorTarget->GetPropertyAsBool("VS_WINRT_COMPONENT") ||
      this->GeneratorTarget->GetPropertyAsBool("VS_WINRT_EXTENSIONS")) {
    e1.Element("WindowsAppContainer", "true");
  }
  if (this->IPOEnabledConfigurations.count(config) > 0) {
    e1.Element("WholeProgramOptimization", "true");
  }
  if (this->ASanEnabledConfigurations.find(config) !=
      this->ASanEnabledConfigurations.end()) {
    e1.Element("EnableAsan", "true");
  }
  if (this->FuzzerEnabledConfigurations.find(config) !=
      this->FuzzerEnabledConfigurations.end()) {
    e1.Element("EnableFuzzer", "true");
  }
  {
    auto s = this->SpectreMitigation.find(config);
    if (s != this->SpectreMitigation.end()) {
      e1.Element("SpectreMitigation", s->second);
    }
  }
}

void cmVisualStudio10TargetGenerator::WriteMSToolConfigurationValuesManaged(
  Elem& e1, std::string const& config)
{
  if (this->GeneratorTarget->GetType() > cmStateEnums::OBJECT_LIBRARY) {
    return;
  }

  cmGlobalVisualStudio10Generator* gg = this->GlobalGenerator;

  Options& o = *(this->ClOptions[config]);

  if (o.IsDebug()) {
    e1.Element("DebugSymbols", "true");
    e1.Element("DefineDebug", "true");
  }

  std::string outDir =
    cmStrCat(this->GeneratorTarget->GetDirectory(config), '/');
  ConvertToWindowsSlash(outDir);
  e1.Element("OutputPath", outDir);

  if (o.HasFlag("Platform")) {
    e1.Element("PlatformTarget", o.GetFlag("Platform"));
    o.RemoveFlag("Platform");
  }

  if (cmValue projectToolsetOverride =
        this->GeneratorTarget->GetProperty("VS_PLATFORM_TOOLSET")) {
    e1.Element("PlatformToolset", *projectToolsetOverride);
  } else if (const char* toolset = gg->GetPlatformToolset()) {
    e1.Element("PlatformToolset", toolset);
  }

  std::string postfixName =
    cmStrCat(cmSystemTools::UpperCase(config), "_POSTFIX");
  std::string assemblyName = this->GeneratorTarget->GetOutputName(
    config, cmStateEnums::RuntimeBinaryArtifact);
  if (cmValue postfix = this->GeneratorTarget->GetProperty(postfixName)) {
    assemblyName += *postfix;
  }
  e1.Element("AssemblyName", assemblyName);

  if (cmStateEnums::EXECUTABLE == this->GeneratorTarget->GetType()) {
    e1.Element("StartAction", "Program");
    e1.Element("StartProgram", cmStrCat(outDir, assemblyName, ".exe"));
  }

  OptionsHelper oh(o, e1);
  oh.OutputFlagMap();
}

//----------------------------------------------------------------------------
void cmVisualStudio10TargetGenerator::WriteNsightTegraConfigurationValues(
  Elem& e1, std::string const&)
{
  cmGlobalVisualStudio10Generator* gg = this->GlobalGenerator;
  const char* toolset = gg->GetPlatformToolset();
  e1.Element("NdkToolchainVersion", toolset ? toolset : "Default");
  if (cmValue minApi = this->GeneratorTarget->GetProperty("ANDROID_API_MIN")) {
    e1.Element("AndroidMinAPI", cmStrCat("android-", *minApi));
  }
  if (cmValue api = this->GeneratorTarget->GetProperty("ANDROID_API")) {
    e1.Element("AndroidTargetAPI", cmStrCat("android-", *api));
  }

  if (cmValue cpuArch = this->GeneratorTarget->GetProperty("ANDROID_ARCH")) {
    e1.Element("AndroidArch", *cpuArch);
  }

  if (cmValue stlType =
        this->GeneratorTarget->GetProperty("ANDROID_STL_TYPE")) {
    e1.Element("AndroidStlType", *stlType);
  }
}

void cmVisualStudio10TargetGenerator::WriteAndroidConfigurationValues(
  Elem& e1, std::string const&)
{
  cmGlobalVisualStudio10Generator* gg = this->GlobalGenerator;
  if (cmValue projectToolsetOverride =
        this->GeneratorTarget->GetProperty("VS_PLATFORM_TOOLSET")) {
    e1.Element("PlatformToolset", *projectToolsetOverride);
  } else if (const char* toolset = gg->GetPlatformToolset()) {
    e1.Element("PlatformToolset", toolset);
  }
  if (cmValue stlType =
        this->GeneratorTarget->GetProperty("ANDROID_STL_TYPE")) {
    if (*stlType != "none"_s) {
      e1.Element("UseOfStl", *stlType);
    }
  }
  std::string const& apiLevel = gg->GetSystemVersion();
  if (!apiLevel.empty()) {
    e1.Element("AndroidAPILevel", cmStrCat("android-", apiLevel));
  }
}

void cmVisualStudio10TargetGenerator::WriteCustomCommands(Elem& e0)
{
  this->CSharpCustomCommandNames.clear();

  cmSourceFile const* srcCMakeLists =
    this->LocalGenerator->CreateVCProjBuildRule();

  for (cmGeneratorTarget::AllConfigSource const& si :
       this->GeneratorTarget->GetAllConfigSources()) {
    if (si.Source == srcCMakeLists) {
      // Skip explicit reference to CMakeLists.txt source.
      continue;
    }
    this->WriteCustomCommand(e0, si.Source);
  }

  // Add CMakeLists.txt file with rule to re-run CMake for user convenience.
  if (this->GeneratorTarget->GetType() != cmStateEnums::GLOBAL_TARGET &&
      this->GeneratorTarget->GetName() != CMAKE_CHECK_BUILD_SYSTEM_TARGET) {
    if (srcCMakeLists) {
      // Write directly rather than through WriteCustomCommand because
      // we do not want the de-duplication and it has no dependencies.
      if (cmCustomCommand const* command = srcCMakeLists->GetCustomCommand()) {
        this->WriteCustomRule(e0, srcCMakeLists, *command);
      }
    }
  }
}

void cmVisualStudio10TargetGenerator::WriteCustomCommand(
  Elem& e0, cmSourceFile const* sf)
{
  if (this->LocalGenerator->GetSourcesVisited(this->GeneratorTarget)
        .insert(sf)
        .second) {
    if (std::vector<cmSourceFile*> const* depends =
          this->GeneratorTarget->GetSourceDepends(sf)) {
      for (cmSourceFile const* di : *depends) {
        this->WriteCustomCommand(e0, di);
      }
    }
    if (cmCustomCommand const* command = sf->GetCustomCommand()) {
      // C# projects write their <Target> within WriteCustomRule()
      this->WriteCustomRule(e0, sf, *command);
    }
  }
}

void cmVisualStudio10TargetGenerator::WriteCustomRule(
  Elem& e0, cmSourceFile const* source, cmCustomCommand const& command)
{
  std::string sourcePath = source->GetFullPath();
  // VS 10 will always rebuild a custom command attached to a .rule
  // file that doesn't exist so create the file explicitly.
  if (source->GetPropertyAsBool("__CMAKE_RULE")) {
    if (!cmSystemTools::FileExists(sourcePath)) {
      // Make sure the path exists for the file
      std::string path = cmSystemTools::GetFilenamePath(sourcePath);
      cmSystemTools::MakeDirectory(path);
      cmsys::ofstream fout(sourcePath.c_str());
      if (fout) {
        fout << "# generated from CMake\n";
        fout.flush();
        fout.close();
        // Force given file to have a very old timestamp, thus
        // preventing dependent rebuilds.
        this->ForceOld(sourcePath);
      } else {
        cmSystemTools::Error(cmStrCat("Could not create file: [", sourcePath,
                                      "]  ",
                                      cmSystemTools::GetLastSystemError()));
      }
    }
  }
  cmLocalVisualStudio7Generator* lg = this->LocalGenerator;

  std::unique_ptr<Elem> spe1;
  std::unique_ptr<Elem> spe2;
  if (this->ProjectType != VsProjectType::csproj) {
    spe1 = cm::make_unique<Elem>(e0, "ItemGroup");
    spe2 = cm::make_unique<Elem>(*spe1, "CustomBuild");
    this->WriteSource(*spe2, source);
    spe2->SetHasElements();
    if (command.GetStdPipesUTF8()) {
      this->WriteStdOutEncodingUtf8(*spe2);
    }
  } else {
    Elem e1(e0, "ItemGroup");
    Elem e2(e1, "None");
    this->WriteSource(e2, source);
    e2.SetHasElements();
  }
  for (std::string const& c : this->Configurations) {
    cmCustomCommandGenerator ccg(command, c, lg, true);
    std::string comment = lg->ConstructComment(ccg);
    comment = cmVS10EscapeComment(comment);
    std::string script = lg->ConstructScript(ccg);
    bool symbolic = false;
    // input files for custom command
    std::stringstream additional_inputs;
    {
      const char* sep = "";
      if (this->ProjectType == VsProjectType::csproj) {
        // csproj files do not attach the command to a specific file
        // so the primary input must be listed explicitly.
        additional_inputs << source->GetFullPath();
        sep = ";";
      }

      // Avoid listing an input more than once.
      std::set<std::string> unique_inputs;
      // The source is either implicit an input or has been added above.
      unique_inputs.insert(source->GetFullPath());

      for (std::string const& d : ccg.GetDepends()) {
        std::string dep;
        if (lg->GetRealDependency(d, c, dep)) {
          if (!unique_inputs.insert(dep).second) {
            // already listed
            continue;
          }
          ConvertToWindowsSlash(dep);
          additional_inputs << sep << dep;
          sep = ";";
          if (!symbolic) {
            if (cmSourceFile* sf = this->Makefile->GetSource(
                  dep, cmSourceFileLocationKind::Known)) {
              symbolic = sf->GetPropertyAsBool("SYMBOLIC");
            }
          }
        }
      }
      if (this->ProjectType != VsProjectType::csproj) {
        additional_inputs << sep << "%(AdditionalInputs)";
      }
    }
    // output files for custom command
    std::stringstream outputs;
    {
      const char* sep = "";
      for (std::string const& o : ccg.GetOutputs()) {
        std::string out = o;
        ConvertToWindowsSlash(out);
        outputs << sep << out;
        sep = ";";
        if (!symbolic) {
          if (cmSourceFile* sf = this->Makefile->GetSource(
                o, cmSourceFileLocationKind::Known)) {
            symbolic = sf->GetPropertyAsBool("SYMBOLIC");
          }
        }
      }
    }
    script += lg->FinishConstructScript(this->ProjectType);
    if (this->ProjectType == VsProjectType::csproj) {
      cmCryptoHash hasher(cmCryptoHash::AlgoMD5);
      std::string name =
        cmStrCat("CustomCommand_", c, '_', hasher.HashString(sourcePath));
      this->WriteCustomRuleCSharp(e0, c, name, script, additional_inputs.str(),
                                  outputs.str(), comment, ccg);
    } else {
      BuildInParallel buildInParallel = BuildInParallel::No;
      if (command.GetCMP0147Status() == cmPolicies::NEW &&
          !command.GetUsesTerminal() &&
          !(command.HasMainDependency() && source->GetIsGenerated())) {
        buildInParallel = BuildInParallel::Yes;
      }
      this->WriteCustomRuleCpp(*spe2, c, script, additional_inputs.str(),
                               outputs.str(), comment, ccg, symbolic,
                               buildInParallel);
    }
  }
}

void cmVisualStudio10TargetGenerator::WriteCustomRuleCpp(
  Elem& e2, std::string const& config, std::string const& script,
  std::string const& additional_inputs, std::string const& outputs,
  std::string const& comment, cmCustomCommandGenerator const& ccg,
  bool symbolic, BuildInParallel buildInParallel)
{
  std::vector<std::string> platforms = { this->Platform };
  if (this->BuildAsX) {
    platforms.push_back("ARM64");
  }
  for (std::string const& p : platforms) {
    const std::string cond = this->CalcCondition(config, p);
    if (buildInParallel == BuildInParallel::Yes &&
        this->GlobalGenerator->IsBuildInParallelSupported()) {
      e2.WritePlatformConfigTag("BuildInParallel", cond, "true");
    }
    e2.WritePlatformConfigTag("Message", cond, comment);
    e2.WritePlatformConfigTag("Command", cond, script);
    e2.WritePlatformConfigTag("AdditionalInputs", cond, additional_inputs);
    e2.WritePlatformConfigTag("Outputs", cond, outputs);
    // Turn off linking of custom command outputs.
    e2.WritePlatformConfigTag("LinkObjects", cond, "false");
    if (symbolic &&
        this->LocalGenerator->GetVersion() >=
          cmGlobalVisualStudioGenerator::VSVersion::VS16) {
      // VS >= 16.4 warn if outputs are not created, but one of our
      // outputs is marked SYMBOLIC and not expected to be created.
      e2.WritePlatformConfigTag("VerifyInputsAndOutputsExist", cond, "false");
    }

    std::string depfile = ccg.GetFullDepfile();
    if (!depfile.empty()) {
      this->HaveCustomCommandDepfile = true;
      std::string internal_depfile = ccg.GetInternalDepfile();
      ConvertToWindowsSlash(internal_depfile);
      e2.WritePlatformConfigTag("DepFileAdditionalInputsFile", cond,
                                internal_depfile);
    }
  }
}

void cmVisualStudio10TargetGenerator::WriteCustomRuleCSharp(
  Elem& e0, std::string const& config, std::string const& name,
  std::string const& script, std::string const& inputs,
  std::string const& outputs, std::string const& comment,
  cmCustomCommandGenerator const& ccg)
{
  if (!ccg.GetFullDepfile().empty()) {
    this->Makefile->IssueMessage(
      MessageType::FATAL_ERROR,
      cmStrCat("CSharp target \"", this->GeneratorTarget->GetName(),
               "\" does not support add_custom_command DEPFILE."));
  }
  this->CSharpCustomCommandNames.insert(name);
  Elem e1(e0, "Target");
  e1.Attribute("Condition", this->CalcCondition(config));
  e1.S << "\n    Name=\"" << name << "\"";
  e1.S << "\n    Inputs=\"" << cmVS10EscapeAttr(inputs) << "\"";
  e1.S << "\n    Outputs=\"" << cmVS10EscapeAttr(outputs) << "\"";
  if (!comment.empty()) {
    Elem(e1, "Exec").Attribute("Command", cmStrCat("echo ", comment));
  }
  Elem(e1, "Exec").Attribute("Command", script);
}

std::string cmVisualStudio10TargetGenerator::ConvertPath(
  std::string const& path, bool forceRelative)
{
  return forceRelative
    ? cmSystemTools::RelativePath(
        this->LocalGenerator->GetCurrentBinaryDirectory(), path)
    : path;
}

static void ConvertToWindowsSlash(std::string& s)
{
  // first convert all of the slashes
  for (auto& ch : s) {
    if (ch == '/') {
      ch = '\\';
    }
  }
}

void cmVisualStudio10TargetGenerator::WriteGroups()
{
  if (this->ProjectType == VsProjectType::csproj) {
    return;
  }

  // collect up group information
  std::vector<cmSourceGroup> sourceGroups = this->Makefile->GetSourceGroups();

  std::vector<cmGeneratorTarget::AllConfigSource> const& sources =
    this->GeneratorTarget->GetAllConfigSources();

  std::set<cmSourceGroup const*> groupsUsed;
  for (cmGeneratorTarget::AllConfigSource const& si : sources) {
    std::string const& source = si.Source->GetFullPath();
    cmSourceGroup* sourceGroup =
      this->Makefile->FindSourceGroup(source, sourceGroups);
    groupsUsed.insert(sourceGroup);
  }

  if (cmSourceFile const* srcCMakeLists =
        this->LocalGenerator->CreateVCProjBuildRule()) {
    std::string const& source = srcCMakeLists->GetFullPath();
    cmSourceGroup* sourceGroup =
      this->Makefile->FindSourceGroup(source, sourceGroups);
    groupsUsed.insert(sourceGroup);
  }

  this->AddMissingSourceGroups(groupsUsed, sourceGroups);

  // Write out group file
  std::string path = cmStrCat(
    this->LocalGenerator->GetCurrentBinaryDirectory(), '/', this->Name,
    computeProjectFileExtension(this->GeneratorTarget), ".filters");
  cmGeneratedFileStream fout(path);
  fout.SetCopyIfDifferent(true);
  char magic[] = { char(0xEF), char(0xBB), char(0xBF) };
  fout.write(magic, 3);

  fout << R"(<?xml version="1.0" encoding=")"
       << this->GlobalGenerator->Encoding() << "\"?>";
  {
    Elem e0(fout, "Project");
    e0.Attribute("ToolsVersion", this->GlobalGenerator->GetToolsVersion());
    e0.Attribute("xmlns",
                 "http://schemas.microsoft.com/developer/msbuild/2003");

    for (auto const& ti : this->Tools) {
      this->WriteGroupSources(e0, ti.first, ti.second, sourceGroups);
    }

    // Added files are images and the manifest.
    if (!this->AddedFiles.empty()) {
      Elem e1(e0, "ItemGroup");
      e1.SetHasElements();
      for (std::string const& oi : this->AddedFiles) {
        std::string fileName =
          cmSystemTools::LowerCase(cmSystemTools::GetFilenameName(oi));
        if (fileName == "wmappmanifest.xml"_s) {
          Elem e2(e1, "XML");
          e2.Attribute("Include", oi);
          e2.Element("Filter", "Resource Files");
        } else if (cmSystemTools::GetFilenameExtension(fileName) ==
                   ".appxmanifest") {
          Elem e2(e1, "AppxManifest");
          e2.Attribute("Include", oi);
          e2.Element("Filter", "Resource Files");
        } else if (cmSystemTools::GetFilenameExtension(fileName) == ".pfx"_s) {
          Elem e2(e1, "None");
          e2.Attribute("Include", oi);
          e2.Element("Filter", "Resource Files");
        } else {
          Elem e2(e1, "Image");
          e2.Attribute("Include", oi);
          e2.Element("Filter", "Resource Files");
        }
      }
    }

    if (!this->ResxObjs.empty()) {
      Elem e1(e0, "ItemGroup");
      for (cmSourceFile const* oi : this->ResxObjs) {
        std::string obj = oi->GetFullPath();
        ConvertToWindowsSlash(obj);
        Elem e2(e1, "EmbeddedResource");
        e2.Attribute("Include", obj);
        e2.Element("Filter", "Resource Files");
      }
    }
    {
      Elem e1(e0, "ItemGroup");
      e1.SetHasElements();
      std::vector<cmSourceGroup const*> groupsVec(groupsUsed.begin(),
                                                  groupsUsed.end());
      std::sort(groupsVec.begin(), groupsVec.end(),
                [](cmSourceGroup const* l, cmSourceGroup const* r) {
                  return l->GetFullName() < r->GetFullName();
                });
      for (cmSourceGroup const* sg : groupsVec) {
        std::string const& name = sg->GetFullName();
        if (!name.empty()) {
          std::string guidName = cmStrCat("SG_Filter_", name);
          std::string guid = this->GlobalGenerator->GetGUID(guidName);
          Elem e2(e1, "Filter");
          e2.Attribute("Include", name);
          e2.Element("UniqueIdentifier", cmStrCat('{', guid, '}'));
        }
      }

      if (!this->ResxObjs.empty() || !this->AddedFiles.empty()) {
        std::string guidName = "SG_Filter_Resource Files";
        std::string guid = this->GlobalGenerator->GetGUID(guidName);
        Elem e2(e1, "Filter");
        e2.Attribute("Include", "Resource Files");
        e2.Element("UniqueIdentifier", cmStrCat('{', guid, '}'));
        e2.Element("Extensions",
                   "rc;ico;cur;bmp;dlg;rc2;rct;bin;rgs;"
                   "gif;jpg;jpeg;jpe;resx;tiff;tif;png;wav;mfcribbon-ms");
      }
    }
  }
  fout << '\n';

  if (fout.Close()) {
    this->GlobalGenerator->FileReplacedDuringGenerate(path);
  }
}

// Add to groupsUsed empty source groups that have non-empty children.
void cmVisualStudio10TargetGenerator::AddMissingSourceGroups(
  std::set<cmSourceGroup const*>& groupsUsed,
  const std::vector<cmSourceGroup>& allGroups)
{
  for (cmSourceGroup const& current : allGroups) {
    std::vector<cmSourceGroup> const& children = current.GetGroupChildren();
    if (children.empty()) {
      continue; // the group is really empty
    }

    this->AddMissingSourceGroups(groupsUsed, children);

    if (groupsUsed.count(&current) > 0) {
      continue; // group has already been added to set
    }

    // check if it least one of the group's descendants is not empty
    // (at least one child must already have been added)
    auto child_it = children.begin();
    while (child_it != children.end()) {
      if (groupsUsed.count(&(*child_it)) > 0) {
        break; // found a child that was already added => add current group too
      }
      child_it++;
    }

    if (child_it == children.end()) {
      continue; // no descendants have source files => ignore this group
    }

    groupsUsed.insert(&current);
  }
}

void cmVisualStudio10TargetGenerator::WriteGroupSources(
  Elem& e0, std::string const& name, ToolSources const& sources,
  std::vector<cmSourceGroup>& sourceGroups)
{
  Elem e1(e0, "ItemGroup");
  e1.SetHasElements();
  for (ToolSource const& s : sources) {
    cmSourceFile const* sf = s.SourceFile;
    std::string const& source = sf->GetFullPath();
    cmSourceGroup* sourceGroup =
      this->Makefile->FindSourceGroup(source, sourceGroups);
    std::string const& filter = sourceGroup->GetFullName();
    std::string path = this->ConvertPath(source, s.RelativePath);
    ConvertToWindowsSlash(path);
    Elem e2(e1, name);
    e2.Attribute("Include", path);
    if (!filter.empty()) {
      e2.Element("Filter", filter);
    }
  }
}

void cmVisualStudio10TargetGenerator::WriteHeaderSource(
  Elem& e1, cmSourceFile const* sf, ConfigToSettings const& toolSettings)
{
  std::string const& fileName = sf->GetFullPath();
  Elem e2(e1, "ClInclude");
  this->WriteSource(e2, sf);
  if (this->IsResxHeader(fileName)) {
    e2.Element("FileType", "CppForm");
  } else if (this->IsXamlHeader(fileName)) {
    e2.Element("DependentUpon",
               fileName.substr(0, fileName.find_last_of('.')));
  }
  this->FinishWritingSource(e2, toolSettings);
}

void cmVisualStudio10TargetGenerator::ParseSettingsProperty(
  const std::string& settingsPropertyValue, ConfigToSettings& toolSettings)
{
  if (!settingsPropertyValue.empty()) {
    cmGeneratorExpression ge(*this->LocalGenerator->GetCMakeInstance());

    std::unique_ptr<cmCompiledGeneratorExpression> cge =
      ge.Parse(settingsPropertyValue);

    for (const std::string& config : this->Configurations) {
      std::string evaluated = cge->Evaluate(this->LocalGenerator, config);

      cmList settings{ evaluated };
      for (const auto& setting : settings) {
        const std::string::size_type assignment = setting.find('=');
        if (assignment != std::string::npos) {
          const std::string propName = setting.substr(0, assignment);
          const std::string propValue = setting.substr(assignment + 1);

          if (!propValue.empty()) {
            toolSettings[config][propName] = propValue;
          }
        }
      }
    }
  }
}

bool cmVisualStudio10TargetGenerator::PropertyIsSameInAllConfigs(
  const ConfigToSettings& toolSettings, const std::string& propName)
{
  std::string firstPropValue;
  for (const auto& configToSettings : toolSettings) {
    const std::unordered_map<std::string, std::string>& settings =
      configToSettings.second;

    if (firstPropValue.empty()) {
      if (settings.find(propName) != settings.end()) {
        firstPropValue = settings.find(propName)->second;
      }
    }

    if (settings.find(propName) == settings.end()) {
      return false;
    }

    if (settings.find(propName)->second != firstPropValue) {
      return false;
    }
  }

  return true;
}

void cmVisualStudio10TargetGenerator::WriteExtraSource(
  Elem& e1, cmSourceFile const* sf, ConfigToSettings& toolSettings)
{
  bool toolHasSettings = false;
  const char* tool = "None";
  std::string settingsGenerator;
  std::string settingsLastGenOutput;
  std::string sourceLink;
  std::string subType;
  std::string copyToOutDir;
  std::string includeInVsix;
  std::string ext = cmSystemTools::LowerCase(sf->GetExtension());

  if (this->ProjectType == VsProjectType::csproj && !this->InSourceBuild) {
    toolHasSettings = true;
  }
  if (ext == "hlsl"_s) {
    tool = "FXCompile";
    // Figure out the type of shader compiler to use.
    if (cmValue st = sf->GetProperty("VS_SHADER_TYPE")) {
      for (const std::string& config : this->Configurations) {
        toolSettings[config]["ShaderType"] = *st;
      }
    }
    // Figure out which entry point to use if any
    if (cmValue se = sf->GetProperty("VS_SHADER_ENTRYPOINT")) {
      for (const std::string& config : this->Configurations) {
        toolSettings[config]["EntryPointName"] = *se;
      }
    }
    // Figure out which shader model to use if any
    if (cmValue sm = sf->GetProperty("VS_SHADER_MODEL")) {
      for (const std::string& config : this->Configurations) {
        toolSettings[config]["ShaderModel"] = *sm;
      }
    }
    // Figure out which output header file to use if any
    if (cmValue ohf = sf->GetProperty("VS_SHADER_OUTPUT_HEADER_FILE")) {
      for (const std::string& config : this->Configurations) {
        toolSettings[config]["HeaderFileOutput"] = *ohf;
      }
    }
    // Figure out which variable name to use if any
    if (cmValue vn = sf->GetProperty("VS_SHADER_VARIABLE_NAME")) {
      for (const std::string& config : this->Configurations) {
        toolSettings[config]["VariableName"] = *vn;
      }
    }
    // Figure out if there's any additional flags to use
    if (cmValue saf = sf->GetProperty("VS_SHADER_FLAGS")) {
      cmGeneratorExpression ge(*this->LocalGenerator->GetCMakeInstance());
      std::unique_ptr<cmCompiledGeneratorExpression> cge = ge.Parse(*saf);

      for (const std::string& config : this->Configurations) {
        std::string evaluated = cge->Evaluate(this->LocalGenerator, config);

        if (!evaluated.empty()) {
          toolSettings[config]["AdditionalOptions"] = evaluated;
        }
      }
    }
    // Figure out if debug information should be generated
    if (cmValue sed = sf->GetProperty("VS_SHADER_ENABLE_DEBUG")) {
      cmGeneratorExpression ge(*this->LocalGenerator->GetCMakeInstance());
      std::unique_ptr<cmCompiledGeneratorExpression> cge = ge.Parse(*sed);

      for (const std::string& config : this->Configurations) {
        std::string evaluated = cge->Evaluate(this->LocalGenerator, config);

        if (!evaluated.empty()) {
          toolSettings[config]["EnableDebuggingInformation"] =
            cmIsOn(evaluated) ? "true" : "false";
        }
      }
    }
    // Figure out if optimizations should be disabled
    if (cmValue sdo = sf->GetProperty("VS_SHADER_DISABLE_OPTIMIZATIONS")) {
      cmGeneratorExpression ge(*this->LocalGenerator->GetCMakeInstance());
      std::unique_ptr<cmCompiledGeneratorExpression> cge = ge.Parse(*sdo);

      for (const std::string& config : this->Configurations) {
        std::string evaluated = cge->Evaluate(this->LocalGenerator, config);

        if (!evaluated.empty()) {
          toolSettings[config]["DisableOptimizations"] =
            cmIsOn(evaluated) ? "true" : "false";
        }
      }
    }
    if (cmValue sofn = sf->GetProperty("VS_SHADER_OBJECT_FILE_NAME")) {
      for (const std::string& config : this->Configurations) {
        toolSettings[config]["ObjectFileOutput"] = *sofn;
      }
    }
  } else if (ext == "jpg"_s || ext == "png"_s) {
    tool = "Image";
  } else if (ext == "resw"_s) {
    tool = "PRIResource";
  } else if (ext == "xml"_s) {
    tool = "XML";
  } else if (ext == "natvis"_s) {
    tool = "Natvis";
  } else if (ext == "settings"_s) {
    settingsLastGenOutput =
      cmsys::SystemTools::GetFilenameName(sf->GetFullPath());
    std::size_t pos = settingsLastGenOutput.find(".settings");
    settingsLastGenOutput.replace(pos, 9, ".Designer.cs");
    settingsGenerator = "SettingsSingleFileGenerator";
    toolHasSettings = true;
  } else if (ext == "vsixmanifest"_s) {
    subType = "Designer";
  }
  if (cmValue c = sf->GetProperty("VS_COPY_TO_OUT_DIR")) {
    tool = "Content";
    copyToOutDir = *c;
    toolHasSettings = true;
  }
  if (sf->GetPropertyAsBool("VS_INCLUDE_IN_VSIX")) {
    includeInVsix = "True";
    tool = "Content";
    toolHasSettings = true;
  }

  // Collect VS_CSHARP_* property values (if some are set)
  std::map<std::string, std::string> sourceFileTags;
  this->GetCSharpSourceProperties(sf, sourceFileTags);

  if (this->NsightTegra) {
    // Nsight Tegra needs specific file types to check up-to-dateness.
    std::string name = cmSystemTools::LowerCase(sf->GetLocation().GetName());
    if (name == "androidmanifest.xml"_s || name == "build.xml"_s ||
        name == "proguard.cfg"_s || name == "proguard-project.txt"_s ||
        ext == "properties"_s) {
      tool = "AndroidBuild";
    } else if (ext == "java"_s) {
      tool = "JCompile";
    } else if (ext == "asm"_s || ext == "s"_s) {
      tool = "ClCompile";
    }
  }

  cmValue toolOverride = sf->GetProperty("VS_TOOL_OVERRIDE");
  if (cmNonempty(toolOverride)) {
    tool = toolOverride->c_str();
  }

  std::string deployContent;
  std::string deployLocation;
  if (this->GlobalGenerator->TargetsWindowsPhone() ||
      this->GlobalGenerator->TargetsWindowsStore()) {
    cmValue content = sf->GetProperty("VS_DEPLOYMENT_CONTENT");
    if (cmNonempty(content)) {
      toolHasSettings = true;
      deployContent = *content;

      cmValue location = sf->GetProperty("VS_DEPLOYMENT_LOCATION");
      if (cmNonempty(location)) {
        deployLocation = *location;
      }
    }
  }

  if (ParsedToolTargetSettings.find(tool) == ParsedToolTargetSettings.end()) {
    cmValue toolTargetProperty = this->GeneratorTarget->Target->GetProperty(
      cmStrCat("VS_SOURCE_SETTINGS_", tool));
    ConfigToSettings toolTargetSettings;
    if (toolTargetProperty) {
      ParseSettingsProperty(*toolTargetProperty, toolTargetSettings);
    }

    ParsedToolTargetSettings[tool] = toolTargetSettings;
  }

  for (const auto& configToSetting : ParsedToolTargetSettings[tool]) {
    for (const auto& setting : configToSetting.second) {
      toolSettings[configToSetting.first][setting.first] = setting.second;
    }
  }

  if (!toolSettings.empty()) {
    toolHasSettings = true;
  }

  Elem e2(e1, tool);
  this->WriteSource(e2, sf);
  if (toolHasSettings) {
    e2.SetHasElements();

    this->FinishWritingSource(e2, toolSettings);

    if (!deployContent.empty()) {
      cmGeneratorExpression ge(*this->LocalGenerator->GetCMakeInstance());
      std::unique_ptr<cmCompiledGeneratorExpression> cge =
        ge.Parse(deployContent);
      // Deployment location cannot be set on a configuration basis
      if (!deployLocation.empty()) {
        e2.Element("Link",
                   cmStrCat(deployLocation, "\\%(FileName)%(Extension)"));
      }
      for (auto& config : this->Configurations) {
        if (cge->Evaluate(this->LocalGenerator, config) == "1"_s) {
          e2.WritePlatformConfigTag(
            "DeploymentContent",
            cmStrCat("'$(Configuration)|$(Platform)'=='", config, '|',
                     this->Platform, '\''),
            "true");
        } else {
          e2.WritePlatformConfigTag(
            "ExcludedFromBuild",
            cmStrCat("'$(Configuration)|$(Platform)'=='", config, '|',
                     this->Platform, '\''),
            "true");
        }
      }
    }

    if (!settingsGenerator.empty()) {
      e2.Element("Generator", settingsGenerator);
    }
    if (!settingsLastGenOutput.empty()) {
      e2.Element("LastGenOutput", settingsLastGenOutput);
    }
    if (!subType.empty()) {
      e2.Element("SubType", subType);
    }
    if (!copyToOutDir.empty()) {
      e2.Element("CopyToOutputDirectory", copyToOutDir);
    }
    if (!includeInVsix.empty()) {
      e2.Element("IncludeInVSIX", includeInVsix);
    }
    // write source file specific tags
    this->WriteCSharpSourceProperties(e2, sourceFileTags);
  }
}

void cmVisualStudio10TargetGenerator::WriteSource(Elem& e2,
                                                  cmSourceFile const* sf)
{
  // Visual Studio tools append relative paths to the current dir, as in:
  //
  //  c:\path\to\current\dir\..\..\..\relative\path\to\source.c
  //
  // and fail if this exceeds the maximum allowed path length.  Our path
  // conversion uses full paths when possible to allow deeper trees.
  // However, CUDA 8.0 msbuild rules fail on absolute paths so for CUDA
  // we must use relative paths.
  bool forceRelative = sf->GetLanguage() == "CUDA"_s;
  std::string sourceFile = this->ConvertPath(sf->GetFullPath(), forceRelative);
  ConvertToWindowsSlash(sourceFile);
  e2.Attribute("Include", sourceFile);

  if (this->ProjectType == VsProjectType::csproj && !this->InSourceBuild) {
    // For out of source projects we have to provide a link (if not specified
    // via property) for every source file (besides .cs files) otherwise they
    // will not be visible in VS at all.
    // First we check if the file is in a source group, then we check if the
    // file path is relative to current source- or binary-dir, otherwise it is
    // added with the plain filename without any path. This means the file will
    // show up at root-level of the csproj (where CMakeLists.txt etc. are).
    std::string link = this->GetCSharpSourceLink(sf);
    if (link.empty()) {
      link = cmsys::SystemTools::GetFilenameName(sf->GetFullPath());
    }
    e2.Element("Link", link);
  }

  ToolSource toolSource = { sf, forceRelative };
  this->Tools[e2.Tag].push_back(toolSource);
}

void cmVisualStudio10TargetGenerator::WriteAllSources(Elem& e0)
{
  if (this->GeneratorTarget->GetType() == cmStateEnums::GLOBAL_TARGET) {
    return;
  }

  const bool haveUnityBuild =
    this->GeneratorTarget->GetPropertyAsBool("UNITY_BUILD");

  if (haveUnityBuild && this->GlobalGenerator->GetSupportsUnityBuilds()) {
    Elem e1(e0, "PropertyGroup");
    e1.Element("EnableUnitySupport", "true");
  }

  Elem e1(e0, "ItemGroup");
  e1.SetHasElements();

  std::vector<size_t> all_configs;
  for (size_t ci = 0; ci < this->Configurations.size(); ++ci) {
    all_configs.push_back(ci);
  }

  std::vector<cmGeneratorTarget::AllConfigSource> const& sources =
    this->GeneratorTarget->GetAllConfigSources();

  cmSourceFile const* srcCMakeLists =
    this->LocalGenerator->CreateVCProjBuildRule();

  for (cmGeneratorTarget::AllConfigSource const& si : sources) {
    if (si.Source == srcCMakeLists) {
      // Skip explicit reference to CMakeLists.txt source.
      continue;
    }

    ConfigToSettings toolSettings;
    for (const auto& config : this->Configurations) {
      toolSettings[config];
    }
    if (cmValue p = si.Source->GetProperty("VS_SETTINGS")) {
      ParseSettingsProperty(*p, toolSettings);
    }

    const char* tool = nullptr;
    switch (si.Kind) {
      case cmGeneratorTarget::SourceKindAppManifest:
        tool = "AppxManifest";
        break;
      case cmGeneratorTarget::SourceKindCertificate:
        tool = "None";
        break;
      case cmGeneratorTarget::SourceKindCustomCommand:
        // Handled elsewhere.
        break;
      case cmGeneratorTarget::SourceKindExternalObject:
        tool = "Object";
        break;
      case cmGeneratorTarget::SourceKindExtra:
        this->WriteExtraSource(e1, si.Source, toolSettings);
        break;
      case cmGeneratorTarget::SourceKindHeader:
        this->WriteHeaderSource(e1, si.Source, toolSettings);
        break;
      case cmGeneratorTarget::SourceKindIDL:
        tool = "Midl";
        break;
      case cmGeneratorTarget::SourceKindManifest:
        // Handled elsewhere.
        break;
      case cmGeneratorTarget::SourceKindModuleDefinition:
        tool = "None";
        break;
      case cmGeneratorTarget::SourceKindCxxModuleSource:
      case cmGeneratorTarget::SourceKindUnityBatched:
      case cmGeneratorTarget::SourceKindObjectSource: {
        const std::string& lang = si.Source->GetLanguage();
        if (lang == "C"_s || lang == "CXX"_s) {
          tool = "ClCompile";
        } else if (lang == "ASM_MARMASM"_s &&
                   this->GlobalGenerator->IsMarmasmEnabled()) {
          tool = "MARMASM";
        } else if (lang == "ASM_MASM"_s &&
                   this->GlobalGenerator->IsMasmEnabled()) {
          tool = "MASM";
        } else if (lang == "ASM_NASM"_s &&
                   this->GlobalGenerator->IsNasmEnabled()) {
          tool = "NASM";
        } else if (lang == "RC"_s) {
          tool = "ResourceCompile";
        } else if (lang == "CSharp"_s) {
          tool = "Compile";
        } else if (lang == "CUDA"_s &&
                   this->GlobalGenerator->IsCudaEnabled()) {
          tool = "CudaCompile";
        } else {
          tool = "None";
        }
      } break;
      case cmGeneratorTarget::SourceKindResx:
        this->ResxObjs.push_back(si.Source);
        break;
      case cmGeneratorTarget::SourceKindXaml:
        this->XamlObjs.push_back(si.Source);
        break;
    }

    std::string config;
    if (!this->Configurations.empty()) {
      config = this->Configurations[si.Configs[0]];
    }
    auto const* fs =
      this->GeneratorTarget->GetFileSetForSource(config, si.Source);
    if (tool) {
      // Compute set of configurations to exclude, if any.
      std::vector<size_t> const& include_configs = si.Configs;
      std::vector<size_t> exclude_configs;
      std::set_difference(all_configs.begin(), all_configs.end(),
                          include_configs.begin(), include_configs.end(),
                          std::back_inserter(exclude_configs));

      Elem e2(e1, tool);
      bool isCSharp = (si.Source->GetLanguage() == "CSharp"_s);
      if (isCSharp && !exclude_configs.empty()) {
        std::stringstream conditions;
        bool firstConditionSet{ false };
        for (const auto& ci : include_configs) {
          if (firstConditionSet) {
            conditions << " Or ";
          }
          conditions << "('$(Configuration)|$(Platform)'=='"
                     << this->Configurations[ci] << '|' << this->Platform
                     << "')";
          firstConditionSet = true;
        }
        e2.Attribute("Condition", conditions.str());
      } else if (this->BuildAsX && tool == "ResourceCompile") {
                   e2.Attribute("Condition", "'$(Platform)'=='ARM64EC'");
      }
      this->WriteSource(e2, si.Source);

      bool useNativeUnityBuild = false;
      if (haveUnityBuild && this->GlobalGenerator->GetSupportsUnityBuilds()) {
        // Magic value taken from cmGlobalVisualStudioVersionedGenerator.cxx
        static const std::string vs15 = "141";
        std::string toolset =
          this->GlobalGenerator->GetPlatformToolsetString();
        cmSystemTools::ReplaceString(toolset, "v", "");

        if (toolset.empty() ||
            cmSystemTools::VersionCompareGreaterEq(toolset, vs15)) {
          useNativeUnityBuild = true;
        }
      }

      if (haveUnityBuild && strcmp(tool, "ClCompile") == 0 &&
          si.Source->GetProperty("UNITY_SOURCE_FILE")) {
        if (useNativeUnityBuild) {
          e2.Attribute(
            "IncludeInUnityFile",
            si.Source->GetPropertyAsBool("SKIP_UNITY_BUILD_INCLUSION")
              ? "false"
              : "true");
          e2.Attribute("CustomUnityFile", "true");

          std::string unityDir = cmSystemTools::GetFilenamePath(
            *si.Source->GetProperty("UNITY_SOURCE_FILE"));
          e2.Attribute("UnityFilesDirectory", unityDir);
        } else {
          // Visual Studio versions prior to 2017 15.8 do not know about unity
          // builds, thus we exclude the files already part of unity sources.
          if (!si.Source->GetPropertyAsBool("SKIP_UNITY_BUILD_INCLUSION")) {
            exclude_configs = all_configs;
          }
        }
      }

      if (si.Kind == cmGeneratorTarget::SourceKindObjectSource ||
          si.Kind == cmGeneratorTarget::SourceKindUnityBatched) {
        this->OutputSourceSpecificFlags(e2, si.Source);
      } else if (fs && fs->GetType() == "CXX_MODULES"_s) {
        this->GeneratorTarget->Makefile->IssueMessage(
          MessageType::FATAL_ERROR,
          cmStrCat("Target \"", this->GeneratorTarget->GetName(),
                   "\" has source file\n  ", si.Source->GetFullPath(),
                   "\nin a \"FILE_SET TYPE CXX_MODULES\" but it is not "
                   "scheduled for compilation."));
      }
      if (si.Source->GetPropertyAsBool("SKIP_PRECOMPILE_HEADERS")) {
        e2.Element("PrecompiledHeader", "NotUsing");
      }
      if (!isCSharp && !exclude_configs.empty()) {
        this->WriteExcludeFromBuild(e2, exclude_configs);
      }

      this->FinishWritingSource(e2, toolSettings);
    } else if (fs && fs->GetType() == "CXX_MODULES"_s) {
      this->GeneratorTarget->Makefile->IssueMessage(
        MessageType::FATAL_ERROR,
        cmStrCat("Target \"", this->GeneratorTarget->GetName(),
                 "\" has source file\n  ", si.Source->GetFullPath(),
                 "\nin a \"FILE_SET TYPE CXX_MODULES\" but it is not "
                 "scheduled for compilation."));
    }
  }

  if (this->IsMissingFiles) {
    this->WriteMissingFiles(e1);
  }
}

void cmVisualStudio10TargetGenerator::FinishWritingSource(
  Elem& e2, ConfigToSettings const& toolSettings)
{
  std::vector<std::string> writtenSettings;
  for (const auto& configSettings : toolSettings) {
    for (const auto& setting : configSettings.second) {

      if (std::find(writtenSettings.begin(), writtenSettings.end(),
                    setting.first) != writtenSettings.end()) {
        continue;
      }

      if (PropertyIsSameInAllConfigs(toolSettings, setting.first)) {
        e2.Element(setting.first, setting.second);
        writtenSettings.push_back(setting.first);
      } else {
        e2.WritePlatformConfigTag(setting.first,
                                  cmStrCat("'$(Configuration)|$(Platform)'=='",
                                           configSettings.first, '|',
                                           this->Platform, '\''),
                                  setting.second);
      }
    }
  }
}

void cmVisualStudio10TargetGenerator::OutputSourceSpecificFlags(
  Elem& e2, cmSourceFile const* source)
{
  cmSourceFile const& sf = *source;

  std::string objectName;
  if (this->GeneratorTarget->HasExplicitObjectName(&sf)) {
    objectName = this->GeneratorTarget->GetObjectName(&sf);
  }
  std::string flags;
  bool configDependentFlags = false;
  std::string options;
  bool configDependentOptions = false;
  std::string defines;
  bool configDependentDefines = false;
  std::string includes;
  bool configDependentIncludes = false;
  if (cmValue cflags = sf.GetProperty("COMPILE_FLAGS")) {
    configDependentFlags =
      cmGeneratorExpression::Find(*cflags) != std::string::npos;
    flags += *cflags;
  }
  if (cmValue coptions = sf.GetProperty("COMPILE_OPTIONS")) {
    configDependentOptions =
      cmGeneratorExpression::Find(*coptions) != std::string::npos;
    options += *coptions;
  }
  if (cmValue cdefs = sf.GetProperty("COMPILE_DEFINITIONS")) {
    configDependentDefines =
      cmGeneratorExpression::Find(*cdefs) != std::string::npos;
    defines += *cdefs;
  }
  if (cmValue cincludes = sf.GetProperty("INCLUDE_DIRECTORIES")) {
    configDependentIncludes =
      cmGeneratorExpression::Find(*cincludes) != std::string::npos;
    includes += *cincludes;
  }

  // Force language if the file extension does not match.
  // Note that MSVC treats the upper-case '.C' extension as C and not C++.
  std::string const ext = sf.GetExtension();
  std::string const extLang = ext == "C"_s
    ? "C"
    : this->GlobalGenerator->GetLanguageFromExtension(ext.c_str());
  std::string lang = this->LocalGenerator->GetSourceFileLanguage(sf);
  const char* compileAs = nullptr;
  if (lang != extLang) {
    if (lang == "CXX"_s) {
      // force a C++ file type
      compileAs = "CompileAsCpp";
    } else if (lang == "C"_s) {
      // force to c
      compileAs = "CompileAsC";
    }
  }

  bool noWinRT = this->TargetCompileAsWinRT && lang == "C"_s;
  // for the first time we need a new line if there is something
  // produced here.
  if (!objectName.empty()) {
    if (lang == "CUDA"_s) {
      e2.Element("CompileOut", cmStrCat("$(IntDir)/", objectName));
    } else {
      e2.Element("ObjectFileName", cmStrCat("$(IntDir)/", objectName));
    }
  }

  if (lang == "ASM_NASM"_s) {
    if (cmValue objectDeps = sf.GetProperty("OBJECT_DEPENDS")) {
      cmList depends{ *objectDeps };
      for (auto& d : depends) {
        ConvertToWindowsSlash(d);
      }
      e2.Element("AdditionalDependencies", depends.join(";"));
    }
  }

  bool isCppModule = false;

  for (std::string const& config : this->Configurations) {
    this->GeneratorTarget->NeedCxxModuleSupport(lang, config);

    std::string configUpper = cmSystemTools::UpperCase(config);
    std::string configDefines = defines;
    std::string defPropName = cmStrCat("COMPILE_DEFINITIONS_", configUpper);
    if (cmValue ccdefs = sf.GetProperty(defPropName)) {
      if (!configDefines.empty()) {
        configDefines += ';';
      }
      configDependentDefines |=
        cmGeneratorExpression::Find(*ccdefs) != std::string::npos;
      configDefines += *ccdefs;
    }

    bool const shouldScanForModules = lang == "CXX"_s &&
      this->GeneratorTarget->NeedDyndepForSource(lang, config, source);
    auto const* fs =
      this->GeneratorTarget->GetFileSetForSource(config, source);
    const char* compileAsPerConfig = compileAs;
    if (fs && fs->GetType() == "CXX_MODULES"_s) {
      if (lang == "CXX"_s) {
        if (fs->GetType() == "CXX_MODULES"_s) {
          isCppModule = true;
          if (shouldScanForModules &&
              this->GlobalGenerator->IsScanDependenciesSupported()) {
            // ScanSourceForModuleDependencies uses 'cl /scanDependencies' and
            // can distinguish module interface units and internal partitions.
            compileAsPerConfig = "CompileAsCpp";
          } else {
            compileAsPerConfig = "CompileAsCppModule";
          }
        } else {
          compileAsPerConfig = "CompileAsHeaderUnit";
        }
      } else {
        this->Makefile->IssueMessage(
          MessageType::FATAL_ERROR,
          cmStrCat(
            "Target \"", this->GeneratorTarget->Target->GetName(),
            "\" contains the source\n  ", source->GetFullPath(),
            "\nin a file set of type \"", fs->GetType(),
            R"(" but the source is not classified as a "CXX" source.)"));
      }
    }

    // We have pch state in the following situation:
    // 1. We have SKIP_PRECOMPILE_HEADERS == true
    // 2. We are creating the pre-compiled header
    // 3. We are a different language than the linker language AND pch is
    //    enabled.
    std::string const& linkLanguage =
      this->GeneratorTarget->GetLinkerLanguage(config);
    std::string const& pchSource =
      this->GeneratorTarget->GetPchSource(config, lang);
    const bool skipPCH =
      pchSource.empty() || sf.GetPropertyAsBool("SKIP_PRECOMPILE_HEADERS");
    const bool makePCH = (sf.GetFullPath() == pchSource);
    const bool useSharedPCH = !skipPCH && (lang == linkLanguage);
    const bool useDifferentLangPCH = !skipPCH && (lang != linkLanguage);
    const bool useNoPCH = skipPCH && (lang != linkLanguage) &&
      !this->GeneratorTarget->GetPchHeader(config, linkLanguage).empty();
    const bool needsPCHFlags =
      (makePCH || useSharedPCH || useDifferentLangPCH || useNoPCH);

    // if we have flags or defines for this config then
    // use them
    if (!flags.empty() || !options.empty() || !configDefines.empty() ||
        !includes.empty() || compileAsPerConfig || noWinRT ||
        !options.empty() || needsPCHFlags ||
        (shouldScanForModules !=
         this->ScanSourceForModuleDependencies[config])) {
      cmGlobalVisualStudio10Generator* gg = this->GlobalGenerator;
      cmIDEFlagTable const* flagtable = nullptr;
      const std::string& srclang = source->GetLanguage();
      if (srclang == "C"_s || srclang == "CXX"_s) {
        flagtable = gg->GetClFlagTable();
      } else if (srclang == "ASM_MARMASM"_s &&
                 this->GlobalGenerator->IsMarmasmEnabled()) {
        flagtable = gg->GetMarmasmFlagTable();
      } else if (srclang == "ASM_MASM"_s &&
                 this->GlobalGenerator->IsMasmEnabled()) {
        flagtable = gg->GetMasmFlagTable();
      } else if (lang == "ASM_NASM"_s &&
                 this->GlobalGenerator->IsNasmEnabled()) {
        flagtable = gg->GetNasmFlagTable();
      } else if (srclang == "RC"_s) {
        flagtable = gg->GetRcFlagTable();
      } else if (srclang == "CSharp"_s) {
        flagtable = gg->GetCSharpFlagTable();
      }
      cmGeneratorExpressionInterpreter genexInterpreter(
        this->LocalGenerator, config, this->GeneratorTarget, lang);
      cmVS10GeneratorOptions clOptions(
        this->LocalGenerator, cmVisualStudioGeneratorOptions::Compiler,
        flagtable, this);
      if (compileAsPerConfig) {
        clOptions.AddFlag("CompileAs", compileAsPerConfig);
      }
      if (shouldScanForModules !=
          this->ScanSourceForModuleDependencies[config]) {
        clOptions.AddFlag("ScanSourceForModuleDependencies",
                          shouldScanForModules ? "true" : "false");
      }
      if (noWinRT) {
        clOptions.AddFlag("CompileAsWinRT", "false");
      }
      if (configDependentFlags) {
        clOptions.Parse(genexInterpreter.Evaluate(flags, "COMPILE_FLAGS"));
      } else {
        clOptions.Parse(flags);
      }

      if (needsPCHFlags) {
        // Add precompile headers compile options.
        if (makePCH) {
          clOptions.AddFlag("PrecompiledHeader", "Create");
          std::string pchHeader =
            this->GeneratorTarget->GetPchHeader(config, lang);
          clOptions.AddFlag("PrecompiledHeaderFile", pchHeader);
          std::string pchFile =
            this->GeneratorTarget->GetPchFile(config, lang);
          clOptions.AddFlag("PrecompiledHeaderOutputFile", pchFile);
          clOptions.AddFlag("ForcedIncludeFiles", pchHeader);
        } else if (useNoPCH) {
          clOptions.AddFlag("PrecompiledHeader", "NotUsing");
        } else if (useSharedPCH) {
          std::string pchHeader =
            this->GeneratorTarget->GetPchHeader(config, lang);
          clOptions.AddFlag("ForcedIncludeFiles", pchHeader);
        } else if (useDifferentLangPCH) {
          clOptions.AddFlag("PrecompiledHeader", "Use");
          std::string pchHeader =
            this->GeneratorTarget->GetPchHeader(config, lang);
          clOptions.AddFlag("PrecompiledHeaderFile", pchHeader);
          std::string pchFile =
            this->GeneratorTarget->GetPchFile(config, lang);
          clOptions.AddFlag("PrecompiledHeaderOutputFile", pchFile);
          clOptions.AddFlag("ForcedIncludeFiles", pchHeader);
        }
      }

      if (!options.empty()) {
        std::string expandedOptions;
        if (configDependentOptions) {
          this->LocalGenerator->AppendCompileOptions(
            expandedOptions,
            genexInterpreter.Evaluate(options, "COMPILE_OPTIONS"));
        } else {
          this->LocalGenerator->AppendCompileOptions(expandedOptions, options);
        }
        clOptions.Parse(expandedOptions);
      }
      if (clOptions.HasFlag("DisableSpecificWarnings")) {
        clOptions.AppendFlag("DisableSpecificWarnings",
                             "%(DisableSpecificWarnings)");
      }
      if (clOptions.HasFlag("ForcedIncludeFiles")) {
        clOptions.AppendFlag("ForcedIncludeFiles", "%(ForcedIncludeFiles)");
      }
      if (configDependentDefines) {
        clOptions.AddDefines(
          genexInterpreter.Evaluate(configDefines, "COMPILE_DEFINITIONS"));
      } else {
        clOptions.AddDefines(configDefines);
      }
      std::vector<std::string> includeList;
      if (configDependentIncludes) {
        this->LocalGenerator->AppendIncludeDirectories(
          includeList,
          genexInterpreter.Evaluate(includes, "INCLUDE_DIRECTORIES"), *source);
      } else {
        this->LocalGenerator->AppendIncludeDirectories(includeList, includes,
                                                       *source);
      }
      clOptions.AddIncludes(includeList);
      clOptions.SetConfiguration(config);
      OptionsHelper oh(clOptions, e2);
      oh.PrependInheritedString("AdditionalOptions");
      oh.OutputAdditionalIncludeDirectories(lang);
      oh.OutputFlagMap();
      oh.OutputPreprocessorDefinitions(lang);
    }
  }

  if (isCppModule && !objectName.empty()) {
    std::string baseName = cmStrCat("$(IntDir)/", objectName);
    cmStripSuffixIfExists(baseName, ".obj");
    e2.Element("ModuleOutputFile", cmStrCat(baseName, ".ifc"));
    e2.Element("ModuleDependenciesFile", cmStrCat(baseName, ".module.json"));
  }

  if (this->IsXamlSource(source->GetFullPath())) {
    const std::string& fileName = source->GetFullPath();
    e2.Element("DependentUpon",
               fileName.substr(0, fileName.find_last_of('.')));
  }
  if (this->ProjectType == VsProjectType::csproj) {
    using CsPropMap = std::map<std::string, std::string>;
    CsPropMap sourceFileTags;
    this->GetCSharpSourceProperties(&sf, sourceFileTags);
    // write source file specific tags
    if (!sourceFileTags.empty()) {
      this->WriteCSharpSourceProperties(e2, sourceFileTags);
    }
  }
}

void cmVisualStudio10TargetGenerator::WriteExcludeFromBuild(
  Elem& e2, std::vector<size_t> const& exclude_configs)
{
  for (size_t ci : exclude_configs) {
    e2.WritePlatformConfigTag("ExcludedFromBuild",
                              cmStrCat("'$(Configuration)|$(Platform)'=='",
                                       this->Configurations[ci], '|',
                                       this->Platform, '\''),
                              "true");
  }
}

void cmVisualStudio10TargetGenerator::WritePathAndIncrementalLinkOptions(
  Elem& e0)
{
  cmStateEnums::TargetType ttype = this->GeneratorTarget->GetType();
  if (ttype > cmStateEnums::INTERFACE_LIBRARY) {
    return;
  }
  if (this->ProjectType == VsProjectType::csproj) {
    return;
  }

  Elem e1(e0, "PropertyGroup");
  e1.Element("_ProjectFileVersion", "10.0.20506.1");
  std::vector<std::string> platforms = { this->Platform };
  if (this->BuildAsX) {
    platforms.push_back("ARM64");
  }
  for (std::string const& p : platforms) {
    for (std::string const& config : this->Configurations) {
      const std::string cond = this->CalcCondition(config, p);
      if (this->BuildAsX && p == this->Platform) {
          e1.WritePlatformConfigTag("BuildAsX", cond, "true");
      }

<<<<<<< HEAD
      if (ttype >= cmStateEnums::UTILITY) {
        e1.WritePlatformConfigTag(
          "IntDir", cond, "$(Platform)\\$(Configuration)\\$(ProjectName)\\");
=======
    if (ttype >= cmStateEnums::UTILITY) {
      e1.WritePlatformConfigTag(
        "IntDir", cond, R"($(Platform)\$(Configuration)\$(ProjectName)\)");
    } else {
      if (ttype == cmStateEnums::SHARED_LIBRARY ||
          ttype == cmStateEnums::MODULE_LIBRARY ||
          ttype == cmStateEnums::EXECUTABLE) {
        auto linker = this->GeneratorTarget->GetLinkerTool(config);
        if (!linker.empty()) {
          ConvertToWindowsSlash(linker);
          e1.WritePlatformConfigTag("LinkToolExe", cond, linker);
        }
      }

      std::string intermediateDir = cmStrCat(
        this->LocalGenerator->GetTargetDirectory(this->GeneratorTarget), '/',
        config, '/');
      std::string outDir;
      std::string targetNameFull;
      if (ttype == cmStateEnums::OBJECT_LIBRARY) {
        outDir = intermediateDir;
        targetNameFull = cmStrCat(this->GeneratorTarget->GetName(), ".lib");
>>>>>>> b39fb31b
      } else {
        std::string intermediateDir = cmStrCat(
          this->LocalGenerator->GetTargetDirectory(this->GeneratorTarget), '/',
          config, '/');
        intermediateDir = this->BuildAsX && p == "ARM64"
          ? intermediateDir + "ARM64/"
          : intermediateDir;
        std::string outDir;
        std::string targetNameFull;
        if (ttype == cmStateEnums::OBJECT_LIBRARY) {
          outDir = intermediateDir;
          targetNameFull = cmStrCat(this->GeneratorTarget->GetName(), ".lib");
        } else {
          outDir = this->GeneratorTarget->GetDirectory(config) + "/";
          outDir = this->BuildAsX && p == "ARM64" ? outDir + "ARM64/" : outDir;
          targetNameFull = this->GeneratorTarget->GetFullName(config);
        }
        ConvertToWindowsSlash(intermediateDir);
        ConvertToWindowsSlash(outDir);

        e1.WritePlatformConfigTag("OutDir", cond, outDir);

        e1.WritePlatformConfigTag("IntDir", cond, intermediateDir);

        if (cmValue sdkExecutableDirectories = this->Makefile->GetDefinition(
              "CMAKE_VS_SDK_EXECUTABLE_DIRECTORIES")) {
          e1.WritePlatformConfigTag("ExecutablePath", cond,
                                    *sdkExecutableDirectories);
        }

        if (cmValue sdkIncludeDirectories = this->Makefile->GetDefinition(
              "CMAKE_VS_SDK_INCLUDE_DIRECTORIES")) {
          e1.WritePlatformConfigTag("IncludePath", cond, *sdkIncludeDirectories);
        }

        if (cmValue sdkReferenceDirectories = this->Makefile->GetDefinition(
              "CMAKE_VS_SDK_REFERENCE_DIRECTORIES")) {
          e1.WritePlatformConfigTag("ReferencePath", cond,
                                    *sdkReferenceDirectories);
        }

        if (cmValue sdkLibraryDirectories = this->Makefile->GetDefinition(
              "CMAKE_VS_SDK_LIBRARY_DIRECTORIES")) {
          e1.WritePlatformConfigTag("LibraryPath", cond, *sdkLibraryDirectories);
        }

        if (cmValue sdkLibraryWDirectories = this->Makefile->GetDefinition(
              "CMAKE_VS_SDK_LIBRARY_WINRT_DIRECTORIES")) {
          e1.WritePlatformConfigTag("LibraryWPath", cond,
                                    *sdkLibraryWDirectories);
        }

        if (cmValue sdkSourceDirectories =
              this->Makefile->GetDefinition("CMAKE_VS_SDK_SOURCE_DIRECTORIES")) {
          e1.WritePlatformConfigTag("SourcePath", cond, *sdkSourceDirectories);
        }

        if (cmValue sdkExcludeDirectories = this->Makefile->GetDefinition(
              "CMAKE_VS_SDK_EXCLUDE_DIRECTORIES")) {
          e1.WritePlatformConfigTag("ExcludePath", cond, *sdkExcludeDirectories);
        }

        std::string name =
          cmSystemTools::GetFilenameWithoutLastExtension(targetNameFull);
        e1.WritePlatformConfigTag("TargetName", cond, name);

        std::string ext =
          cmSystemTools::GetFilenameLastExtension(targetNameFull);
        if (ext.empty()) {
          // An empty TargetExt causes a default extension to be used.
          // A single "." appears to be treated as an empty extension.
          ext = ".";
        }
        e1.WritePlatformConfigTag("TargetExt", cond, ext);

        this->OutputLinkIncremental(e1, config, p);
      }

      if (ttype <= cmStateEnums::UTILITY) {
        if (cmValue workingDir = this->GeneratorTarget->GetProperty(
              "VS_DEBUGGER_WORKING_DIRECTORY")) {
          std::string genWorkingDir = cmGeneratorExpression::Evaluate(
            *workingDir, this->LocalGenerator, config);
          e1.WritePlatformConfigTag("LocalDebuggerWorkingDirectory", cond,
                                    genWorkingDir);
        }

        if (cmValue environment =
              this->GeneratorTarget->GetProperty("VS_DEBUGGER_ENVIRONMENT")) {
          std::string genEnvironment = cmGeneratorExpression::Evaluate(
            *environment, this->LocalGenerator, config);
          e1.WritePlatformConfigTag("LocalDebuggerEnvironment", cond,
                                    genEnvironment);
        }

        if (cmValue debuggerCommand =
              this->GeneratorTarget->GetProperty("VS_DEBUGGER_COMMAND")) {
          std::string genDebuggerCommand = cmGeneratorExpression::Evaluate(
            *debuggerCommand, this->LocalGenerator, config);
          e1.WritePlatformConfigTag("LocalDebuggerCommand", cond,
                                    genDebuggerCommand);
        }

        if (cmValue commandArguments = this->GeneratorTarget->GetProperty(
              "VS_DEBUGGER_COMMAND_ARGUMENTS")) {
          std::string genCommandArguments = cmGeneratorExpression::Evaluate(
            *commandArguments, this->LocalGenerator, config);
          e1.WritePlatformConfigTag("LocalDebuggerCommandArguments", cond,
                                    genCommandArguments);
        }
      }
    }
  }
}

void cmVisualStudio10TargetGenerator::WritePublicProjectContentOptions(
  Elem& e0)
{
  cmStateEnums::TargetType ttype = this->GeneratorTarget->GetType();
  if (ttype != cmStateEnums::SHARED_LIBRARY) {
    return;
  }
  if (this->ProjectType != VsProjectType::vcxproj) {
    return;
  }

  Elem e1(e0, "PropertyGroup");
  for (std::string const& config : this->Configurations) {
    if (this->GeneratorTarget->HaveCxx20ModuleSources() &&
        this->GeneratorTarget->HaveCxxModuleSupport(config) ==
          cmGeneratorTarget::Cxx20SupportLevel::Supported) {
      const std::string cond = this->CalcCondition(config);
      // For DLL projects, we export all BMIs for now
      e1.WritePlatformConfigTag("AllProjectBMIsArePublic", cond, "true");
    }
  }
}

void cmVisualStudio10TargetGenerator::OutputLinkIncremental(
  Elem& e1, std::string const& configName, std::string const& platName)
{
  bool keepFlags = this->BuildAsX && platName == this->Platform;

  if (!this->MSTools) {
    return;
  }
  if (this->ProjectType == VsProjectType::csproj) {
    return;
  }
  // static libraries and things greater than modules do not need
  // to set this option
  if (this->GeneratorTarget->GetType() == cmStateEnums::STATIC_LIBRARY ||
      this->GeneratorTarget->GetType() > cmStateEnums::MODULE_LIBRARY) {
    return;
  }
  Options& linkOptions = *(this->LinkOptions[configName]);
  const std::string cond = this->CalcCondition(configName, platName);

  if (this->IPOEnabledConfigurations.count(configName) == 0) {
    const char* incremental = linkOptions.GetFlag("LinkIncremental");
    e1.WritePlatformConfigTag("LinkIncremental", cond,
                              (incremental ? incremental : "true"));
  }
  if (!keepFlags) {
    linkOptions.RemoveFlag("LinkIncremental");
  }

  const char* manifest = linkOptions.GetFlag("GenerateManifest");
  e1.WritePlatformConfigTag("GenerateManifest", cond,
                            (manifest ? manifest : "true"));
  if (!keepFlags) {
    linkOptions.RemoveFlag("GenerateManifest");
  }

  // Some link options belong here.  Use them now and remove them so that
  // WriteLinkOptions does not use them.
  static const std::vector<std::string> flags{ "LinkDelaySign",
                                               "LinkKeyFile" };
  for (const std::string& flag : flags) {
    if (const char* value = linkOptions.GetFlag(flag)) {
      e1.WritePlatformConfigTag(flag, cond, value);
      if (!keepFlags) {
        linkOptions.RemoveFlag(flag);
      }
    }
  }
}

std::vector<std::string> cmVisualStudio10TargetGenerator::GetIncludes(
  std::string const& config, std::string const& lang) const
{
  std::vector<std::string> includes;
  this->LocalGenerator->GetIncludeDirectories(includes, this->GeneratorTarget,
                                              lang, config);
  for (std::string& i : includes) {
    ConvertToWindowsSlash(i);
  }
  return includes;
}

std::string cmVisualStudio10TargetGenerator::GetTargetOutputName() const
{
  std::string config;
  if (!this->Configurations.empty()) {
    config = this->Configurations[0];
  }
  const auto& nameComponents =
    this->GeneratorTarget->GetFullNameComponents(config);
  return cmStrCat(nameComponents.prefix, nameComponents.base);
}

bool cmVisualStudio10TargetGenerator::ComputeClOptions()
{
  return std::all_of(
    this->Configurations.begin(), this->Configurations.end(),
    [this](std::string const& c) { return this->ComputeClOptions(c); });
}

bool cmVisualStudio10TargetGenerator::ComputeClOptions(
  std::string const& configName)
{
  // much of this was copied from here:
  // copied from cmLocalVisualStudio7Generator.cxx 805
  // TODO: Integrate code below with cmLocalVisualStudio7Generator.

  cmGlobalVisualStudio10Generator* gg = this->GlobalGenerator;
  std::unique_ptr<Options> pOptions;
  switch (this->ProjectType) {
    case VsProjectType::vcxproj:
      pOptions = cm::make_unique<Options>(
        this->LocalGenerator, Options::Compiler, gg->GetClFlagTable(), this);
      break;
    case VsProjectType::csproj:
      pOptions =
        cm::make_unique<Options>(this->LocalGenerator, Options::CSharpCompiler,
                                 gg->GetCSharpFlagTable());
      break;
    default:
      break;
  }
  Options& clOptions = *pOptions;

  std::string flags;
  const std::string& linkLanguage =
    this->GeneratorTarget->GetLinkerLanguage(configName);
  if (linkLanguage.empty()) {
    cmSystemTools::Error(cmStrCat(
      "CMake can not determine linker language for target: ", this->Name));
    return false;
  }

  // Choose a language whose flags to use for ClCompile.
  static const char* clLangs[] = { "CXX", "C", "Fortran" };
  std::string langForClCompile;
  if (this->ProjectType == VsProjectType::csproj) {
    langForClCompile = "CSharp";
  } else if (cm::contains(clLangs, linkLanguage)) {
    langForClCompile = linkLanguage;
  } else {
    std::set<std::string> languages;
    this->GeneratorTarget->GetLanguages(languages, configName);
    for (const char* l : clLangs) {
      if (languages.count(l)) {
        langForClCompile = l;
        break;
      }
    }
  }
  this->LangForClCompile = langForClCompile;
  if (!langForClCompile.empty()) {
    this->LocalGenerator->AddLanguageFlags(flags, this->GeneratorTarget,
                                           cmBuildStep::Compile,
                                           langForClCompile, configName);
    this->LocalGenerator->AddCompileOptions(flags, this->GeneratorTarget,
                                            langForClCompile, configName);
  }

  // Put the IPO enabled configurations into a set.
  if (this->GeneratorTarget->IsIPOEnabled(linkLanguage, configName)) {
    this->IPOEnabledConfigurations.insert(configName);
  }

  // Check if ASan is enabled.
  if (flags.find("/fsanitize=address") != std::string::npos ||
      flags.find("-fsanitize=address") != std::string::npos) {
    this->ASanEnabledConfigurations.insert(configName);
  }

  // Check if (lib)Fuzzer is enabled.
  if (flags.find("/fsanitize=fuzzer") != std::string::npos ||
      flags.find("-fsanitize=fuzzer") != std::string::npos) {
    this->FuzzerEnabledConfigurations.insert(configName);
  }

  // Precompile Headers
  std::string pchHeader =
    this->GeneratorTarget->GetPchHeader(configName, linkLanguage);
  if (this->MSTools && VsProjectType::vcxproj == this->ProjectType &&
      pchHeader.empty()) {
    clOptions.AddFlag("PrecompiledHeader", "NotUsing");
  } else if (this->MSTools && VsProjectType::vcxproj == this->ProjectType &&
             !pchHeader.empty()) {
    clOptions.AddFlag("PrecompiledHeader", "Use");
    clOptions.AddFlag("PrecompiledHeaderFile", pchHeader);
    std::string pchFile =
      this->GeneratorTarget->GetPchFile(configName, linkLanguage);
    clOptions.AddFlag("PrecompiledHeaderOutputFile", pchFile);
  }

  // Get preprocessor definitions for this directory.
  std::string defineFlags = this->Makefile->GetDefineFlags();
  if (this->MSTools) {
    if (this->ProjectType == VsProjectType::vcxproj) {
      clOptions.FixExceptionHandlingDefault();
      if (this->GlobalGenerator->GetVersion() >=
          cmGlobalVisualStudioGenerator::VSVersion::VS15) {
        // Toolsets that come with VS 2017 may now enable UseFullPaths
        // by default and there is no negative /FC option that projects
        // can use to switch it back.  Older toolsets disable this by
        // default anyway so this will not hurt them.  If the project
        // is using an explicit /FC option then parsing flags will
        // replace this setting with "true" below.
        clOptions.AddFlag("UseFullPaths", "false");
      }
      clOptions.AddFlag("AssemblerListingLocation", "$(IntDir)");
    }
  }

  // check for managed C++ assembly compiler flag. This overrides any
  // /clr* compiler flags which may be defined in the flags variable(s).
  if (this->ProjectType != VsProjectType::csproj) {
    // Warn if /clr was added manually. This should not be done
    // anymore, because cmGeneratorTarget may not be aware that the
    // target uses C++/CLI.
    if (flags.find("/clr") != std::string::npos ||
        flags.find("-clr") != std::string::npos ||
        defineFlags.find("/clr") != std::string::npos ||
        defineFlags.find("-clr") != std::string::npos) {
      if (configName == this->Configurations[0]) {
        std::string message =
          cmStrCat("For the target \"", this->GeneratorTarget->GetName(),
                   "\" the /clr compiler flag was added manually. ",
                   "Set usage of C++/CLI by setting COMMON_LANGUAGE_RUNTIME "
                   "target property.");
        this->Makefile->IssueMessage(MessageType::WARNING, message);
      }
    }
    if (cmValue clr =
          this->GeneratorTarget->GetProperty("COMMON_LANGUAGE_RUNTIME")) {
      std::string clrString = *clr;
      if (!clrString.empty()) {
        clrString = cmStrCat(':', clrString);
      }
      flags += cmStrCat(" /clr", clrString);
    }
  }

  // Get includes for this target
  if (!this->LangForClCompile.empty()) {
    auto includeList = this->GetIncludes(configName, this->LangForClCompile);

    auto sysIncludeFlag = this->Makefile->GetDefinition(
      cmStrCat("CMAKE_INCLUDE_SYSTEM_FLAG_", this->LangForClCompile));

    if (sysIncludeFlag) {
      bool gotOneSys = false;
      for (auto i : includeList) {
        cmSystemTools::ConvertToUnixSlashes(i);
        if (this->GeneratorTarget->IsSystemIncludeDirectory(
              i, configName, this->LangForClCompile)) {
          auto flag = cmTrimWhitespace(*sysIncludeFlag);
          if (this->MSTools) {
            cmSystemTools::ReplaceString(flag, "-external:I", "/external:I");
          }
          clOptions.AppendFlagString("AdditionalOptions",
                                     cmStrCat(flag, " \"", i, '"'));
          gotOneSys = true;
        } else {
          clOptions.AddInclude(i);
        }
      }

      if (gotOneSys) {
        if (auto sysIncludeFlagWarning = this->Makefile->GetDefinition(
              cmStrCat("_CMAKE_INCLUDE_SYSTEM_FLAG_", this->LangForClCompile,
                       "_WARNING"))) {
          flags = cmStrCat(flags, ' ', *sysIncludeFlagWarning);
        }
      }
    } else {
      clOptions.AddIncludes(includeList);
    }
  }

  clOptions.Parse(flags);
  clOptions.Parse(defineFlags);
  std::vector<std::string> targetDefines;
  switch (this->ProjectType) {
    case VsProjectType::vcxproj:
      if (!langForClCompile.empty()) {
        this->GeneratorTarget->GetCompileDefinitions(targetDefines, configName,
                                                     langForClCompile);
      }
      break;
    case VsProjectType::csproj:
      this->GeneratorTarget->GetCompileDefinitions(targetDefines, configName,
                                                   "CSharp");
      cm::erase_if(targetDefines, [](std::string const& def) {
        return def.find('=') != std::string::npos;
      });
      break;
    default:
      break;
  }
  clOptions.AddDefines(targetDefines);

  if (this->ProjectType == VsProjectType::csproj) {
    clOptions.AppendFlag("DefineConstants", targetDefines);
  }

  if (this->MSTools) {
    clOptions.SetVerboseMakefile(
      this->Makefile->IsOn("CMAKE_VERBOSE_MAKEFILE"));
  }

  // Add C-specific flags expressible in a ClCompile meant for C++.
  if (langForClCompile == "CXX"_s) {
    std::set<std::string> languages;
    this->GeneratorTarget->GetLanguages(languages, configName);
    if (languages.count("C")) {
      std::string flagsC;
      this->LocalGenerator->AddLanguageFlags(
        flagsC, this->GeneratorTarget, cmBuildStep::Compile, "C", configName);
      this->LocalGenerator->AddCompileOptions(flagsC, this->GeneratorTarget,
                                              "C", configName);
      Options optC(this->LocalGenerator, Options::Compiler,
                   gg->GetClFlagTable());
      optC.Parse(flagsC);
      if (const char* stdC = optC.GetFlag("LanguageStandard_C")) {
        clOptions.AddFlag("LanguageStandard_C", stdC);
      }
    }
  }

  // Add a definition for the configuration name.
  std::string configDefine = cmStrCat("CMAKE_INTDIR=\"", configName, '"');
  clOptions.AddDefine(configDefine);
  if (const std::string* exportMacro =
        this->GeneratorTarget->GetExportMacro()) {
    clOptions.AddDefine(*exportMacro);
  }

  if (this->MSTools) {
    // If we have the VS_WINRT_COMPONENT set then force Compile as WinRT
    if (this->GeneratorTarget->GetPropertyAsBool("VS_WINRT_COMPONENT")) {
      clOptions.AddFlag("CompileAsWinRT", "true");
      // For WinRT components, add the _WINRT_DLL define to produce a lib
      if (this->GeneratorTarget->GetType() == cmStateEnums::SHARED_LIBRARY ||
          this->GeneratorTarget->GetType() == cmStateEnums::MODULE_LIBRARY) {
        clOptions.AddDefine("_WINRT_DLL");
      }
    } else if (this->GlobalGenerator->TargetsWindowsStore() ||
               this->GlobalGenerator->TargetsWindowsPhone() ||
               this->Makefile->IsOn("CMAKE_VS_WINRT_BY_DEFAULT")) {
      if (!clOptions.IsWinRt()) {
        clOptions.AddFlag("CompileAsWinRT", "false");
      }
    }
    if (const char* winRT = clOptions.GetFlag("CompileAsWinRT")) {
      if (cmIsOn(winRT)) {
        this->TargetCompileAsWinRT = true;
      }
    }
  }

  if (this->ProjectType != VsProjectType::csproj &&
      (clOptions.IsManaged() || clOptions.HasFlag("CLRSupport"))) {
    this->Managed = true;
    std::string managedType = clOptions.HasFlag("CompileAsManaged")
      ? clOptions.GetFlag("CompileAsManaged")
      : "Mixed";
    if (managedType == "Safe"_s || managedType == "Pure"_s) {
      // force empty calling convention if safe clr is used
      clOptions.AddFlag("CallingConvention", "");
    }
    // The default values of these flags are incompatible to
    // managed assemblies. We have to force valid values if
    // the target is a managed C++ target.
    clOptions.AddFlag("ExceptionHandling", "Async");
    clOptions.AddFlag("BasicRuntimeChecks", "Default");
  }
  if (this->ProjectType == VsProjectType::csproj) {
    // /nowin32manifest overrides /win32manifest: parameter
    if (clOptions.HasFlag("NoWin32Manifest")) {
      clOptions.RemoveFlag("ApplicationManifest");
    }
  }

  if (const char* s = clOptions.GetFlag("SpectreMitigation")) {
    this->SpectreMitigation[configName] = s;
    clOptions.RemoveFlag("SpectreMitigation");
  }

  // Remove any target-wide -TC or -TP flag added by the project.
  // Such flags are unnecessary and break our model of language selection.
  if (langForClCompile == "C"_s || langForClCompile == "CXX"_s) {
    clOptions.RemoveFlag("CompileAs");
  }

  this->ClOptions[configName] = std::move(pOptions);
  return true;
}

void cmVisualStudio10TargetGenerator::WriteClOptions(
  Elem& e1, std::string const& configName, std::string const& platform)
{
  Options& clOptions = *(this->ClOptions[configName]);
  if (this->ProjectType == VsProjectType::csproj) {
    return;
  }
  Elem e2(e1, "ClCompile");
  OptionsHelper oh(clOptions, e2);
  oh.PrependInheritedString("AdditionalOptions");
  oh.OutputAdditionalIncludeDirectories(this->LangForClCompile);
  oh.OutputFlagMap();
  oh.OutputPreprocessorDefinitions(this->LangForClCompile, platform);

  if (this->NsightTegra) {
    if (cmValue processMax =
          this->GeneratorTarget->GetProperty("ANDROID_PROCESS_MAX")) {
      e2.Element("ProcessMax", *processMax);
    }
  }

  if (this->Android) {
    e2.Element("ObjectFileName", "$(IntDir)%(filename).o");
  } else if (this->MSTools) {
    cmsys::RegularExpression clangToolset("v[0-9]+_clang_.*");
    const char* toolset = this->GlobalGenerator->GetPlatformToolset();
    cmValue noCompileBatching =
      this->GeneratorTarget->GetProperty("VS_NO_COMPILE_BATCHING");
    if (noCompileBatching.IsOn() || (toolset && clangToolset.find(toolset))) {
      e2.Element("ObjectFileName", "$(IntDir)%(filename).obj");
    } else {
      e2.Element("ObjectFileName", "$(IntDir)");
    }

    // If not in debug mode, write the DebugInformationFormat field
    // without value so PDBs don't get generated uselessly. Each tag
    // goes on its own line because Visual Studio corrects it this
    // way when saving the project after CMake generates it.
    if (!clOptions.IsDebug()) {
      Elem e3(e2, "DebugInformationFormat");
      e3.SetHasElements();
    }

    // Specify the compiler program database file if configured.
    std::string pdb = this->GeneratorTarget->GetCompilePDBPath(configName);
    if (!pdb.empty()) {
      if (this->GlobalGenerator->IsCudaEnabled()) {
        // CUDA does not quote paths with spaces correctly when forwarding
        // this to the host compiler.  Use a relative path to avoid spaces.
        // FIXME: We can likely do this even when CUDA is not involved,
        // but for now we will make a minimal change.
        pdb = this->ConvertPath(pdb, true);
      }
      ConvertToWindowsSlash(pdb);
      e2.Element("ProgramDataBaseFileName", pdb);
    }

    // add AdditionalUsingDirectories
    if (this->AdditionalUsingDirectories.count(configName) > 0) {
      std::string dirs;
      for (auto const& u : this->AdditionalUsingDirectories[configName]) {
        if (!dirs.empty()) {
          dirs.append(";");
        }
        dirs.append(u);
      }
      e2.Element("AdditionalUsingDirectories", dirs);
    }
  }

  e2.Element("ScanSourceForModuleDependencies",
             this->ScanSourceForModuleDependencies[configName] ? "true"
                                                               : "false");
}

bool cmVisualStudio10TargetGenerator::ComputeRcOptions()
{
  return std::all_of(
    this->Configurations.begin(), this->Configurations.end(),
    [this](std::string const& c) { return this->ComputeRcOptions(c); });
}

bool cmVisualStudio10TargetGenerator::ComputeRcOptions(
  std::string const& configName)
{
  cmGlobalVisualStudio10Generator* gg = this->GlobalGenerator;
  auto pOptions = cm::make_unique<Options>(
    this->LocalGenerator, Options::ResourceCompiler, gg->GetRcFlagTable(), this);
  Options& rcOptions = *pOptions;

  std::string CONFIG = cmSystemTools::UpperCase(configName);
  std::string rcConfigFlagsVar = cmStrCat("CMAKE_RC_FLAGS_", CONFIG);
  std::string flags =
    cmStrCat(this->Makefile->GetSafeDefinition("CMAKE_RC_FLAGS"), ' ',
             this->Makefile->GetSafeDefinition(rcConfigFlagsVar));

  rcOptions.Parse(flags);

  // For historical reasons, add the C preprocessor defines to RC.
  Options& clOptions = *(this->ClOptions[configName]);
  rcOptions.AddDefines(clOptions.GetDefines());

  // Get includes for this target
  rcOptions.AddIncludes(this->GetIncludes(configName, "RC"));

  this->RcOptions[configName] = std::move(pOptions);
  return true;
}

void cmVisualStudio10TargetGenerator::WriteRCOptions(
  Elem& e1, std::string const& configName, std::string const& platform)
{
  if (!this->MSTools) {
    return;
  }
  Elem e2(e1, "ResourceCompile");

  OptionsHelper rcOptions(*(this->RcOptions[configName]), e2);
  rcOptions.OutputPreprocessorDefinitions("RC", platform);
  rcOptions.OutputAdditionalIncludeDirectories("RC");
  rcOptions.PrependInheritedString("AdditionalOptions");
  rcOptions.OutputFlagMap();
}

bool cmVisualStudio10TargetGenerator::ComputeCudaOptions()
{
  if (!this->GlobalGenerator->IsCudaEnabled()) {
    return true;
  }
  return std::all_of(this->Configurations.begin(), this->Configurations.end(),
                     [this](std::string const& c) {
                       return !this->GeneratorTarget->IsLanguageUsed("CUDA",
                                                                     c) ||
                         this->ComputeCudaOptions(c);
                     });
}

bool cmVisualStudio10TargetGenerator::ComputeCudaOptions(
  std::string const& configName)
{
  cmGlobalVisualStudio10Generator* gg = this->GlobalGenerator;
  auto pOptions = cm::make_unique<Options>(
    this->LocalGenerator, Options::CudaCompiler, gg->GetCudaFlagTable());
  Options& cudaOptions = *pOptions;

  auto cudaVersion = this->GlobalGenerator->GetPlatformToolsetCudaString();

  // Get compile flags for CUDA in this directory.
  std::string flags;
  this->LocalGenerator->AddLanguageFlags(
    flags, this->GeneratorTarget, cmBuildStep::Compile, "CUDA", configName);
  this->LocalGenerator->AddCompileOptions(flags, this->GeneratorTarget, "CUDA",
                                          configName);

  // Get preprocessor definitions for this directory.
  std::string defineFlags = this->Makefile->GetDefineFlags();

  cudaOptions.Parse(flags);
  cudaOptions.Parse(defineFlags);
  cudaOptions.ParseFinish();

  // If we haven't explicitly enabled GPU debug information
  // explicitly disable it
  if (!cudaOptions.HasFlag("GPUDebugInfo")) {
    cudaOptions.AddFlag("GPUDebugInfo", "false");
  }

  // The extension on object libraries the CUDA gives isn't
  // consistent with how MSVC generates object libraries for C+, so set
  // the default to not have any extension
  cudaOptions.AddFlag("CompileOut", "$(IntDir)%(Filename).obj");

  if (this->GeneratorTarget->GetPropertyAsBool("CUDA_SEPARABLE_COMPILATION")) {
    cudaOptions.AddFlag("GenerateRelocatableDeviceCode", "true");
  }
  bool notPtxLike = true;
  if (this->GeneratorTarget->GetPropertyAsBool("CUDA_PTX_COMPILATION")) {
    cudaOptions.AddFlag("NvccCompilation", "ptx");
    // We drop the %(Extension) component as CMake expects all PTX files
    // to not have the source file extension at all
    cudaOptions.AddFlag("CompileOut", "$(IntDir)%(Filename).ptx");
    notPtxLike = false;

    if (cmSystemTools::VersionCompare(cmSystemTools::OP_GREATER_EQUAL,
                                      cudaVersion, "9.0") &&
        cmSystemTools::VersionCompare(cmSystemTools::OP_LESS, cudaVersion,
                                      "11.5")) {
      // The DriverApi flag before 11.5 ( verified back to 9.0 ) which controls
      // PTX compilation doesn't propagate user defines causing
      // target_compile_definitions to behave differently for VS +
      // PTX compared to other generators so we patch the rules
      // to normalize behavior
      cudaOptions.AddFlag("DriverApiCommandLineTemplate",
                          "%(BaseCommandLineTemplate) [CompileOut] [FastMath] "
                          "[Defines] \"%(FullPath)\"");
    }
  } else if (this->GeneratorTarget->GetPropertyAsBool(
               "CUDA_CUBIN_COMPILATION")) {
    cudaOptions.AddFlag("NvccCompilation", "cubin");
    cudaOptions.AddFlag("CompileOut", "$(IntDir)%(Filename).cubin");
    notPtxLike = false;
  } else if (this->GeneratorTarget->GetPropertyAsBool(
               "CUDA_FATBIN_COMPILATION")) {
    cudaOptions.AddFlag("NvccCompilation", "fatbin");
    cudaOptions.AddFlag("CompileOut", "$(IntDir)%(Filename).fatbin");
    notPtxLike = false;
  } else if (this->GeneratorTarget->GetPropertyAsBool(
               "CUDA_OPTIX_COMPILATION")) {
    cudaOptions.AddFlag("NvccCompilation", "optix-ir");
    cudaOptions.AddFlag("CompileOut", "$(IntDir)%(Filename).optixir");
    notPtxLike = false;
  }

  if (notPtxLike &&
      cmSystemTools::VersionCompareGreaterEq(
        "8.0", this->GlobalGenerator->GetPlatformToolsetCudaString())) {
    // Explicitly state that we want this file to be treated as a
    // CUDA file no matter what the file extensions is
    // This is only needed for < CUDA 9
    cudaOptions.AppendFlagString("AdditionalOptions", "-x cu");
  }

  // Specify the compiler program database file if configured.
  std::string pdb = this->GeneratorTarget->GetCompilePDBPath(configName);
  if (!pdb.empty()) {
    // CUDA does not make the directory if it is non-standard.
    std::string const pdbDir = cmSystemTools::GetFilenamePath(pdb);
    cmSystemTools::MakeDirectory(pdbDir);
    if (cmSystemTools::VersionCompareGreaterEq(
          "9.2", this->GlobalGenerator->GetPlatformToolsetCudaString())) {
      // CUDA does not have a field for this and does not honor the
      // ProgramDataBaseFileName field in ClCompile.  Work around this
      // limitation by creating the directory and passing the flag ourselves.
      pdb = this->ConvertPath(pdb, true);
      ConvertToWindowsSlash(pdb);
      std::string const clFd = cmStrCat(R"(-Xcompiler="-Fd\")", pdb, R"(\"")");
      cudaOptions.AppendFlagString("AdditionalOptions", clFd);
    }
  }

  // CUDA automatically passes the proper '--machine' flag to nvcc
  // for the current architecture, but does not reflect this default
  // in the user-visible IDE settings.  Set it explicitly.
  if (this->Platform == "x64"_s) {
    cudaOptions.AddFlag("TargetMachinePlatform", "64");
  }

  // Convert the host compiler options to the toolset's abstractions
  // using a secondary flag table.
  cudaOptions.ClearTables();
  cudaOptions.AddTable(gg->GetCudaHostFlagTable());
  cudaOptions.Reparse("AdditionalCompilerOptions");

  // `CUDA 8.0.targets` places AdditionalCompilerOptions before nvcc!
  // Pass them through -Xcompiler in AdditionalOptions instead.
  if (const char* acoPtr = cudaOptions.GetFlag("AdditionalCompilerOptions")) {
    std::string aco = acoPtr;
    cudaOptions.RemoveFlag("AdditionalCompilerOptions");
    if (!aco.empty()) {
      aco = this->LocalGenerator->EscapeForShell(aco, false);
      cudaOptions.AppendFlagString("AdditionalOptions",
                                   cmStrCat("-Xcompiler=", aco));
    }
  }

  cudaOptions.FixCudaCodeGeneration();

  std::vector<std::string> targetDefines;
  this->GeneratorTarget->GetCompileDefinitions(targetDefines, configName,
                                               "CUDA");
  cudaOptions.AddDefines(targetDefines);

  // Add a definition for the configuration name.
  std::string configDefine = cmStrCat("CMAKE_INTDIR=\"", configName, '"');
  cudaOptions.AddDefine(configDefine);
  if (const std::string* exportMacro =
        this->GeneratorTarget->GetExportMacro()) {
    cudaOptions.AddDefine(*exportMacro);
  }

  // Get includes for this target
  cudaOptions.AddIncludes(this->GetIncludes(configName, "CUDA"));
  cudaOptions.AddFlag("UseHostInclude", "false");

  // Add runtime library selection flag.
  std::string const& cudaRuntime =
    this->GeneratorTarget->GetRuntimeLinkLibrary("CUDA", configName);
  if (cudaRuntime == "STATIC"_s) {
    cudaOptions.AddFlag("CudaRuntime", "Static");
  } else if (cudaRuntime == "SHARED"_s) {
    cudaOptions.AddFlag("CudaRuntime", "Shared");
  } else if (cudaRuntime == "NONE"_s) {
    cudaOptions.AddFlag("CudaRuntime", "None");
  }

  this->CudaOptions[configName] = std::move(pOptions);
  return true;
}

void cmVisualStudio10TargetGenerator::WriteCudaOptions(
  Elem& e1, std::string const& configName)
{
  if (!this->MSTools || !this->GlobalGenerator->IsCudaEnabled() ||
      !this->GeneratorTarget->IsLanguageUsed("CUDA", configName)) {
    return;
  }
  Elem e2(e1, "CudaCompile");

  OptionsHelper cudaOptions(*(this->CudaOptions[configName]), e2);
  cudaOptions.OutputAdditionalIncludeDirectories("CUDA");
  cudaOptions.OutputPreprocessorDefinitions("CUDA");
  cudaOptions.PrependInheritedString("AdditionalOptions");
  cudaOptions.OutputFlagMap();
}

bool cmVisualStudio10TargetGenerator::ComputeCudaLinkOptions()
{
  if (!this->GlobalGenerator->IsCudaEnabled()) {
    return true;
  }
  return std::all_of(
    this->Configurations.begin(), this->Configurations.end(),
    [this](std::string const& c) { return this->ComputeCudaLinkOptions(c); });
}

bool cmVisualStudio10TargetGenerator::ComputeCudaLinkOptions(
  std::string const& configName)
{
  cmGlobalVisualStudio10Generator* gg = this->GlobalGenerator;
  auto pOptions = cm::make_unique<Options>(
    this->LocalGenerator, Options::CudaCompiler, gg->GetCudaFlagTable());
  Options& cudaLinkOptions = *pOptions;

  cmGeneratorTarget::DeviceLinkSetter setter(*this->GeneratorTarget);

  // Determine if we need to do a device link
  const bool doDeviceLinking = requireDeviceLinking(
    *this->GeneratorTarget, *this->LocalGenerator, configName);

  cudaLinkOptions.AddFlag("PerformDeviceLink",
                          doDeviceLinking ? "true" : "false");

  // Add extra flags for device linking
  cudaLinkOptions.AppendFlagString(
    "AdditionalOptions",
    this->Makefile->GetSafeDefinition("_CMAKE_CUDA_EXTRA_FLAGS"));
  cudaLinkOptions.AppendFlagString(
    "AdditionalOptions",
    this->Makefile->GetSafeDefinition("_CMAKE_CUDA_EXTRA_DEVICE_LINK_FLAGS"));

  std::vector<std::string> linkOpts;
  std::string linkFlags;
  this->GeneratorTarget->GetLinkOptions(linkOpts, configName, "CUDA");
  // LINK_OPTIONS are escaped.
  this->LocalGenerator->AppendCompileOptions(linkFlags, linkOpts);

  cmComputeLinkInformation* pcli =
    this->GeneratorTarget->GetLinkInformation(configName);
  if (doDeviceLinking && pcli) {

    cmLinkLineDeviceComputer computer(
      this->LocalGenerator,
      this->LocalGenerator->GetStateSnapshot().GetDirectory());
    std::string ignored_;
    this->LocalGenerator->GetDeviceLinkFlags(computer, configName, ignored_,
                                             linkFlags, ignored_, ignored_,
                                             this->GeneratorTarget);

    this->LocalGenerator->AddLanguageFlagsForLinking(
      linkFlags, this->GeneratorTarget, "CUDA", configName);
  }
  cudaLinkOptions.AppendFlagString("AdditionalOptions", linkFlags);

  if (doDeviceLinking) {
    std::vector<std::string> libVec;
    auto const& kinded = this->GeneratorTarget->GetKindedSources(configName);
    // CMake conversion uses full paths when possible to allow deeper trees.
    // However, CUDA 8.0 msbuild rules fail on absolute paths so for CUDA
    // we must use relative paths.
    const bool forceRelative = true;
    for (cmGeneratorTarget::SourceAndKind const& si : kinded.Sources) {
      switch (si.Kind) {
        case cmGeneratorTarget::SourceKindExternalObject: {
          std::string path =
            this->ConvertPath(si.Source.Value->GetFullPath(), forceRelative);
          ConvertToWindowsSlash(path);
          libVec.emplace_back(std::move(path));
        } break;
        default:
          break;
      }
    }
    // For static libraries that have device linking enabled compute
    // the  libraries
    if (this->GeneratorTarget->GetType() == cmStateEnums::STATIC_LIBRARY) {
      cmComputeLinkInformation& cli = *pcli;
      cmLinkLineDeviceComputer computer(
        this->LocalGenerator,
        this->LocalGenerator->GetStateSnapshot().GetDirectory());
      std::vector<BT<std::string>> btLibVec;
      computer.ComputeLinkLibraries(cli, std::string{}, btLibVec);
      for (auto const& item : btLibVec) {
        libVec.emplace_back(item.Value);
      }
    }
    if (!libVec.empty()) {
      cudaLinkOptions.AddFlag("AdditionalDependencies", libVec);
    }
  }

  this->CudaLinkOptions[configName] = std::move(pOptions);
  return true;
}

void cmVisualStudio10TargetGenerator::WriteCudaLinkOptions(
  Elem& e1, std::string const& configName)
{
  // We need to write link options for OBJECT libraries so that
  // we override the default device link behavior ( enabled ) when
  // building object libraries with ptx/optix-ir/etc
  if (this->GeneratorTarget->GetType() > cmStateEnums::OBJECT_LIBRARY) {
    return;
  }

  if (!this->MSTools || !this->GlobalGenerator->IsCudaEnabled()) {
    return;
  }

  Elem e2(e1, "CudaLink");
  OptionsHelper cudaLinkOptions(*(this->CudaLinkOptions[configName]), e2);
  cudaLinkOptions.OutputFlagMap();
}

bool cmVisualStudio10TargetGenerator::ComputeMarmasmOptions()
{
  if (!this->GlobalGenerator->IsMarmasmEnabled()) {
    return true;
  }
  return std::all_of(
    this->Configurations.begin(), this->Configurations.end(),
    [this](std::string const& c) { return this->ComputeMarmasmOptions(c); });
}

bool cmVisualStudio10TargetGenerator::ComputeMarmasmOptions(
  std::string const& configName)
{
  cmGlobalVisualStudio10Generator* gg = this->GlobalGenerator;
  auto pOptions = cm::make_unique<Options>(
    this->LocalGenerator, Options::MarmasmCompiler, gg->GetMarmasmFlagTable());
  Options& marmasmOptions = *pOptions;

  std::string flags;
  this->LocalGenerator->AddLanguageFlags(flags, this->GeneratorTarget,
                                         cmBuildStep::Compile, "ASM_MARMASM",
                                         configName);
  this->LocalGenerator->AddCompileOptions(flags, this->GeneratorTarget,
                                          "ASM_MARMASM", configName);

  marmasmOptions.Parse(flags);

  // Get includes for this target
  marmasmOptions.AddIncludes(this->GetIncludes(configName, "ASM_MARMASM"));

  this->MarmasmOptions[configName] = std::move(pOptions);
  return true;
}

void cmVisualStudio10TargetGenerator::WriteMarmasmOptions(
  Elem& e1, std::string const& configName)
{
  if (!this->MSTools || !this->GlobalGenerator->IsMarmasmEnabled()) {
    return;
  }
  Elem e2(e1, "MARMASM");

  // Preprocessor definitions and includes are shared with clOptions.
  OptionsHelper clOptions(*(this->ClOptions[configName]), e2);
  clOptions.OutputPreprocessorDefinitions("ASM_MARMASM");

  OptionsHelper marmasmOptions(*(this->MarmasmOptions[configName]), e2);
  marmasmOptions.OutputAdditionalIncludeDirectories("ASM_MARMASM");
  marmasmOptions.PrependInheritedString("AdditionalOptions");
  marmasmOptions.OutputFlagMap();
}

bool cmVisualStudio10TargetGenerator::ComputeMasmOptions()
{
  if (!this->GlobalGenerator->IsMasmEnabled()) {
    return true;
  }
  return std::all_of(
    this->Configurations.begin(), this->Configurations.end(),
    [this](std::string const& c) { return this->ComputeMasmOptions(c); });
}

bool cmVisualStudio10TargetGenerator::ComputeMasmOptions(
  std::string const& configName)
{
  cmGlobalVisualStudio10Generator* gg = this->GlobalGenerator;
  auto pOptions = cm::make_unique<Options>(
    this->LocalGenerator, Options::MasmCompiler, gg->GetMasmFlagTable());
  Options& masmOptions = *pOptions;

  // MSBuild enables debug information by default.
  // Disable it explicitly unless a flag parsed below re-enables it.
  masmOptions.AddFlag("GenerateDebugInformation", "false");

  std::string flags;
  this->LocalGenerator->AddLanguageFlags(flags, this->GeneratorTarget,
                                         cmBuildStep::Compile, "ASM_MASM",
                                         configName);
  this->LocalGenerator->AddCompileOptions(flags, this->GeneratorTarget,
                                          "ASM_MASM", configName);

  masmOptions.Parse(flags);

  // Get includes for this target
  masmOptions.AddIncludes(this->GetIncludes(configName, "ASM_MASM"));

  this->MasmOptions[configName] = std::move(pOptions);
  return true;
}

void cmVisualStudio10TargetGenerator::WriteMasmOptions(
  Elem& e1, std::string const& configName)
{
  if (!this->MSTools || !this->GlobalGenerator->IsMasmEnabled()) {
    return;
  }
  Elem e2(e1, "MASM");

  // Preprocessor definitions and includes are shared with clOptions.
  OptionsHelper clOptions(*(this->ClOptions[configName]), e2);
  clOptions.OutputPreprocessorDefinitions("ASM_MASM");

  OptionsHelper masmOptions(*(this->MasmOptions[configName]), e2);
  masmOptions.OutputAdditionalIncludeDirectories("ASM_MASM");
  masmOptions.PrependInheritedString("AdditionalOptions");
  masmOptions.OutputFlagMap();
}

bool cmVisualStudio10TargetGenerator::ComputeNasmOptions()
{
  if (!this->GlobalGenerator->IsNasmEnabled()) {
    return true;
  }
  return std::all_of(
    this->Configurations.begin(), this->Configurations.end(),
    [this](std::string const& c) { return this->ComputeNasmOptions(c); });
}

bool cmVisualStudio10TargetGenerator::ComputeNasmOptions(
  std::string const& configName)
{
  cmGlobalVisualStudio10Generator* gg = this->GlobalGenerator;
  auto pOptions = cm::make_unique<Options>(
    this->LocalGenerator, Options::NasmCompiler, gg->GetNasmFlagTable());
  Options& nasmOptions = *pOptions;

  std::string flags;
  this->LocalGenerator->AddLanguageFlags(flags, this->GeneratorTarget,
                                         cmBuildStep::Compile, "ASM_NASM",
                                         configName);
  this->LocalGenerator->AddCompileOptions(flags, this->GeneratorTarget,
                                          "ASM_NASM", configName);
  flags += " -f";
  flags += this->Makefile->GetSafeDefinition("CMAKE_ASM_NASM_OBJECT_FORMAT");
  nasmOptions.Parse(flags);

  // Get includes for this target
  nasmOptions.AddIncludes(this->GetIncludes(configName, "ASM_NASM"));

  this->NasmOptions[configName] = std::move(pOptions);
  return true;
}

void cmVisualStudio10TargetGenerator::WriteNasmOptions(
  Elem& e1, std::string const& configName)
{
  if (!this->GlobalGenerator->IsNasmEnabled()) {
    return;
  }
  Elem e2(e1, "NASM");

  OptionsHelper nasmOptions(*(this->NasmOptions[configName]), e2);
  nasmOptions.OutputAdditionalIncludeDirectories("ASM_NASM");
  nasmOptions.OutputFlagMap();
  nasmOptions.PrependInheritedString("AdditionalOptions");
  nasmOptions.OutputPreprocessorDefinitions("ASM_NASM");

  // Preprocessor definitions and includes are shared with clOptions.
  OptionsHelper clOptions(*(this->ClOptions[configName]), e2);
  clOptions.OutputPreprocessorDefinitions("ASM_NASM");
}

void cmVisualStudio10TargetGenerator::WriteLibOptions(
  Elem& e1, std::string const& config)
{
  if (this->GeneratorTarget->GetType() != cmStateEnums::STATIC_LIBRARY &&
      this->GeneratorTarget->GetType() != cmStateEnums::OBJECT_LIBRARY) {
    return;
  }

  const std::string& linkLanguage =
    this->GeneratorTarget->GetLinkClosure(config)->LinkerLanguage;

  std::string libflags;
  this->LocalGenerator->GetStaticLibraryFlags(libflags, config, linkLanguage,
                                              this->GeneratorTarget);
  if (!libflags.empty()) {
    Elem e2(e1, "Lib");
    cmGlobalVisualStudio10Generator* gg = this->GlobalGenerator;
    cmVS10GeneratorOptions libOptions(this->LocalGenerator,
                                      cmVisualStudioGeneratorOptions::Linker,
                                      gg->GetLibFlagTable(), this);
    libOptions.Parse(libflags);
    OptionsHelper oh(libOptions, e2);
    oh.PrependInheritedString("AdditionalOptions");
    oh.OutputFlagMap();
  }

  // We cannot generate metadata for static libraries.  WindowsPhone
  // and WindowsStore tools look at GenerateWindowsMetadata in the
  // Link tool options even for static libraries.
  if (this->GlobalGenerator->TargetsWindowsPhone() ||
      this->GlobalGenerator->TargetsWindowsStore()) {
    Elem e2(e1, "Link");
    e2.Element("GenerateWindowsMetadata", "false");
  }
}

void cmVisualStudio10TargetGenerator::WriteManifestOptions(
  Elem& e1, std::string const& config)
{
  if (this->GeneratorTarget->GetType() != cmStateEnums::EXECUTABLE &&
      this->GeneratorTarget->GetType() != cmStateEnums::SHARED_LIBRARY &&
      this->GeneratorTarget->GetType() != cmStateEnums::MODULE_LIBRARY) {
    return;
  }

  std::vector<cmSourceFile const*> manifest_srcs;
  this->GeneratorTarget->GetManifests(manifest_srcs, config);

  cmValue dpiAware = this->GeneratorTarget->GetProperty("VS_DPI_AWARE");

  if (!manifest_srcs.empty() || dpiAware) {
    Elem e2(e1, "Manifest");
    if (!manifest_srcs.empty()) {
      std::ostringstream oss;
      for (cmSourceFile const* mi : manifest_srcs) {
        std::string m = this->ConvertPath(mi->GetFullPath(), false);
        ConvertToWindowsSlash(m);
        oss << m << ";";
      }
      e2.Element("AdditionalManifestFiles", oss.str());
    }
    if (dpiAware) {
      if (*dpiAware == "PerMonitor"_s) {
        e2.Element("EnableDpiAwareness", "PerMonitorHighDPIAware");
      } else if (cmIsOn(*dpiAware)) {
        e2.Element("EnableDpiAwareness", "true");
      } else if (cmIsOff(*dpiAware)) {
        e2.Element("EnableDpiAwareness", "false");
      } else {
        cmSystemTools::Error(
          cmStrCat("Bad parameter for VS_DPI_AWARE: ", *dpiAware));
      }
    }
  }
}

void cmVisualStudio10TargetGenerator::WriteAntBuildOptions(
  Elem& e1, std::string const& configName)
{
  // Look through the sources for AndroidManifest.xml and use
  // its location as the root source directory.
  std::string rootDir = this->LocalGenerator->GetCurrentSourceDirectory();
  {
    for (cmGeneratorTarget::AllConfigSource const& source :
         this->GeneratorTarget->GetAllConfigSources()) {
      if (source.Kind == cmGeneratorTarget::SourceKindExtra &&
          "androidmanifest.xml" ==
            cmSystemTools::LowerCase(source.Source->GetLocation().GetName())) {
        rootDir = source.Source->GetLocation().GetDirectory();
        break;
      }
    }
  }

  // Tell MSBuild to launch Ant.
  Elem e2(e1, "AntBuild");
  {
    std::string antBuildPath = rootDir;
    ConvertToWindowsSlash(antBuildPath);
    e2.Element("AntBuildPath", antBuildPath);
  }

  if (this->GeneratorTarget->GetPropertyAsBool("ANDROID_SKIP_ANT_STEP")) {
    e2.Element("SkipAntStep", "true");
  }

  if (this->GeneratorTarget->GetPropertyAsBool("ANDROID_PROGUARD")) {
    e2.Element("EnableProGuard", "true");
  }

  if (cmValue proGuardConfigLocation =
        this->GeneratorTarget->GetProperty("ANDROID_PROGUARD_CONFIG_PATH")) {
    e2.Element("ProGuardConfigLocation", *proGuardConfigLocation);
  }

  if (cmValue securePropertiesLocation =
        this->GeneratorTarget->GetProperty("ANDROID_SECURE_PROPS_PATH")) {
    e2.Element("SecurePropertiesLocation", *securePropertiesLocation);
  }

  if (cmValue nativeLibDirectoriesExpression =
        this->GeneratorTarget->GetProperty("ANDROID_NATIVE_LIB_DIRECTORIES")) {
    std::string nativeLibDirs = cmGeneratorExpression::Evaluate(
      *nativeLibDirectoriesExpression, this->LocalGenerator, configName);
    e2.Element("NativeLibDirectories", nativeLibDirs);
  }

  if (cmValue nativeLibDependenciesExpression =
        this->GeneratorTarget->GetProperty(
          "ANDROID_NATIVE_LIB_DEPENDENCIES")) {
    std::string nativeLibDeps = cmGeneratorExpression::Evaluate(
      *nativeLibDependenciesExpression, this->LocalGenerator, configName);
    e2.Element("NativeLibDependencies", nativeLibDeps);
  }

  if (cmValue javaSourceDir =
        this->GeneratorTarget->GetProperty("ANDROID_JAVA_SOURCE_DIR")) {
    e2.Element("JavaSourceDir", *javaSourceDir);
  }

  if (cmValue jarDirectoriesExpression =
        this->GeneratorTarget->GetProperty("ANDROID_JAR_DIRECTORIES")) {
    std::string jarDirectories = cmGeneratorExpression::Evaluate(
      *jarDirectoriesExpression, this->LocalGenerator, configName);
    e2.Element("JarDirectories", jarDirectories);
  }

  if (cmValue jarDeps =
        this->GeneratorTarget->GetProperty("ANDROID_JAR_DEPENDENCIES")) {
    e2.Element("JarDependencies", *jarDeps);
  }

  if (cmValue assetsDirectories =
        this->GeneratorTarget->GetProperty("ANDROID_ASSETS_DIRECTORIES")) {
    e2.Element("AssetsDirectories", *assetsDirectories);
  }

  {
    std::string manifest_xml = cmStrCat(rootDir, "/AndroidManifest.xml");
    ConvertToWindowsSlash(manifest_xml);
    e2.Element("AndroidManifestLocation", manifest_xml);
  }

  if (cmValue antAdditionalOptions =
        this->GeneratorTarget->GetProperty("ANDROID_ANT_ADDITIONAL_OPTIONS")) {
    e2.Element("AdditionalOptions",
               cmStrCat(*antAdditionalOptions, " %(AdditionalOptions)"));
  }
}

bool cmVisualStudio10TargetGenerator::ComputeLinkOptions()
{
  if (this->GeneratorTarget->GetType() == cmStateEnums::EXECUTABLE ||
      this->GeneratorTarget->GetType() == cmStateEnums::SHARED_LIBRARY ||
      this->GeneratorTarget->GetType() == cmStateEnums::MODULE_LIBRARY) {
    for (std::string const& c : this->Configurations) {
      if (!this->ComputeLinkOptions(c)) {
        return false;
      }
    }
  }
  return true;
}

bool cmVisualStudio10TargetGenerator::ComputeLinkOptions(
  std::string const& config)
{
  cmGlobalVisualStudio10Generator* gg = this->GlobalGenerator;
  auto pOptions = cm::make_unique<Options>(
    this->LocalGenerator, Options::Linker, gg->GetLinkFlagTable(), this);
  Options& linkOptions = *pOptions;

  cmGeneratorTarget::LinkClosure const* linkClosure =
    this->GeneratorTarget->GetLinkClosure(config);

  const std::string& linkLanguage = linkClosure->LinkerLanguage;
  if (linkLanguage.empty()) {
    cmSystemTools::Error(cmStrCat(
      "CMake can not determine linker language for target: ", this->Name));
    return false;
  }

  std::string CONFIG = cmSystemTools::UpperCase(config);

  const char* linkType = "SHARED";
  if (this->GeneratorTarget->GetType() == cmStateEnums::MODULE_LIBRARY) {
    linkType = "MODULE";
  }
  if (this->GeneratorTarget->GetType() == cmStateEnums::EXECUTABLE) {
    linkType = "EXE";
  }
  std::string flags;
  std::string linkFlagVarBase = cmStrCat("CMAKE_", linkType, "_LINKER_FLAGS");
  flags += ' ';
  flags += this->Makefile->GetRequiredDefinition(linkFlagVarBase);
  std::string linkFlagVar = cmStrCat(linkFlagVarBase, '_', CONFIG);
  flags += ' ';
  flags += this->Makefile->GetRequiredDefinition(linkFlagVar);
  cmValue targetLinkFlags = this->GeneratorTarget->GetProperty("LINK_FLAGS");
  if (targetLinkFlags) {
    flags += ' ';
    flags += *targetLinkFlags;
  }
  std::string flagsProp = cmStrCat("LINK_FLAGS_", CONFIG);
  if (cmValue flagsConfig = this->GeneratorTarget->GetProperty(flagsProp)) {
    flags += ' ';
    flags += *flagsConfig;
  }

  std::vector<std::string> opts;
  this->GeneratorTarget->GetLinkOptions(opts, config, linkLanguage);
  // LINK_OPTIONS are escaped.
  this->LocalGenerator->AppendCompileOptions(flags, opts);

  cmComputeLinkInformation* pcli =
    this->GeneratorTarget->GetLinkInformation(config);
  if (!pcli) {
    cmSystemTools::Error(
      cmStrCat("CMake can not compute cmComputeLinkInformation for target: ",
               this->Name));
    return false;
  }
  cmComputeLinkInformation& cli = *pcli;

  std::vector<std::string> libVec;
  std::vector<std::string> vsTargetVec;
  this->AddLibraries(cli, libVec, vsTargetVec, config);
  std::string standardLibsVar =
    cmStrCat("CMAKE_", linkLanguage, "_STANDARD_LIBRARIES");
  std::string const& libs = this->Makefile->GetSafeDefinition(standardLibsVar);
  cmSystemTools::ParseWindowsCommandLine(libs.c_str(), libVec);
  linkOptions.AddFlag("AdditionalDependencies", libVec);

  // Populate TargetsFileAndConfigsVec
  for (std::string const& ti : vsTargetVec) {
    this->AddTargetsFileAndConfigPair(ti, config);
  }

  std::vector<std::string> const& ldirs = cli.GetDirectories();
  std::vector<std::string> linkDirs;
  for (std::string const& d : ldirs) {
    // first just full path
    linkDirs.push_back(d);
    // next path with configuration type Debug, Release, etc
    linkDirs.emplace_back(cmStrCat(d, "/$(Configuration)"));
  }
  linkDirs.push_back("%(AdditionalLibraryDirectories)");
  linkOptions.AddFlag("AdditionalLibraryDirectories", linkDirs);

  cmGeneratorTarget::Names targetNames;
  if (this->GeneratorTarget->GetType() == cmStateEnums::EXECUTABLE) {
    targetNames = this->GeneratorTarget->GetExecutableNames(config);
  } else {
    targetNames = this->GeneratorTarget->GetLibraryNames(config);
  }

  if (this->MSTools) {
    if (this->GeneratorTarget->IsWin32Executable(config)) {
      if (this->GlobalGenerator->TargetsWindowsCE()) {
        linkOptions.AddFlag("SubSystem", "WindowsCE");
        if (this->GeneratorTarget->GetType() == cmStateEnums::EXECUTABLE) {
          if (this->ClOptions[config]->UsingUnicode()) {
            linkOptions.AddFlag("EntryPointSymbol", "wWinMainCRTStartup");
          } else {
            linkOptions.AddFlag("EntryPointSymbol", "WinMainCRTStartup");
          }
        }
      } else {
        linkOptions.AddFlag("SubSystem", "Windows");
      }
    } else {
      if (this->GlobalGenerator->TargetsWindowsCE()) {
        linkOptions.AddFlag("SubSystem", "WindowsCE");
        if (this->GeneratorTarget->GetType() == cmStateEnums::EXECUTABLE) {
          if (this->ClOptions[config]->UsingUnicode()) {
            linkOptions.AddFlag("EntryPointSymbol", "mainWCRTStartup");
          } else {
            linkOptions.AddFlag("EntryPointSymbol", "mainACRTStartup");
          }
        }
      } else {
        linkOptions.AddFlag("SubSystem", "Console");
      };
    }

    if (cmValue stackVal = this->Makefile->GetDefinition(
          cmStrCat("CMAKE_", linkLanguage, "_STACK_SIZE"))) {
      linkOptions.AddFlag("StackReserveSize", *stackVal);
    }

    linkOptions.AddFlag("GenerateDebugInformation", "false");

    std::string pdb = cmStrCat(this->GeneratorTarget->GetPDBDirectory(config),
                               '/', targetNames.PDB);
    if (!targetNames.ImportLibrary.empty()) {
      std::string imLib =
        cmStrCat(this->GeneratorTarget->GetDirectory(
                   config, cmStateEnums::ImportLibraryArtifact),
                 '/', targetNames.ImportLibrary);

      linkOptions.AddFlag("ImportLibrary", imLib);
    }
    linkOptions.AddFlag("ProgramDataBaseFile", pdb);

    // A Windows Runtime component uses internal .NET metadata,
    // so does not have an import library.
    if (this->GeneratorTarget->GetPropertyAsBool("VS_WINRT_COMPONENT") &&
        this->GeneratorTarget->GetType() != cmStateEnums::EXECUTABLE) {
      linkOptions.AddFlag("GenerateWindowsMetadata", "true");
    } else if (this->GlobalGenerator->TargetsWindowsPhone() ||
               this->GlobalGenerator->TargetsWindowsStore()) {
      // WindowsPhone and WindowsStore components are in an app container
      // and produce WindowsMetadata.  If we are not producing a WINRT
      // component, then do not generate the metadata here.
      linkOptions.AddFlag("GenerateWindowsMetadata", "false");
    }

    if (this->GlobalGenerator->TargetsWindowsPhone() &&
        this->GlobalGenerator->GetSystemVersion() == "8.0"_s) {
      // WindowsPhone 8.0 does not have ole32.
      linkOptions.AppendFlag("IgnoreSpecificDefaultLibraries", "ole32.lib");
    }
  } else if (this->NsightTegra) {
    linkOptions.AddFlag("SoName", targetNames.SharedObject);
  }

  linkOptions.Parse(flags);
  linkOptions.FixManifestUACFlags();

  if (this->MSTools) {
    cmGeneratorTarget::ModuleDefinitionInfo const* mdi =
      this->GeneratorTarget->GetModuleDefinitionInfo(config);
    if (mdi && !mdi->DefFile.empty()) {
      linkOptions.AddFlag("ModuleDefinitionFile", mdi->DefFile);
    }
    linkOptions.AppendFlag("IgnoreSpecificDefaultLibraries",
                           "%(IgnoreSpecificDefaultLibraries)");
  }

  // VS 2015 without all updates has a v140 toolset whose
  // GenerateDebugInformation expects No/Debug instead of false/true.
  if (gg->GetPlatformToolsetNeedsDebugEnum()) {
    if (const char* debug = linkOptions.GetFlag("GenerateDebugInformation")) {
      if (strcmp(debug, "false") == 0) {
        linkOptions.AddFlag("GenerateDebugInformation", "No");
      } else if (strcmp(debug, "true") == 0) {
        linkOptions.AddFlag("GenerateDebugInformation", "Debug");
      }
    }
  }

  // Managed code cannot be linked with /DEBUG:FASTLINK
  if (this->Managed) {
    if (const char* debug = linkOptions.GetFlag("GenerateDebugInformation")) {
      if (strcmp(debug, "DebugFastLink") == 0) {
        linkOptions.AddFlag("GenerateDebugInformation", "Debug");
      }
    }
  }

  this->LinkOptions[config] = std::move(pOptions);
  return true;
}

bool cmVisualStudio10TargetGenerator::ComputeLibOptions()
{
  if (this->GeneratorTarget->GetType() == cmStateEnums::STATIC_LIBRARY) {
    for (std::string const& c : this->Configurations) {
      if (!this->ComputeLibOptions(c)) {
        return false;
      }
    }
  }
  return true;
}

bool cmVisualStudio10TargetGenerator::ComputeLibOptions(
  std::string const& config)
{
  cmComputeLinkInformation* pcli =
    this->GeneratorTarget->GetLinkInformation(config);
  if (!pcli) {
    cmSystemTools::Error(
      cmStrCat("CMake can not compute cmComputeLinkInformation for target: ",
               this->Name));
    return false;
  }

  cmComputeLinkInformation& cli = *pcli;
  using ItemVector = cmComputeLinkInformation::ItemVector;
  const ItemVector& libs = cli.GetItems();
  for (cmComputeLinkInformation::Item const& l : libs) {
    if (l.IsPath == cmComputeLinkInformation::ItemIsPath::Yes &&
        cmVS10IsTargetsFile(l.Value.Value)) {
      std::string path =
        this->LocalGenerator->MaybeRelativeToCurBinDir(l.Value.Value);
      ConvertToWindowsSlash(path);
      this->AddTargetsFileAndConfigPair(path, config);
    }
  }

  return true;
}

void cmVisualStudio10TargetGenerator::WriteLinkOptions(
  Elem& e1, std::string const& config)
{
  if (this->GeneratorTarget->GetType() == cmStateEnums::STATIC_LIBRARY ||
      this->GeneratorTarget->GetType() > cmStateEnums::MODULE_LIBRARY) {
    return;
  }
  if (this->ProjectType == VsProjectType::csproj) {
    return;
  }

  {
    Elem e2(e1, "Link");
    OptionsHelper linkOptions(*(this->LinkOptions[config]), e2);
    linkOptions.PrependInheritedString("AdditionalOptions");
    linkOptions.OutputFlagMap();
  }

  if (!this->GlobalGenerator->NeedLinkLibraryDependencies(
        this->GeneratorTarget)) {
    Elem e2(e1, "ProjectReference");
    e2.Element("LinkLibraryDependencies", "false");
  }
}

void cmVisualStudio10TargetGenerator::AddLibraries(
  const cmComputeLinkInformation& cli, std::vector<std::string>& libVec,
  std::vector<std::string>& vsTargetVec, const std::string& config)
{
  using ItemVector = cmComputeLinkInformation::ItemVector;
  ItemVector const& libs = cli.GetItems();
  for (cmComputeLinkInformation::Item const& l : libs) {
    if (l.Target) {
      auto managedType = l.Target->GetManagedType(config);
      if (managedType != cmGeneratorTarget::ManagedType::Native &&
          this->GeneratorTarget->GetManagedType(config) !=
            cmGeneratorTarget::ManagedType::Native &&
          l.Target->IsImported() &&
          l.Target->GetType() != cmStateEnums::INTERFACE_LIBRARY) {
        auto location = l.Target->GetFullPath(config);
        if (!location.empty()) {
          ConvertToWindowsSlash(location);
          switch (this->ProjectType) {
            case VsProjectType::csproj:
              // If the target we want to "link" to is an imported managed
              // target and this is a C# project, we add a hint reference. This
              // reference is written to project file in
              // WriteDotNetReferences().
              this->DotNetHintReferences[config].push_back(
                DotNetHintReference(l.Target->GetName(), location));
              break;
            case VsProjectType::vcxproj:
              // Add path of assembly to list of using-directories, so the
              // managed assembly can be used by '#using <assembly.dll>' in
              // code.
              this->AdditionalUsingDirectories[config].insert(
                cmSystemTools::GetFilenamePath(location));
              break;
            default:
              // In .proj files, we wouldn't be referencing libraries.
              break;
          }
        }
      }
      // Do not allow C# targets to be added to the LIB listing. LIB files are
      // used for linking C++ dependencies. C# libraries do not have lib files.
      // Instead, they compile down to C# reference libraries (DLL files). The
      // `<ProjectReference>` elements added to the vcxproj are enough for the
      // IDE to deduce the DLL file required by other C# projects that need its
      // reference library.
      if (managedType == cmGeneratorTarget::ManagedType::Managed) {
        continue;
      }
    }

    if (l.IsPath == cmComputeLinkInformation::ItemIsPath::Yes) {
      std::string path =
        this->LocalGenerator->MaybeRelativeToCurBinDir(l.Value.Value);
      ConvertToWindowsSlash(path);
      if (cmVS10IsTargetsFile(l.Value.Value)) {
        vsTargetVec.push_back(path);
      } else {
        libVec.push_back(l.HasFeature() ? l.GetFormattedItem(path).Value
                                        : path);
      }
    } else if (!l.Target ||
               (l.Target->GetType() != cmStateEnums::INTERFACE_LIBRARY &&
                l.Target->GetType() != cmStateEnums::OBJECT_LIBRARY)) {
      libVec.push_back(l.Value.Value);
    }
  }
}

void cmVisualStudio10TargetGenerator::AddTargetsFileAndConfigPair(
  std::string const& targetsFile, std::string const& config)
{
  for (TargetsFileAndConfigs& i : this->TargetsFileAndConfigsVec) {
    if (cmSystemTools::ComparePath(targetsFile, i.File)) {
      if (!cm::contains(i.Configs, config)) {
        i.Configs.push_back(config);
      }
      return;
    }
  }
  TargetsFileAndConfigs entry;
  entry.File = targetsFile;
  entry.Configs.push_back(config);
  this->TargetsFileAndConfigsVec.push_back(entry);
}

void cmVisualStudio10TargetGenerator::WriteMidlOptions(
  Elem& e1, std::string const& configName)
{
  if (!this->MSTools) {
    return;
  }
  if (this->ProjectType == VsProjectType::csproj) {
    return;
  }
  if (this->GeneratorTarget->GetType() > cmStateEnums::UTILITY) {
    return;
  }

  // This processes *any* of the .idl files specified in the project's file
  // list (and passed as the item metadata %(Filename) expressing the rule
  // input filename) into output files at the per-config *build* dir
  // ($(IntDir)) each.
  //
  // IOW, this MIDL section is intended to provide a fully generic syntax
  // content suitable for most cases (read: if you get errors, then it's quite
  // probable that the error is on your side of the .idl setup).
  //
  // Also, note that the marked-as-generated _i.c file in the Visual Studio
  // generator case needs to be referred to as $(IntDir)\foo_i.c at the
  // project's file list, otherwise the compiler-side processing won't pick it
  // up (for non-directory form, it ends up looking in project binary dir
  // only).  Perhaps there's something to be done to make this more automatic
  // on the CMake side?
  std::vector<std::string> const includes =
    this->GetIncludes(configName, "MIDL");
  std::ostringstream oss;
  for (std::string const& i : includes) {
    oss << i << ";";
  }
  oss << "%(AdditionalIncludeDirectories)";

  Elem e2(e1, "Midl");
  e2.Element("AdditionalIncludeDirectories", oss.str());
  e2.Element("OutputDirectory", "$(ProjectDir)/$(IntDir)");
  e2.Element("HeaderFileName", "%(Filename).h");
  e2.Element("TypeLibraryName", "%(Filename).tlb");
  e2.Element("InterfaceIdentifierFileName", "%(Filename)_i.c");
  e2.Element("ProxyFileName", "%(Filename)_p.c");
}

void cmVisualStudio10TargetGenerator::WriteItemDefinitionGroups(Elem& e0)
{
  if (this->ProjectType == VsProjectType::csproj) {
    return;
  }
  std::vector<std::string> platforms = { this->Platform };
  if (this->BuildAsX)
    platforms.push_back("ARM64");
  for (std::string const& p : platforms) {
    for (const std::string& c : this->Configurations) {
      Elem e1(e0, "ItemDefinitionGroup");
      e1.Attribute("Condition", this->CalcCondition(c, p));

      //    output cl compile flags <ClCompile></ClCompile>
      if (this->GeneratorTarget->GetType() <= cmStateEnums::OBJECT_LIBRARY) {
        this->WriteClOptions(e1, c, p);
        //    output rc compile flags <ResourceCompile></ResourceCompile>
        this->WriteRCOptions(e1, c, p);
        this->WriteCudaOptions(e1, c);
        this->WriteMarmasmOptions(e1, c);
        this->WriteMasmOptions(e1, c);
        this->WriteNasmOptions(e1, c);
      }
      //    output midl flags       <Midl></Midl>
      this->WriteMidlOptions(e1, c);
      // write events
      if (this->ProjectType != VsProjectType::csproj) {
        this->WriteEvents(e1, c);
      }
      //    output link flags       <Link></Link>
      this->WriteLinkOptions(e1, c);
      this->WriteCudaLinkOptions(e1, c);
      //    output lib flags       <Lib></Lib>
      this->WriteLibOptions(e1, c);
      //    output manifest flags  <Manifest></Manifest>
      this->WriteManifestOptions(e1, c);
      if (this->NsightTegra &&
          this->GeneratorTarget->Target->IsAndroidGuiExecutable()) {
        this->WriteAntBuildOptions(e1, c);
      }
    }
  }
}

void cmVisualStudio10TargetGenerator::WriteEvents(
  Elem& e1, std::string const& configName)
{
  bool addedPrelink = false;
  cmGeneratorTarget::ModuleDefinitionInfo const* mdi =
    this->GeneratorTarget->GetModuleDefinitionInfo(configName);
  if (mdi && mdi->DefFileGenerated) {
    addedPrelink = true;
    std::vector<cmCustomCommand> commands =
      this->GeneratorTarget->GetPreLinkCommands();
    this->GlobalGenerator->AddSymbolExportCommand(this->GeneratorTarget,
                                                  commands, configName);
    this->WriteEvent(e1, "PreLinkEvent", commands, configName);
  }
  if (!addedPrelink) {
    this->WriteEvent(e1, "PreLinkEvent",
                     this->GeneratorTarget->GetPreLinkCommands(), configName);
  }
  this->WriteEvent(e1, "PreBuildEvent",
                   this->GeneratorTarget->GetPreBuildCommands(), configName);
  this->WriteEvent(e1, "PostBuildEvent",
                   this->GeneratorTarget->GetPostBuildCommands(), configName);
}

void cmVisualStudio10TargetGenerator::WriteEvent(
  Elem& e1, const std::string& name,
  std::vector<cmCustomCommand> const& commands, std::string const& configName)
{
  if (commands.empty()) {
    return;
  }
  cmLocalVisualStudio7Generator* lg = this->LocalGenerator;
  std::string script;
  const char* pre = "";
  std::string comment;
  bool stdPipesUTF8 = false;
  for (cmCustomCommand const& cc : commands) {
    cmCustomCommandGenerator ccg(cc, configName, lg);
    if (!ccg.HasOnlyEmptyCommandLines()) {
      comment += pre;
      comment += lg->ConstructComment(ccg);
      script += pre;
      pre = "\n";
      script += lg->ConstructScript(ccg);

      stdPipesUTF8 = stdPipesUTF8 || cc.GetStdPipesUTF8();
    }
  }
  if (!script.empty()) {
    script += lg->FinishConstructScript(this->ProjectType);
  }
  comment = cmVS10EscapeComment(comment);
  if (this->ProjectType != VsProjectType::csproj) {
    Elem e2(e1, name);
    if (stdPipesUTF8) {
      this->WriteStdOutEncodingUtf8(e2);
    }
    e2.Element("Message", comment);
    e2.Element("Command", script);
  } else {
    std::string strippedComment = comment;
    strippedComment.erase(
      std::remove(strippedComment.begin(), strippedComment.end(), '\t'),
      strippedComment.end());
    std::ostringstream oss;
    if (!comment.empty() && !strippedComment.empty()) {
      oss << "echo " << comment << "\n";
    }
    oss << script << "\n";
    e1.Element(name, oss.str());
  }
}

void cmVisualStudio10TargetGenerator::WriteProjectReferences(Elem& e0)
{
  cmGlobalGenerator::TargetDependSet const& unordered =
    this->GlobalGenerator->GetTargetDirectDepends(this->GeneratorTarget);
  using OrderedTargetDependSet =
    cmGlobalVisualStudioGenerator::OrderedTargetDependSet;
  OrderedTargetDependSet depends(unordered, CMAKE_CHECK_BUILD_SYSTEM_TARGET);
  Elem e1(e0, "ItemGroup");
  e1.SetHasElements();
  for (cmGeneratorTarget const* dt : depends) {
    if (!dt->IsInBuildSystem()) {
      continue;
    }
    // skip fortran targets as they can not be processed by MSBuild
    // the only reference will be in the .sln file
    if (this->GlobalGenerator->TargetIsFortranOnly(dt)) {
      continue;
    }
    cmLocalGenerator* lg = dt->GetLocalGenerator();
    std::string name = dt->GetName();
    std::string path;
    if (cmValue p = dt->GetProperty("EXTERNAL_MSPROJECT")) {
      path = *p;
    } else {
      path = cmStrCat(lg->GetCurrentBinaryDirectory(), '/', dt->GetName(),
                      computeProjectFileExtension(dt));
    }
    ConvertToWindowsSlash(path);
    Elem e2(e1, "ProjectReference");
    e2.Attribute("Include", path);
    e2.Element("Project",
               cmStrCat('{', this->GlobalGenerator->GetGUID(name), '}'));
    e2.Element("Name", name);
    this->WriteDotNetReferenceCustomTags(e2, name);
    if (dt->IsCSharpOnly() || cmHasLiteralSuffix(path, "csproj")) {
      e2.Element("SkipGetTargetFrameworkProperties", "true");
    }
    // Don't reference targets that don't produce any output.
    else if (this->Configurations.empty() ||
             dt->GetManagedType(this->Configurations[0]) ==
               cmGeneratorTarget::ManagedType::Undefined) {
      e2.Element("ReferenceOutputAssembly", "false");
      e2.Element("CopyToOutputDirectory", "Never");
    }
  }
}

void cmVisualStudio10TargetGenerator::WritePlatformExtensions(Elem& e1)
{
  // This only applies to Windows 10 apps
  if (this->GlobalGenerator->TargetsWindowsStore() &&
      cmHasLiteralPrefix(this->GlobalGenerator->GetSystemVersion(), "10.0")) {
    cmValue desktopExtensionsVersion =
      this->GeneratorTarget->GetProperty("VS_DESKTOP_EXTENSIONS_VERSION");
    if (desktopExtensionsVersion) {
      this->WriteSinglePlatformExtension(e1, "WindowsDesktop",
                                         *desktopExtensionsVersion);
    }
    cmValue mobileExtensionsVersion =
      this->GeneratorTarget->GetProperty("VS_MOBILE_EXTENSIONS_VERSION");
    if (mobileExtensionsVersion) {
      this->WriteSinglePlatformExtension(e1, "WindowsMobile",
                                         *mobileExtensionsVersion);
    }
  }
}

void cmVisualStudio10TargetGenerator::WriteSinglePlatformExtension(
  Elem& e1, std::string const& extension, std::string const& version)
{
  const std::string s =
    cmStrCat("$([Microsoft.Build.Utilities.ToolLocationHelper]"
             "::GetPlatformExtensionSDKLocation(`",
             extension, ", Version=", version,
             "`, $(TargetPlatformIdentifier), $(TargetPlatformVersion), null, "
             "$(ExtensionSDKDirectoryRoot), null))"
             "\\DesignTime\\CommonConfiguration\\Neutral\\",
             extension, ".props");

  Elem e2(e1, "Import");
  e2.Attribute("Project", s);
  e2.Attribute("Condition", cmStrCat("exists('", s, "')"));
}

void cmVisualStudio10TargetGenerator::WriteSDKReferences(Elem& e0)
{
  cmList sdkReferences;
  std::unique_ptr<Elem> spe1;
  if (cmValue vsSDKReferences =
        this->GeneratorTarget->GetProperty("VS_SDK_REFERENCES")) {
    sdkReferences.assign(*vsSDKReferences);
    spe1 = cm::make_unique<Elem>(e0, "ItemGroup");
    for (auto const& ri : sdkReferences) {
      Elem(*spe1, "SDKReference").Attribute("Include", ri);
    }
  }

  // This only applies to Windows 10 apps
  if (this->GlobalGenerator->TargetsWindowsStore() &&
      cmHasLiteralPrefix(this->GlobalGenerator->GetSystemVersion(), "10.0")) {
    cmValue desktopExtensionsVersion =
      this->GeneratorTarget->GetProperty("VS_DESKTOP_EXTENSIONS_VERSION");
    cmValue mobileExtensionsVersion =
      this->GeneratorTarget->GetProperty("VS_MOBILE_EXTENSIONS_VERSION");
    cmValue iotExtensionsVersion =
      this->GeneratorTarget->GetProperty("VS_IOT_EXTENSIONS_VERSION");

    if (desktopExtensionsVersion || mobileExtensionsVersion ||
        iotExtensionsVersion) {
      if (!spe1) {
        spe1 = cm::make_unique<Elem>(e0, "ItemGroup");
      }
      if (desktopExtensionsVersion) {
        this->WriteSingleSDKReference(*spe1, "WindowsDesktop",
                                      *desktopExtensionsVersion);
      }
      if (mobileExtensionsVersion) {
        this->WriteSingleSDKReference(*spe1, "WindowsMobile",
                                      *mobileExtensionsVersion);
      }
      if (iotExtensionsVersion) {
        this->WriteSingleSDKReference(*spe1, "WindowsIoT",
                                      *iotExtensionsVersion);
      }
    }
  }
}

void cmVisualStudio10TargetGenerator::WriteSingleSDKReference(
  Elem& e1, std::string const& extension, std::string const& version)
{
  Elem(e1, "SDKReference")
    .Attribute("Include", cmStrCat(extension, ", Version=", version));
}

namespace {
std::string ComputeCertificateThumbprint(const std::string& source)
{
  std::string thumbprint;

  CRYPT_INTEGER_BLOB cryptBlob;
  HCERTSTORE certStore = nullptr;
  PCCERT_CONTEXT certContext = nullptr;

  HANDLE certFile = CreateFileW(
    cmsys::Encoding::ToWide(source.c_str()).c_str(), GENERIC_READ,
    FILE_SHARE_READ, nullptr, OPEN_EXISTING, FILE_ATTRIBUTE_NORMAL, nullptr);

  if (certFile != INVALID_HANDLE_VALUE && certFile != nullptr) {
    DWORD fileSize = GetFileSize(certFile, nullptr);
    if (fileSize != INVALID_FILE_SIZE) {
      auto certData = cm::make_unique<BYTE[]>(fileSize);
      if (certData != nullptr) {
        DWORD dwRead = 0;
        if (ReadFile(certFile, certData.get(), fileSize, &dwRead, nullptr)) {
          cryptBlob.cbData = fileSize;
          cryptBlob.pbData = certData.get();

          // Verify that this is a valid cert
          if (PFXIsPFXBlob(&cryptBlob)) {
            // Open the certificate as a store
            certStore =
              PFXImportCertStore(&cryptBlob, nullptr, CRYPT_EXPORTABLE);
            if (certStore != nullptr) {
              // There should only be 1 cert.
              certContext =
                CertEnumCertificatesInStore(certStore, certContext);
              if (certContext != nullptr) {
                // The hash is 20 bytes
                BYTE hashData[20];
                DWORD hashLength = 20;

                // Buffer to print the hash. Each byte takes 2 chars +
                // terminating character
                char hashPrint[41];
                char* pHashPrint = hashPrint;
                // Get the hash property from the certificate
                if (CertGetCertificateContextProperty(
                      certContext, CERT_HASH_PROP_ID, hashData, &hashLength)) {
                  for (DWORD i = 0; i < hashLength; i++) {
                    // Convert each byte to hexadecimal
                    snprintf(pHashPrint, 3, "%02X", hashData[i]);
                    pHashPrint += 2;
                  }
                  *pHashPrint = '\0';
                  thumbprint = hashPrint;
                }
                CertFreeCertificateContext(certContext);
              }
              CertCloseStore(certStore, 0);
            }
          }
        }
      }
    }
    CloseHandle(certFile);
  }

  return thumbprint;
}
}

void cmVisualStudio10TargetGenerator::WriteWinRTPackageCertificateKeyFile(
  Elem& e0)
{
  if ((this->GlobalGenerator->TargetsWindowsStore() ||
       this->GlobalGenerator->TargetsWindowsPhone()) &&
      (cmStateEnums::EXECUTABLE == this->GeneratorTarget->GetType())) {
    std::string pfxFile;
    for (cmGeneratorTarget::AllConfigSource const& source :
         this->GeneratorTarget->GetAllConfigSources()) {
      if (source.Kind == cmGeneratorTarget::SourceKindCertificate) {
        pfxFile = this->ConvertPath(source.Source->GetFullPath(), false);
        ConvertToWindowsSlash(pfxFile);
        break;
      }
    }

    if (this->IsMissingFiles &&
        !(this->GlobalGenerator->TargetsWindowsPhone() &&
          this->GlobalGenerator->GetSystemVersion() == "8.0"_s)) {
      // Move the manifest to a project directory to avoid clashes
      std::string artifactDir =
        this->LocalGenerator->GetTargetDirectory(this->GeneratorTarget);
      ConvertToWindowsSlash(artifactDir);
      Elem e1(e0, "PropertyGroup");
      e1.Element("AppxPackageArtifactsDir", cmStrCat(artifactDir, '\\'));
      std::string resourcePriFile =
        cmStrCat(this->DefaultArtifactDir, "/resources.pri");
      ConvertToWindowsSlash(resourcePriFile);
      e1.Element("ProjectPriFullPath", resourcePriFile);

      // If we are missing files and we don't have a certificate and
      // aren't targeting WP8.0, add a default certificate
      if (pfxFile.empty()) {
        std::string templateFolder =
          cmStrCat(cmSystemTools::GetCMakeRoot(), "/Templates/Windows");
        pfxFile =
          cmStrCat(this->DefaultArtifactDir, "/Windows_TemporaryKey.pfx");
        cmSystemTools::CopyAFile(
          cmStrCat(templateFolder, "/Windows_TemporaryKey.pfx"), pfxFile,
          false);
        ConvertToWindowsSlash(pfxFile);
        this->AddedFiles.push_back(pfxFile);
        this->AddedDefaultCertificate = true;
      }

      e1.Element("PackageCertificateKeyFile", pfxFile);
      std::string thumb = ComputeCertificateThumbprint(pfxFile);
      if (!thumb.empty()) {
        e1.Element("PackageCertificateThumbprint", thumb);
      }
    } else if (!pfxFile.empty()) {
      Elem e1(e0, "PropertyGroup");
      e1.Element("PackageCertificateKeyFile", pfxFile);
      std::string thumb = ComputeCertificateThumbprint(pfxFile);
      if (!thumb.empty()) {
        e1.Element("PackageCertificateThumbprint", thumb);
      }
    }
  }
}

void cmVisualStudio10TargetGenerator::ClassifyAllConfigSources()
{
  for (cmGeneratorTarget::AllConfigSource const& source :
       this->GeneratorTarget->GetAllConfigSources()) {
    this->ClassifyAllConfigSource(source);
  }
}

void cmVisualStudio10TargetGenerator::ClassifyAllConfigSource(
  cmGeneratorTarget::AllConfigSource const& acs)
{
  switch (acs.Kind) {
    case cmGeneratorTarget::SourceKindResx: {
      // Build and save the name of the corresponding .h file
      // This relationship will be used later when building the project files.
      // Both names would have been auto generated from Visual Studio
      // where the user supplied the file name and Visual Studio
      // appended the suffix.
      std::string resx = acs.Source->ResolveFullPath();
      std::string hFileName =
        cmStrCat(resx.substr(0, resx.find_last_of('.')), ".h");
      this->ExpectedResxHeaders.insert(hFileName);
    } break;
    case cmGeneratorTarget::SourceKindXaml: {
      // Build and save the name of the corresponding .h and .cpp file
      // This relationship will be used later when building the project files.
      // Both names would have been auto generated from Visual Studio
      // where the user supplied the file name and Visual Studio
      // appended the suffix.
      std::string xaml = acs.Source->ResolveFullPath();
      std::string hFileName = cmStrCat(xaml, ".h");
      std::string cppFileName = cmStrCat(xaml, ".cpp");
      this->ExpectedXamlHeaders.insert(hFileName);
      this->ExpectedXamlSources.insert(cppFileName);
    } break;
    default:
      break;
  }
}

bool cmVisualStudio10TargetGenerator::IsResxHeader(
  const std::string& headerFile)
{
  return this->ExpectedResxHeaders.count(headerFile) > 0;
}

bool cmVisualStudio10TargetGenerator::IsXamlHeader(
  const std::string& headerFile)
{
  return this->ExpectedXamlHeaders.count(headerFile) > 0;
}

bool cmVisualStudio10TargetGenerator::IsXamlSource(
  const std::string& sourceFile)
{
  return this->ExpectedXamlSources.count(sourceFile) > 0;
}

void cmVisualStudio10TargetGenerator::WriteApplicationTypeSettings(Elem& e1)
{
  cmGlobalVisualStudio10Generator* gg = this->GlobalGenerator;
  bool isAppContainer = false;
  bool const isWindowsPhone = this->GlobalGenerator->TargetsWindowsPhone();
  bool const isWindowsStore = this->GlobalGenerator->TargetsWindowsStore();
  bool const isAndroid = this->GlobalGenerator->TargetsAndroid();
  std::string const& rev = this->GlobalGenerator->GetApplicationTypeRevision();
  if (isWindowsPhone || isWindowsStore) {
    e1.Element("ApplicationType",
               (isWindowsPhone ? "Windows Phone" : "Windows Store"));
    e1.Element("DefaultLanguage", "en-US");
    if (rev == "10.0"_s) {
      e1.Element("ApplicationTypeRevision", rev);
      // Visual Studio 14.0 is necessary for building 10.0 apps
      e1.Element("MinimumVisualStudioVersion", "14.0");

      if (this->GeneratorTarget->GetType() < cmStateEnums::UTILITY) {
        isAppContainer = true;
      }
    } else if (rev == "8.1"_s) {
      e1.Element("ApplicationTypeRevision", rev);
      // Visual Studio 12.0 is necessary for building 8.1 apps
      e1.Element("MinimumVisualStudioVersion", "12.0");

      if (this->GeneratorTarget->GetType() < cmStateEnums::UTILITY) {
        isAppContainer = true;
      }
    } else if (rev == "8.0"_s) {
      e1.Element("ApplicationTypeRevision", rev);
      // Visual Studio 11.0 is necessary for building 8.0 apps
      e1.Element("MinimumVisualStudioVersion", "11.0");

      if (isWindowsStore &&
          this->GeneratorTarget->GetType() < cmStateEnums::UTILITY) {
        isAppContainer = true;
      } else if (isWindowsPhone &&
                 this->GeneratorTarget->GetType() ==
                   cmStateEnums::EXECUTABLE) {
        e1.Element("XapOutputs", "true");
        e1.Element("XapFilename",
                   cmStrCat(this->Name, "_$(Configuration)_$(Platform).xap"));
      }
    }
  } else if (isAndroid) {
    e1.Element("ApplicationType", "Android");
    e1.Element("ApplicationTypeRevision",
               gg->GetAndroidApplicationTypeRevision());
  }
  if (isAppContainer) {
    e1.Element("AppContainerApplication", "true");
  } else if (!isAndroid) {
    if (this->Platform == "ARM64"_s) {
      e1.Element("WindowsSDKDesktopARM64Support", "true");
    } else if (this->Platform == "ARM"_s) {
      e1.Element("WindowsSDKDesktopARMSupport", "true");
    }
  }
  std::string const& targetPlatformVersion =
    gg->GetWindowsTargetPlatformVersion();
  if (!targetPlatformVersion.empty()) {
    e1.Element("WindowsTargetPlatformVersion", targetPlatformVersion);
  }
  cmValue targetPlatformMinVersion = this->GeneratorTarget->GetProperty(
    "VS_WINDOWS_TARGET_PLATFORM_MIN_VERSION");
  if (targetPlatformMinVersion) {
    e1.Element("WindowsTargetPlatformMinVersion", *targetPlatformMinVersion);
  } else if (isWindowsStore && rev == "10.0"_s) {
    // If the min version is not set, then use the TargetPlatformVersion
    if (!targetPlatformVersion.empty()) {
      e1.Element("WindowsTargetPlatformMinVersion", targetPlatformVersion);
    }
  }

  // Added IoT Startup Task support
  if (this->GeneratorTarget->GetPropertyAsBool("VS_IOT_STARTUP_TASK")) {
    e1.Element("ContainsStartupTask", "true");
  }
}

void cmVisualStudio10TargetGenerator::VerifyNecessaryFiles()
{
  // For Windows and Windows Phone executables, we will assume that if a
  // manifest is not present that we need to add all the necessary files
  if (this->GeneratorTarget->GetType() == cmStateEnums::EXECUTABLE) {
    std::vector<cmGeneratorTarget::AllConfigSource> manifestSources =
      this->GeneratorTarget->GetAllConfigSources(
        cmGeneratorTarget::SourceKindAppManifest);
    std::string const& v = this->GlobalGenerator->GetSystemVersion();
    if (this->GlobalGenerator->TargetsWindowsPhone()) {
      if (v == "8.0"_s) {
        // Look through the sources for WMAppManifest.xml
        bool foundManifest = false;
        for (cmGeneratorTarget::AllConfigSource const& source :
             this->GeneratorTarget->GetAllConfigSources()) {
          if (source.Kind == cmGeneratorTarget::SourceKindExtra &&
              "wmappmanifest.xml" ==
                cmSystemTools::LowerCase(
                  source.Source->GetLocation().GetName())) {
            foundManifest = true;
            break;
          }
        }
        if (!foundManifest) {
          this->IsMissingFiles = true;
        }
      } else if (v == "8.1"_s) {
        if (manifestSources.empty()) {
          this->IsMissingFiles = true;
        }
      }
    } else if (this->GlobalGenerator->TargetsWindowsStore()) {
      if (manifestSources.empty()) {
        if (v == "8.0"_s) {
          this->IsMissingFiles = true;
        } else if (v == "8.1"_s || cmHasLiteralPrefix(v, "10.0")) {
          this->IsMissingFiles = true;
        }
      }
    }
  }
}

void cmVisualStudio10TargetGenerator::WriteMissingFiles(Elem& e1)
{
  std::string const& v = this->GlobalGenerator->GetSystemVersion();
  if (this->GlobalGenerator->TargetsWindowsPhone()) {
    if (v == "8.0"_s) {
      this->WriteMissingFilesWP80(e1);
    } else if (v == "8.1"_s) {
      this->WriteMissingFilesWP81(e1);
    }
  } else if (this->GlobalGenerator->TargetsWindowsStore()) {
    if (v == "8.0"_s) {
      this->WriteMissingFilesWS80(e1);
    } else if (v == "8.1"_s) {
      this->WriteMissingFilesWS81(e1);
    } else if (cmHasLiteralPrefix(v, "10.0")) {
      this->WriteMissingFilesWS10_0(e1);
    }
  }
}

void cmVisualStudio10TargetGenerator::WriteMissingFilesWP80(Elem& e1)
{
  std::string templateFolder =
    cmStrCat(cmSystemTools::GetCMakeRoot(), "/Templates/Windows");

  // For WP80, the manifest needs to be in the same folder as the project
  // this can cause an overwrite problem if projects aren't organized in
  // folders
  std::string manifestFile = cmStrCat(
    this->LocalGenerator->GetCurrentBinaryDirectory(), "/WMAppManifest.xml");
  std::string artifactDir =
    this->LocalGenerator->GetTargetDirectory(this->GeneratorTarget);
  ConvertToWindowsSlash(artifactDir);
  std::string artifactDirXML = cmVS10EscapeXML(artifactDir);
  const std::string& targetNameXML = cmVS10EscapeXML(GetTargetOutputName());

  cmGeneratedFileStream fout(manifestFile);
  fout.SetCopyIfDifferent(true);

  /* clang-format off */
  fout <<
    "<?xml version=\"1.0\" encoding=\"utf-8\"?>\n"
    "<Deployment"
    " xmlns=\"http://schemas.microsoft.com/windowsphone/2012/deployment\""
    " AppPlatformVersion=\"8.0\">\n"
    "\t<DefaultLanguage xmlns=\"\" code=\"en-US\"/>\n"
    "\t<App xmlns=\"\" ProductID=\"{" << this->GUID << "}\""
    " Title=\"CMake Test Program\" RuntimeType=\"Modern Native\""
    " Version=\"1.0.0.0\" Genre=\"apps.normal\"  Author=\"CMake\""
    " Description=\"Default CMake App\" Publisher=\"CMake\""
    " PublisherID=\"{" << this->GUID << "}\">\n"
    "\t\t<IconPath IsRelative=\"true\" IsResource=\"false\">"
       << artifactDirXML << "\\ApplicationIcon.png</IconPath>\n"
    "\t\t<Capabilities/>\n"
    "\t\t<Tasks>\n"
    "\t\t\t<DefaultTask Name=\"_default\""
    " ImagePath=\"" << targetNameXML << ".exe\" ImageParams=\"\" />\n"
    "\t\t</Tasks>\n"
    "\t\t<Tokens>\n"
    "\t\t\t<PrimaryToken TokenID=\"" << targetNameXML << "Token\""
    " TaskName=\"_default\">\n"
    "\t\t\t\t<TemplateFlip>\n"
    "\t\t\t\t\t<SmallImageURI IsRelative=\"true\" IsResource=\"false\">"
       << artifactDirXML << "\\SmallLogo.png</SmallImageURI>\n"
    "\t\t\t\t\t<Count>0</Count>\n"
    "\t\t\t\t\t<BackgroundImageURI IsRelative=\"true\" IsResource=\"false\">"
       << artifactDirXML << "\\Logo.png</BackgroundImageURI>\n"
    "\t\t\t\t</TemplateFlip>\n"
    "\t\t\t</PrimaryToken>\n"
    "\t\t</Tokens>\n"
    "\t\t<ScreenResolutions>\n"
    "\t\t\t<ScreenResolution Name=\"ID_RESOLUTION_WVGA\" />\n"
    "\t\t</ScreenResolutions>\n"
    "\t</App>\n"
    "</Deployment>\n";
  /* clang-format on */

  std::string sourceFile = this->ConvertPath(manifestFile, false);
  ConvertToWindowsSlash(sourceFile);
  {
    Elem e2(e1, "Xml");
    e2.Attribute("Include", sourceFile);
    e2.Element("SubType", "Designer");
  }
  this->AddedFiles.push_back(sourceFile);

  std::string smallLogo = cmStrCat(this->DefaultArtifactDir, "/SmallLogo.png");
  cmSystemTools::CopyAFile(cmStrCat(templateFolder, "/SmallLogo.png"),
                           smallLogo, false);
  ConvertToWindowsSlash(smallLogo);
  Elem(e1, "Image").Attribute("Include", smallLogo);
  this->AddedFiles.push_back(smallLogo);

  std::string logo = cmStrCat(this->DefaultArtifactDir, "/Logo.png");
  cmSystemTools::CopyAFile(cmStrCat(templateFolder, "/Logo.png"), logo, false);
  ConvertToWindowsSlash(logo);
  Elem(e1, "Image").Attribute("Include", logo);
  this->AddedFiles.push_back(logo);

  std::string applicationIcon =
    cmStrCat(this->DefaultArtifactDir, "/ApplicationIcon.png");
  cmSystemTools::CopyAFile(cmStrCat(templateFolder, "/ApplicationIcon.png"),
                           applicationIcon, false);
  ConvertToWindowsSlash(applicationIcon);
  Elem(e1, "Image").Attribute("Include", applicationIcon);
  this->AddedFiles.push_back(applicationIcon);
}

void cmVisualStudio10TargetGenerator::WriteMissingFilesWP81(Elem& e1)
{
  std::string manifestFile =
    cmStrCat(this->DefaultArtifactDir, "/package.appxManifest");
  std::string artifactDir =
    this->LocalGenerator->GetTargetDirectory(this->GeneratorTarget);
  ConvertToWindowsSlash(artifactDir);
  std::string artifactDirXML = cmVS10EscapeXML(artifactDir);
  const std::string& targetNameXML = cmVS10EscapeXML(GetTargetOutputName());

  cmGeneratedFileStream fout(manifestFile);
  fout.SetCopyIfDifferent(true);

  /* clang-format off */
  fout <<
    "<?xml version=\"1.0\" encoding=\"utf-8\"?>\n"
    "<Package xmlns=\"http://schemas.microsoft.com/appx/2010/manifest\""
    " xmlns:m2=\"http://schemas.microsoft.com/appx/2013/manifest\""
    " xmlns:mp=\"http://schemas.microsoft.com/appx/2014/phone/manifest\">\n"
    "\t<Identity Name=\"" << this->GUID << "\" Publisher=\"CN=CMake\""
    " Version=\"1.0.0.0\" />\n"
    "\t<mp:PhoneIdentity PhoneProductId=\"" << this->GUID << "\""
    " PhonePublisherId=\"00000000-0000-0000-0000-000000000000\"/>\n"
    "\t<Properties>\n"
    "\t\t<DisplayName>" << targetNameXML << "</DisplayName>\n"
    "\t\t<PublisherDisplayName>CMake</PublisherDisplayName>\n"
    "\t\t<Logo>" << artifactDirXML << "\\StoreLogo.png</Logo>\n"
    "\t</Properties>\n"
    "\t<Prerequisites>\n"
    "\t\t<OSMinVersion>6.3.1</OSMinVersion>\n"
    "\t\t<OSMaxVersionTested>6.3.1</OSMaxVersionTested>\n"
    "\t</Prerequisites>\n"
    "\t<Resources>\n"
    "\t\t<Resource Language=\"x-generate\" />\n"
    "\t</Resources>\n"
    "\t<Applications>\n"
    "\t\t<Application Id=\"App\""
    " Executable=\"" << targetNameXML << ".exe\""
    " EntryPoint=\"" << targetNameXML << ".App\">\n"
    "\t\t\t<m2:VisualElements\n"
    "\t\t\t\tDisplayName=\"" << targetNameXML << "\"\n"
    "\t\t\t\tDescription=\"" << targetNameXML << "\"\n"
    "\t\t\t\tBackgroundColor=\"#336699\"\n"
    "\t\t\t\tForegroundText=\"light\"\n"
    "\t\t\t\tSquare150x150Logo=\"" << artifactDirXML << "\\Logo.png\"\n"
    "\t\t\t\tSquare30x30Logo=\"" << artifactDirXML << "\\SmallLogo.png\">\n"
    "\t\t\t\t<m2:DefaultTile ShortName=\"" << targetNameXML << "\">\n"
    "\t\t\t\t\t<m2:ShowNameOnTiles>\n"
    "\t\t\t\t\t\t<m2:ShowOn Tile=\"square150x150Logo\" />\n"
    "\t\t\t\t\t</m2:ShowNameOnTiles>\n"
    "\t\t\t\t</m2:DefaultTile>\n"
    "\t\t\t\t<m2:SplashScreen"
    " Image=\"" << artifactDirXML << "\\SplashScreen.png\" />\n"
    "\t\t\t</m2:VisualElements>\n"
    "\t\t</Application>\n"
    "\t</Applications>\n"
    "</Package>\n";
  /* clang-format on */

  this->WriteCommonMissingFiles(e1, manifestFile);
}

void cmVisualStudio10TargetGenerator::WriteMissingFilesWS80(Elem& e1)
{
  std::string manifestFile =
    cmStrCat(this->DefaultArtifactDir, "/package.appxManifest");
  std::string artifactDir =
    this->LocalGenerator->GetTargetDirectory(this->GeneratorTarget);
  ConvertToWindowsSlash(artifactDir);
  std::string artifactDirXML = cmVS10EscapeXML(artifactDir);
  const std::string& targetNameXML = cmVS10EscapeXML(GetTargetOutputName());

  cmGeneratedFileStream fout(manifestFile);
  fout.SetCopyIfDifferent(true);

  /* clang-format off */
  fout <<
    "<?xml version=\"1.0\" encoding=\"utf-8\"?>\n"
    "<Package xmlns=\"http://schemas.microsoft.com/appx/2010/manifest\">\n"
    "\t<Identity Name=\"" << this->GUID << "\" Publisher=\"CN=CMake\""
    " Version=\"1.0.0.0\" />\n"
    "\t<Properties>\n"
    "\t\t<DisplayName>" << targetNameXML << "</DisplayName>\n"
    "\t\t<PublisherDisplayName>CMake</PublisherDisplayName>\n"
    "\t\t<Logo>" << artifactDirXML << "\\StoreLogo.png</Logo>\n"
    "\t</Properties>\n"
    "\t<Prerequisites>\n"
    "\t\t<OSMinVersion>6.2.1</OSMinVersion>\n"
    "\t\t<OSMaxVersionTested>6.2.1</OSMaxVersionTested>\n"
    "\t</Prerequisites>\n"
    "\t<Resources>\n"
    "\t\t<Resource Language=\"x-generate\" />\n"
    "\t</Resources>\n"
    "\t<Applications>\n"
    "\t\t<Application Id=\"App\""
    " Executable=\"" << targetNameXML << ".exe\""
    " EntryPoint=\"" << targetNameXML << ".App\">\n"
    "\t\t\t<VisualElements"
    " DisplayName=\"" << targetNameXML << "\""
    " Description=\"" << targetNameXML << "\""
    " BackgroundColor=\"#336699\" ForegroundText=\"light\""
    " Logo=\"" << artifactDirXML << "\\Logo.png\""
    " SmallLogo=\"" << artifactDirXML << "\\SmallLogo.png\">\n"
    "\t\t\t\t<DefaultTile ShowName=\"allLogos\""
    " ShortName=\"" << targetNameXML << "\" />\n"
    "\t\t\t\t<SplashScreen"
    " Image=\"" << artifactDirXML << "\\SplashScreen.png\" />\n"
    "\t\t\t</VisualElements>\n"
    "\t\t</Application>\n"
    "\t</Applications>\n"
    "</Package>\n";
  /* clang-format on */

  this->WriteCommonMissingFiles(e1, manifestFile);
}

void cmVisualStudio10TargetGenerator::WriteMissingFilesWS81(Elem& e1)
{
  std::string manifestFile =
    cmStrCat(this->DefaultArtifactDir, "/package.appxManifest");
  std::string artifactDir =
    this->LocalGenerator->GetTargetDirectory(this->GeneratorTarget);
  ConvertToWindowsSlash(artifactDir);
  std::string artifactDirXML = cmVS10EscapeXML(artifactDir);
  const std::string& targetNameXML = cmVS10EscapeXML(GetTargetOutputName());

  cmGeneratedFileStream fout(manifestFile);
  fout.SetCopyIfDifferent(true);

  /* clang-format off */
  fout <<
    "<?xml version=\"1.0\" encoding=\"utf-8\"?>\n"
    "<Package xmlns=\"http://schemas.microsoft.com/appx/2010/manifest\""
    " xmlns:m2=\"http://schemas.microsoft.com/appx/2013/manifest\">\n"
    "\t<Identity Name=\"" << this->GUID << "\" Publisher=\"CN=CMake\""
    " Version=\"1.0.0.0\" />\n"
    "\t<Properties>\n"
    "\t\t<DisplayName>" << targetNameXML << "</DisplayName>\n"
    "\t\t<PublisherDisplayName>CMake</PublisherDisplayName>\n"
    "\t\t<Logo>" << artifactDirXML << "\\StoreLogo.png</Logo>\n"
    "\t</Properties>\n"
    "\t<Prerequisites>\n"
    "\t\t<OSMinVersion>6.3</OSMinVersion>\n"
    "\t\t<OSMaxVersionTested>6.3</OSMaxVersionTested>\n"
    "\t</Prerequisites>\n"
    "\t<Resources>\n"
    "\t\t<Resource Language=\"x-generate\" />\n"
    "\t</Resources>\n"
    "\t<Applications>\n"
    "\t\t<Application Id=\"App\""
    " Executable=\"" << targetNameXML << ".exe\""
    " EntryPoint=\"" << targetNameXML << ".App\">\n"
    "\t\t\t<m2:VisualElements\n"
    "\t\t\t\tDisplayName=\"" << targetNameXML << "\"\n"
    "\t\t\t\tDescription=\"" << targetNameXML << "\"\n"
    "\t\t\t\tBackgroundColor=\"#336699\"\n"
    "\t\t\t\tForegroundText=\"light\"\n"
    "\t\t\t\tSquare150x150Logo=\"" << artifactDirXML << "\\Logo.png\"\n"
    "\t\t\t\tSquare30x30Logo=\"" << artifactDirXML << "\\SmallLogo.png\">\n"
    "\t\t\t\t<m2:DefaultTile ShortName=\"" << targetNameXML << "\">\n"
    "\t\t\t\t\t<m2:ShowNameOnTiles>\n"
    "\t\t\t\t\t\t<m2:ShowOn Tile=\"square150x150Logo\" />\n"
    "\t\t\t\t\t</m2:ShowNameOnTiles>\n"
    "\t\t\t\t</m2:DefaultTile>\n"
    "\t\t\t\t<m2:SplashScreen"
    " Image=\"" << artifactDirXML << "\\SplashScreen.png\" />\n"
    "\t\t\t</m2:VisualElements>\n"
    "\t\t</Application>\n"
    "\t</Applications>\n"
    "</Package>\n";
  /* clang-format on */

  this->WriteCommonMissingFiles(e1, manifestFile);
}

void cmVisualStudio10TargetGenerator::WriteMissingFilesWS10_0(Elem& e1)
{
  std::string manifestFile =
    cmStrCat(this->DefaultArtifactDir, "/package.appxManifest");
  std::string artifactDir =
    this->LocalGenerator->GetTargetDirectory(this->GeneratorTarget);
  ConvertToWindowsSlash(artifactDir);
  std::string artifactDirXML = cmVS10EscapeXML(artifactDir);
  const std::string& targetNameXML = cmVS10EscapeXML(GetTargetOutputName());

  cmGeneratedFileStream fout(manifestFile);
  fout.SetCopyIfDifferent(true);

  /* clang-format off */
  fout <<
    "<?xml version=\"1.0\" encoding=\"utf-8\"?>\n"
    "<Package\n\t"
    "xmlns=\"http://schemas.microsoft.com/appx/manifest/foundation/windows10\""
    "\txmlns:mp=\"http://schemas.microsoft.com/appx/2014/phone/manifest\"\n"
    "\txmlns:uap=\"http://schemas.microsoft.com/appx/manifest/uap/windows10\""
    "\n\tIgnorableNamespaces=\"uap mp\">\n\n"
    "\t<Identity Name=\"" << this->GUID << "\" Publisher=\"CN=CMake\""
    " Version=\"1.0.0.0\" />\n"
    "\t<mp:PhoneIdentity PhoneProductId=\"" << this->GUID <<
    "\" PhonePublisherId=\"00000000-0000-0000-0000-000000000000\"/>\n"
    "\t<Properties>\n"
    "\t\t<DisplayName>" << targetNameXML << "</DisplayName>\n"
    "\t\t<PublisherDisplayName>CMake</PublisherDisplayName>\n"
    "\t\t<Logo>" << artifactDirXML << "\\StoreLogo.png</Logo>\n"
    "\t</Properties>\n"
    "\t<Dependencies>\n"
    "\t\t<TargetDeviceFamily Name=\"Windows.Universal\" "
    "MinVersion=\"10.0.0.0\" MaxVersionTested=\"10.0.0.0\" />\n"
    "\t</Dependencies>\n"

    "\t<Resources>\n"
    "\t\t<Resource Language=\"x-generate\" />\n"
    "\t</Resources>\n"
    "\t<Applications>\n"
    "\t\t<Application Id=\"App\""
    " Executable=\"" << targetNameXML << ".exe\""
    " EntryPoint=\"" << targetNameXML << ".App\">\n"
    "\t\t\t<uap:VisualElements\n"
    "\t\t\t\tDisplayName=\"" << targetNameXML << "\"\n"
    "\t\t\t\tDescription=\"" << targetNameXML << "\"\n"
    "\t\t\t\tBackgroundColor=\"#336699\"\n"
    "\t\t\t\tSquare150x150Logo=\"" << artifactDirXML << "\\Logo.png\"\n"
    "\t\t\t\tSquare44x44Logo=\"" << artifactDirXML <<
    "\\SmallLogo44x44.png\">\n"
    "\t\t\t\t<uap:SplashScreen"
    " Image=\"" << artifactDirXML << "\\SplashScreen.png\" />\n"
    "\t\t\t</uap:VisualElements>\n"
    "\t\t</Application>\n"
    "\t</Applications>\n"
    "</Package>\n";
  /* clang-format on */

  this->WriteCommonMissingFiles(e1, manifestFile);
}

void cmVisualStudio10TargetGenerator::WriteCommonMissingFiles(
  Elem& e1, const std::string& manifestFile)
{
  std::string templateFolder =
    cmStrCat(cmSystemTools::GetCMakeRoot(), "/Templates/Windows");

  std::string sourceFile = this->ConvertPath(manifestFile, false);
  ConvertToWindowsSlash(sourceFile);
  {
    Elem e2(e1, "AppxManifest");
    e2.Attribute("Include", sourceFile);
    e2.Element("SubType", "Designer");
  }
  this->AddedFiles.push_back(sourceFile);

  std::string smallLogo = cmStrCat(this->DefaultArtifactDir, "/SmallLogo.png");
  cmSystemTools::CopyAFile(cmStrCat(templateFolder, "/SmallLogo.png"),
                           smallLogo, false);
  ConvertToWindowsSlash(smallLogo);
  Elem(e1, "Image").Attribute("Include", smallLogo);
  this->AddedFiles.push_back(smallLogo);

  std::string smallLogo44 =
    cmStrCat(this->DefaultArtifactDir, "/SmallLogo44x44.png");
  cmSystemTools::CopyAFile(cmStrCat(templateFolder, "/SmallLogo44x44.png"),
                           smallLogo44, false);
  ConvertToWindowsSlash(smallLogo44);
  Elem(e1, "Image").Attribute("Include", smallLogo44);
  this->AddedFiles.push_back(smallLogo44);

  std::string logo = cmStrCat(this->DefaultArtifactDir, "/Logo.png");
  cmSystemTools::CopyAFile(cmStrCat(templateFolder, "/Logo.png"), logo, false);
  ConvertToWindowsSlash(logo);
  Elem(e1, "Image").Attribute("Include", logo);
  this->AddedFiles.push_back(logo);

  std::string storeLogo = cmStrCat(this->DefaultArtifactDir, "/StoreLogo.png");
  cmSystemTools::CopyAFile(cmStrCat(templateFolder, "/StoreLogo.png"),
                           storeLogo, false);
  ConvertToWindowsSlash(storeLogo);
  Elem(e1, "Image").Attribute("Include", storeLogo);
  this->AddedFiles.push_back(storeLogo);

  std::string splashScreen =
    cmStrCat(this->DefaultArtifactDir, "/SplashScreen.png");
  cmSystemTools::CopyAFile(cmStrCat(templateFolder, "/SplashScreen.png"),
                           splashScreen, false);
  ConvertToWindowsSlash(splashScreen);
  Elem(e1, "Image").Attribute("Include", splashScreen);
  this->AddedFiles.push_back(splashScreen);

  if (this->AddedDefaultCertificate) {
    // This file has already been added to the build so don't copy it
    std::string keyFile =
      cmStrCat(this->DefaultArtifactDir, "/Windows_TemporaryKey.pfx");
    ConvertToWindowsSlash(keyFile);
    Elem(e1, "None").Attribute("Include", keyFile);
  }
}

bool cmVisualStudio10TargetGenerator::ForceOld(const std::string& source) const
{
  HANDLE h =
    CreateFileW(cmSystemTools::ConvertToWindowsExtendedPath(source).c_str(),
                FILE_WRITE_ATTRIBUTES, FILE_SHARE_WRITE, 0, OPEN_EXISTING,
                FILE_FLAG_BACKUP_SEMANTICS, 0);
  if (!h) {
    return false;
  }

  FILETIME const ftime_20010101 = { 3365781504u, 29389701u };
  if (!SetFileTime(h, &ftime_20010101, &ftime_20010101, &ftime_20010101)) {
    CloseHandle(h);
    return false;
  }

  CloseHandle(h);
  return true;
}

void cmVisualStudio10TargetGenerator::GetCSharpSourceProperties(
  cmSourceFile const* sf, std::map<std::string, std::string>& tags)
{
  if (this->ProjectType == VsProjectType::csproj) {
    const cmPropertyMap& props = sf->GetProperties();
    for (const std::string& p : props.GetKeys()) {
      static const cm::string_view propNamePrefix = "VS_CSHARP_";
      if (cmHasPrefix(p, propNamePrefix)) {
        std::string tagName = p.substr(propNamePrefix.length());
        if (!tagName.empty()) {
          cmValue val = props.GetPropertyValue(p);
          if (cmNonempty(val)) {
            tags[tagName] = *val;
          } else {
            tags.erase(tagName);
          }
        }
      }
    }
  }
}

void cmVisualStudio10TargetGenerator::WriteCSharpSourceProperties(
  Elem& e2, const std::map<std::string, std::string>& tags)
{
  for (const auto& i : tags) {
    e2.Element(i.first, i.second);
  }
}

std::string cmVisualStudio10TargetGenerator::GetCSharpSourceLink(
  cmSourceFile const* source)
{
  // For out of source files, we first check if a matching source group
  // for this file exists, otherwise we check if the path relative to current
  // source- or binary-dir is used within the link and return that.
  // In case of .cs files we can't do that automatically for files in the
  // binary directory, because this leads to compilation errors.
  std::string link;
  std::string sourceGroupedFile;
  std::string const& fullFileName = source->GetFullPath();
  std::string const& srcDir = this->Makefile->GetCurrentSourceDirectory();
  std::string const& binDir = this->Makefile->GetCurrentBinaryDirectory();
  // unfortunately we have to copy the source groups, because
  // FindSourceGroup uses a regex which is modifying the group
  std::vector<cmSourceGroup> sourceGroups = this->Makefile->GetSourceGroups();
  cmSourceGroup* sourceGroup =
    this->Makefile->FindSourceGroup(fullFileName, sourceGroups);
  if (sourceGroup && !sourceGroup->GetFullName().empty()) {
    sourceGroupedFile =
      cmStrCat(sourceGroup->GetFullName(), '/',
               cmsys::SystemTools::GetFilenameName(fullFileName));
    cmsys::SystemTools::ConvertToUnixSlashes(sourceGroupedFile);
  }

  if (!sourceGroupedFile.empty() &&
      cmHasSuffix(fullFileName, sourceGroupedFile)) {
    link = sourceGroupedFile;
  } else if (cmHasPrefix(fullFileName, srcDir)) {
    link = fullFileName.substr(srcDir.length() + 1);
  } else if (!cmHasSuffix(fullFileName, ".cs") &&
             cmHasPrefix(fullFileName, binDir)) {
    link = fullFileName.substr(binDir.length() + 1);
  } else if (cmValue l = source->GetProperty("VS_CSHARP_Link")) {
    link = *l;
  }

  ConvertToWindowsSlash(link);
  return link;
}

std::string cmVisualStudio10TargetGenerator::GetCMakeFilePath(
  const char* relativeFilePath) const
{
  // Always search in the standard modules location.
  std::string path =
    cmStrCat(cmSystemTools::GetCMakeRoot(), '/', relativeFilePath);
  ConvertToWindowsSlash(path);

  return path;
}

void cmVisualStudio10TargetGenerator::WriteStdOutEncodingUtf8(Elem& e1)
{
  if (this->GlobalGenerator->IsUtf8EncodingSupported()) {
    e1.Element("UseUtf8Encoding", "Always");
  } else if (this->GlobalGenerator->IsStdOutEncodingSupported()) {
    e1.Element("StdOutEncoding", "UTF-8");
  }
}

void cmVisualStudio10TargetGenerator::UpdateCache()
{
  std::vector<std::string> packageReferences;

  if (this->GeneratorTarget->HasPackageReferences()) {
    // Store a cache entry that later determines, if a package restore is
    // required.
    this->GeneratorTarget->Makefile->AddCacheDefinition(
      cmStrCat(this->GeneratorTarget->GetName(),
               "_REQUIRES_VS_PACKAGE_RESTORE"),
      "ON", "Value Computed by CMake", cmStateEnums::STATIC);
  } else {
    // If there are any dependencies that require package restore, inherit the
    // cache variable.
    cmGlobalGenerator::TargetDependSet const& unordered =
      this->GlobalGenerator->GetTargetDirectDepends(this->GeneratorTarget);
    using OrderedTargetDependSet =
      cmGlobalVisualStudioGenerator::OrderedTargetDependSet;
    OrderedTargetDependSet depends(unordered, CMAKE_CHECK_BUILD_SYSTEM_TARGET);

    for (cmGeneratorTarget const* dt : depends) {
      if (dt->HasPackageReferences()) {
        this->GeneratorTarget->Makefile->AddCacheDefinition(
          cmStrCat(this->GeneratorTarget->GetName(),
                   "_REQUIRES_VS_PACKAGE_RESTORE"),
          "ON", "Value Computed by CMake", cmStateEnums::STATIC);
      }
    }
  }
}<|MERGE_RESOLUTION|>--- conflicted
+++ resolved
@@ -3039,11 +3039,6 @@
           e1.WritePlatformConfigTag("BuildAsX", cond, "true");
       }
 
-<<<<<<< HEAD
-      if (ttype >= cmStateEnums::UTILITY) {
-        e1.WritePlatformConfigTag(
-          "IntDir", cond, "$(Platform)\\$(Configuration)\\$(ProjectName)\\");
-=======
     if (ttype >= cmStateEnums::UTILITY) {
       e1.WritePlatformConfigTag(
         "IntDir", cond, R"($(Platform)\$(Configuration)\$(ProjectName)\)");
@@ -3066,7 +3061,6 @@
       if (ttype == cmStateEnums::OBJECT_LIBRARY) {
         outDir = intermediateDir;
         targetNameFull = cmStrCat(this->GeneratorTarget->GetName(), ".lib");
->>>>>>> b39fb31b
       } else {
         std::string intermediateDir = cmStrCat(
           this->LocalGenerator->GetTargetDirectory(this->GeneratorTarget), '/',
