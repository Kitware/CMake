/* Distributed under the OSI-approved BSD 3-Clause License.  See accompanying
   file Copyright.txt or https://cmake.org/licensing for details.  */
#include "cmVisualStudio10TargetGenerator.h"

#include <algorithm>
#include <cstdio>
#include <cstring>
#include <iterator>
#include <set>
#include <sstream>

#include <cm/memory>
#include <cm/optional>
#include <cm/string_view>
#include <cm/vector>
#include <cmext/algorithm>
#include <cmext/string_view>

#include "windows.h"
// include wincrypt.h after windows.h
#include <wincrypt.h>

#include "cmsys/FStream.hxx"
#include "cmsys/RegularExpression.hxx"

#include "cmComputeLinkInformation.h"
#include "cmCryptoHash.h"
#include "cmCustomCommand.h"
#include "cmCustomCommandGenerator.h"
#include "cmFileSet.h"
#include "cmGeneratedFileStream.h"
#include "cmGeneratorExpression.h"
#include "cmGeneratorTarget.h"
#include "cmGlobalGenerator.h"
#include "cmGlobalVisualStudio10Generator.h"
#include "cmGlobalVisualStudio7Generator.h"
#include "cmGlobalVisualStudioGenerator.h"
#include "cmLinkLineDeviceComputer.h"
#include "cmList.h"
#include "cmListFileCache.h"
#include "cmLocalGenerator.h"
#include "cmLocalVisualStudio10Generator.h"
#include "cmLocalVisualStudio7Generator.h"
#include "cmLocalVisualStudioGenerator.h"
#include "cmMakefile.h"
#include "cmMessageType.h"
#include "cmPropertyMap.h"
#include "cmSourceFile.h"
#include "cmSourceFileLocation.h"
#include "cmSourceFileLocationKind.h"
#include "cmSourceGroup.h"
#include "cmStateTypes.h"
#include "cmStringAlgorithms.h"
#include "cmSystemTools.h"
#include "cmTarget.h"
#include "cmValue.h"
#include "cmVisualStudioGeneratorOptions.h"

struct cmIDEFlagTable;

static void ConvertToWindowsSlash(std::string& s);

static std::string cmVS10EscapeXML(std::string arg)
{
  cmSystemTools::ReplaceString(arg, "&", "&amp;");
  cmSystemTools::ReplaceString(arg, "<", "&lt;");
  cmSystemTools::ReplaceString(arg, ">", "&gt;");
  return arg;
}

static std::string cmVS10EscapeAttr(std::string arg)
{
  cmSystemTools::ReplaceString(arg, "&", "&amp;");
  cmSystemTools::ReplaceString(arg, "<", "&lt;");
  cmSystemTools::ReplaceString(arg, ">", "&gt;");
  cmSystemTools::ReplaceString(arg, "\"", "&quot;");
  cmSystemTools::ReplaceString(arg, "\n", "&#10;");
  return arg;
}

struct cmVisualStudio10TargetGenerator::Elem
{
  std::ostream& S;
  const int Indent;
  bool HasElements = false;
  bool HasContent = false;
  std::string Tag;

  Elem(std::ostream& s, std::string tag)
    : S(s)
    , Indent(0)
    , Tag(std::move(tag))
  {
    this->StartElement();
  }
  Elem(const Elem&) = delete;
  Elem(Elem& par, cm::string_view tag)
    : S(par.S)
    , Indent(par.Indent + 1)
    , Tag(std::string(tag))
  {
    par.SetHasElements();
    this->StartElement();
  }
  void SetHasElements()
  {
    if (!HasElements) {
      this->S << '>';
      HasElements = true;
    }
  }
  std::ostream& WriteString(const char* line);
  void StartElement() { this->WriteString("<") << this->Tag; }
  void Element(cm::string_view tag, std::string val)
  {
    Elem(*this, tag).Content(std::move(val));
  }
  Elem& Attribute(const char* an, std::string av)
  {
    this->S << ' ' << an << "=\"" << cmVS10EscapeAttr(std::move(av)) << '"';
    return *this;
  }
  void Content(std::string val)
  {
    if (!this->HasContent) {
      this->S << '>';
      this->HasContent = true;
    }
    this->S << cmVS10EscapeXML(std::move(val));
  }
  ~Elem()
  {
    // Do not emit element which has not been started
    if (Tag.empty()) {
      return;
    }

    if (HasElements) {
      this->WriteString("</") << this->Tag << '>';
    } else if (HasContent) {
      this->S << "</" << this->Tag << '>';
    } else {
      this->S << " />";
    }
  }

  void WritePlatformConfigTag(const std::string& tag, const std::string& cond,
                              const std::string& content);
};

class cmVS10GeneratorOptions : public cmVisualStudioGeneratorOptions
{
public:
  using Elem = cmVisualStudio10TargetGenerator::Elem;
  cmVS10GeneratorOptions(cmLocalVisualStudioGenerator* lg, Tool tool,
                         cmVS7FlagTable const* table,
                         cmVisualStudio10TargetGenerator* g = nullptr)
    : cmVisualStudioGeneratorOptions(
        lg, tool, table, nullptr, g == nullptr ? false : g->BuildAsX)
    , TargetGenerator(g)
  {
  }

  void OutputFlag(std::ostream& /*fout*/, int /*indent*/,
                  const std::string& tag, const std::string& content) override
  {
    if (!this->GetConfiguration().empty()) {
      // if there are configuration specific flags, then
      // use the configuration specific tag for PreprocessorDefinitions
      const std::string cond =
        this->TargetGenerator->CalcCondition(this->GetConfiguration());
      this->Parent->WritePlatformConfigTag(tag, cond, content);
    } else {
      this->Parent->Element(tag, content);
    }
  }

private:
  cmVisualStudio10TargetGenerator* const TargetGenerator;
  Elem* Parent = nullptr;
  friend cmVisualStudio10TargetGenerator::OptionsHelper;
};

struct cmVisualStudio10TargetGenerator::OptionsHelper
{
  cmVS10GeneratorOptions& O;
  OptionsHelper(cmVS10GeneratorOptions& o, Elem& e)
    : O(o)
  {
    O.Parent = &e;
  }
  ~OptionsHelper() { O.Parent = nullptr; }

  void OutputPreprocessorDefinitions(const std::string& lang, std::string const& platform = "")
  {
    O.OutputPreprocessorDefinitions(O.Parent->S, O.Parent->Indent + 1, lang, platform);
  }
  void OutputAdditionalIncludeDirectories(const std::string& lang)
  {
    O.OutputAdditionalIncludeDirectories(O.Parent->S, O.Parent->Indent + 1,
                                         lang);
  }
  void OutputFlagMap() { O.OutputFlagMap(O.Parent->S, O.Parent->Indent + 1); }
  void PrependInheritedString(std::string const& key)
  {
    O.PrependInheritedString(key);
  }
};

static std::string cmVS10EscapeComment(std::string const& comment)
{
  // MSBuild takes the CDATA of a <Message></Message> element and just
  // does "echo $CDATA" with no escapes.  We must encode the string.
  // http://technet.microsoft.com/en-us/library/cc772462%28WS.10%29.aspx
  std::string echoable;
  for (char c : comment) {
    switch (c) {
      case '\r':
        break;
      case '\n':
        echoable += '\t';
        break;
      case '"': /* no break */
      case '|': /* no break */
      case '&': /* no break */
      case '<': /* no break */
      case '>': /* no break */
      case '^':
        echoable += '^'; /* no break */
        CM_FALLTHROUGH;
      default:
        echoable += c;
        break;
    }
  }
  return echoable;
}

static bool cmVS10IsTargetsFile(std::string const& path)
{
  std::string const ext = cmSystemTools::GetFilenameLastExtension(path);
  return cmSystemTools::Strucmp(ext.c_str(), ".targets") == 0;
}

static VsProjectType computeProjectType(cmGeneratorTarget const* t)
{
  if (t->IsCSharpOnly()) {
    return VsProjectType::csproj;
  }
  return VsProjectType::vcxproj;
}

static std::string computeProjectFileExtension(VsProjectType projectType)
{
  switch (projectType) {
    case VsProjectType::csproj:
      return ".csproj";
    case VsProjectType::proj:
      return ".proj";
    default:
      return ".vcxproj";
  }
}

static std::string computeProjectFileExtension(cmGeneratorTarget const* t)
{
  return computeProjectFileExtension(computeProjectType(t));
}

cmVisualStudio10TargetGenerator::cmVisualStudio10TargetGenerator(
  cmGeneratorTarget* target, cmGlobalVisualStudio10Generator* gg)
  : GeneratorTarget(target)
  , Makefile(target->Target->GetMakefile())
  , Platform(gg->GetPlatformName())
  , Name(target->GetName())
  , GUID(gg->GetGUID(this->Name))
  , GlobalGenerator(gg)
  , LocalGenerator(
      (cmLocalVisualStudio10Generator*)target->GetLocalGenerator())
{
  this->Configurations =
    this->Makefile->GetGeneratorConfigs(cmMakefile::ExcludeEmptyConfig);
  this->NsightTegra = gg->IsNsightTegra();
  this->Android = gg->TargetsAndroid();
  auto scanProp = target->GetProperty("CXX_SCAN_FOR_MODULES");
  for (auto const& config : this->Configurations) {
    if (scanProp.IsSet()) {
      this->ScanSourceForModuleDependencies[config] = scanProp.IsOn();
    } else {
      this->ScanSourceForModuleDependencies[config] =
        target->NeedCxxDyndep(config) ==
        cmGeneratorTarget::CxxModuleSupport::Enabled;
    }
  }
  for (unsigned int& version : this->NsightTegraVersion) {
    version = 0;
  }
  sscanf(gg->GetNsightTegraVersion().c_str(), "%u.%u.%u.%u",
         &this->NsightTegraVersion[0], &this->NsightTegraVersion[1],
         &this->NsightTegraVersion[2], &this->NsightTegraVersion[3]);
  this->MSTools = !this->NsightTegra && !this->Android;
  this->Managed = false;
  this->TargetCompileAsWinRT = false;
  this->IsMissingFiles = false;
  this->DefaultArtifactDir =
    cmStrCat(this->LocalGenerator->GetCurrentBinaryDirectory(), '/',
             this->LocalGenerator->GetTargetDirectory(this->GeneratorTarget));
  this->InSourceBuild = (this->Makefile->GetCurrentSourceDirectory() ==
                         this->Makefile->GetCurrentBinaryDirectory());
  this->ClassifyAllConfigSources();
  this->BuildAsX = gg->GetBuildAsX();
}

cmVisualStudio10TargetGenerator::~cmVisualStudio10TargetGenerator() = default;

std::string cmVisualStudio10TargetGenerator::CalcCondition(
  const std::string& config,
  const std::string& platform) const
{
  std::string platformSet = platform != "" ? platform : this->Platform;
  std::ostringstream oss;
  oss << "'$(Configuration)|$(Platform)'=='";
  oss << config << "|" << platformSet;
  oss << "'";
  // handle special case for 32 bit C# targets
  if (this->ProjectType == VsProjectType::csproj &&
      this->Platform == "Win32"_s) {
    oss << " Or "
           "'$(Configuration)|$(Platform)'=='"
        << config
        << "|x86"
           "'";
  }
  return oss.str();
}

void cmVisualStudio10TargetGenerator::Elem::WritePlatformConfigTag(
  const std::string& tag, const std::string& cond, const std::string& content)
{
  Elem(*this, tag).Attribute("Condition", cond).Content(content);
}

std::ostream& cmVisualStudio10TargetGenerator::Elem::WriteString(
  const char* line)
{
  this->S << '\n';
  this->S.fill(' ');
  this->S.width(this->Indent * 2);
  // write an empty string to get the fill level indent to print
  this->S << "";
  this->S << line;
  return this->S;
}

#define VS10_CXX_DEFAULT_PROPS "$(VCTargetsPath)\\Microsoft.Cpp.Default.props"
#define VS10_CXX_PROPS "$(VCTargetsPath)\\Microsoft.Cpp.props"
#define VS10_CXX_USER_PROPS                                                   \
  "$(UserRootDir)\\Microsoft.Cpp.$(Platform).user.props"
#define VS10_CXX_TARGETS "$(VCTargetsPath)\\Microsoft.Cpp.targets"

#define VS10_CSharp_DEFAULT_PROPS                                             \
  "$(MSBuildExtensionsPath)\\$(MSBuildToolsVersion)\\Microsoft.Common.props"
// This does not seem to exist by default, it's just provided for consistency
// in case users want to have default custom props for C# targets
#define VS10_CSharp_USER_PROPS                                                \
  "$(UserRootDir)\\Microsoft.CSharp.$(Platform).user.props"
#define VS10_CSharp_TARGETS "$(MSBuildToolsPath)\\Microsoft.CSharp.targets"

#define VS10_CSharp_NETCF_TARGETS                                             \
  "$(MSBuildExtensionsPath)\\Microsoft\\$(TargetFrameworkIdentifier)\\"       \
  "$(TargetFrameworkTargetsVersion)\\Microsoft.$(TargetFrameworkIdentifier)"  \
  ".CSharp.targets"

void cmVisualStudio10TargetGenerator::Generate()
{
  if (this->GeneratorTarget->IsSynthetic()) {
    this->GeneratorTarget->Makefile->IssueMessage(
      MessageType::FATAL_ERROR,
      cmStrCat("Target \"", this->GeneratorTarget->GetName(),
               "\" contains C++ modules intended for BMI-only compilation. "
               "This is not yet supported by the Visual Studio generator."));
    return;
  }

  for (std::string const& config : this->Configurations) {
    this->GeneratorTarget->CheckCxxModuleStatus(config);
  }

  this->ProjectType = computeProjectType(this->GeneratorTarget);
  this->Managed = this->ProjectType == VsProjectType::csproj;
  const std::string ProjectFileExtension =
    computeProjectFileExtension(this->ProjectType);

  if (this->ProjectType == VsProjectType::csproj &&
      this->GeneratorTarget->GetType() == cmStateEnums::STATIC_LIBRARY) {
    std::string message =
      cmStrCat("The C# target \"", this->GeneratorTarget->GetName(),
               "\" is of type STATIC_LIBRARY. This is discouraged (and may be "
               "disabled in future). Make it a SHARED library instead.");
    this->Makefile->IssueMessage(MessageType::DEPRECATION_WARNING, message);
  }

  if (this->Android &&
      this->GeneratorTarget->GetType() == cmStateEnums::EXECUTABLE &&
      !this->GeneratorTarget->Target->IsAndroidGuiExecutable()) {
    this->GlobalGenerator->AddAndroidExecutableWarning(this->Name);
  }

  // Tell the global generator the name of the project file
  this->GeneratorTarget->Target->SetProperty("GENERATOR_FILE_NAME",
                                             this->Name);
  this->GeneratorTarget->Target->SetProperty("GENERATOR_FILE_NAME_EXT",
                                             ProjectFileExtension);
  this->DotNetHintReferences.clear();
  this->AdditionalUsingDirectories.clear();
  if (this->GeneratorTarget->GetType() <= cmStateEnums::OBJECT_LIBRARY) {
    if (!this->ComputeClOptions()) {
      return;
    }
    if (!this->ComputeRcOptions()) {
      return;
    }
    if (!this->ComputeCudaOptions()) {
      return;
    }
    if (!this->ComputeCudaLinkOptions()) {
      return;
    }
    if (!this->ComputeMarmasmOptions()) {
      return;
    }
    if (!this->ComputeMasmOptions()) {
      return;
    }
    if (!this->ComputeNasmOptions()) {
      return;
    }
    if (!this->ComputeLinkOptions()) {
      return;
    }
    if (!this->ComputeLibOptions()) {
      return;
    }
  }
  std::string path =
    cmStrCat(this->LocalGenerator->GetCurrentBinaryDirectory(), '/',
             this->Name, ProjectFileExtension);
  cmGeneratedFileStream BuildFileStream(path);
  const std::string& PathToProjectFile = path;
  BuildFileStream.SetCopyIfDifferent(true);

  // Write the encoding header into the file
  char magic[] = { char(0xEF), char(0xBB), char(0xBF) };
  BuildFileStream.write(magic, 3);

  if (this->ProjectType == VsProjectType::csproj &&
      this->GeneratorTarget->IsDotNetSdkTarget() &&
      this->GlobalGenerator->GetVersion() >=
        cmGlobalVisualStudioGenerator::VSVersion::VS16) {
    this->WriteSdkStyleProjectFile(BuildFileStream);
  } else {
    this->WriteClassicMsBuildProjectFile(BuildFileStream);
  }

  if (BuildFileStream.Close()) {
    this->GlobalGenerator->FileReplacedDuringGenerate(PathToProjectFile);
  }

  // The groups are stored in a separate file for VS 10
  this->WriteGroups();

  // Update cache with project-specific entries.
  this->UpdateCache();
}

void cmVisualStudio10TargetGenerator::WriteClassicMsBuildProjectFile(
  cmGeneratedFileStream& BuildFileStream)
{
  BuildFileStream << R"(<?xml version="1.0" encoding=")"
                  << this->GlobalGenerator->Encoding() << "\"?>";
  {
    Elem e0(BuildFileStream, "Project");
    e0.Attribute("DefaultTargets", "Build");
    const char* toolsVersion = this->GlobalGenerator->GetToolsVersion();
    if (this->GlobalGenerator->GetVersion() ==
          cmGlobalVisualStudioGenerator::VSVersion::VS12 &&
        this->GlobalGenerator->TargetsWindowsCE()) {
      toolsVersion = "4.0";
    }
    e0.Attribute("ToolsVersion", toolsVersion);
    e0.Attribute("xmlns",
                 "http://schemas.microsoft.com/developer/msbuild/2003");

    if (this->NsightTegra) {
      Elem e1(e0, "PropertyGroup");
      e1.Attribute("Label", "NsightTegraProject");
      const unsigned int nsightTegraMajorVersion = this->NsightTegraVersion[0];
      const unsigned int nsightTegraMinorVersion = this->NsightTegraVersion[1];
      if (nsightTegraMajorVersion >= 2) {
        if (nsightTegraMajorVersion > 3 ||
            (nsightTegraMajorVersion == 3 && nsightTegraMinorVersion >= 1)) {
          e1.Element("NsightTegraProjectRevisionNumber", "11");
        } else {
          // Nsight Tegra 2.0 uses project revision 9.
          e1.Element("NsightTegraProjectRevisionNumber", "9");
        }
        // Tell newer versions to upgrade silently when loading.
        e1.Element("NsightTegraUpgradeOnceWithoutPrompt", "true");
      } else {
        // Require Nsight Tegra 1.6 for JCompile support.
        e1.Element("NsightTegraProjectRevisionNumber", "7");
      }
    }

    if (const char* hostArch =
          this->GlobalGenerator->GetPlatformToolsetHostArchitecture()) {
      Elem e1(e0, "PropertyGroup");
      e1.Element("PreferredToolArchitecture", hostArch);
    }

    // The ALL_BUILD, PACKAGE, and ZERO_CHECK projects transitively include
    // Microsoft.Common.CurrentVersion.targets which triggers Target
    // ResolveNugetPackageAssets when SDK-style targets are in the project.
    // However, these projects have no nuget packages to reference and the
    // build fails.
    // Setting ResolveNugetPackages to false skips this target and the build
    // succeeds.
    cm::string_view targetName{ this->GeneratorTarget->GetName() };
    if (targetName == "ALL_BUILD"_s || targetName == "PACKAGE"_s ||
        targetName == CMAKE_CHECK_BUILD_SYSTEM_TARGET) {
      Elem e1(e0, "PropertyGroup");
      e1.Element("ResolveNugetPackages", "false");
    }

    if (this->ProjectType != VsProjectType::csproj) {
      this->WriteProjectConfigurations(e0);
    }

    {
      Elem e1(e0, "PropertyGroup");
      this->WriteCommonPropertyGroupGlobals(e1);

      if ((this->MSTools || this->Android) &&
          this->GeneratorTarget->IsInBuildSystem()) {
        this->WriteApplicationTypeSettings(e1);
        this->VerifyNecessaryFiles();
      }

      cmValue vsProjectName =
        this->GeneratorTarget->GetProperty("VS_SCC_PROJECTNAME");
      cmValue vsLocalPath =
        this->GeneratorTarget->GetProperty("VS_SCC_LOCALPATH");
      cmValue vsProvider =
        this->GeneratorTarget->GetProperty("VS_SCC_PROVIDER");

      if (vsProjectName && vsLocalPath && vsProvider) {
        e1.Element("SccProjectName", *vsProjectName);
        e1.Element("SccLocalPath", *vsLocalPath);
        e1.Element("SccProvider", *vsProvider);

        cmValue vsAuxPath =
          this->GeneratorTarget->GetProperty("VS_SCC_AUXPATH");
        if (vsAuxPath) {
          e1.Element("SccAuxPath", *vsAuxPath);
        }
      }

      if (this->GeneratorTarget->GetPropertyAsBool("VS_WINRT_COMPONENT")) {
        e1.Element("WinMDAssembly", "true");
      }

      if (!this->BuildAsX) {
        e1.Element("Platform", this->Platform);
      }

      cmValue projLabel = this->GeneratorTarget->GetProperty("PROJECT_LABEL");
      e1.Element("ProjectName", projLabel ? *projLabel : this->Name);
      {
        cm::optional<std::string> targetFramework;
        cm::optional<std::string> targetFrameworkVersion;
        cm::optional<std::string> targetFrameworkIdentifier;
        cm::optional<std::string> targetFrameworkTargetsVersion;
        if (cmValue tf =
              this->GeneratorTarget->GetProperty("DOTNET_TARGET_FRAMEWORK")) {
          targetFramework = *tf;
        } else if (cmValue vstfVer = this->GeneratorTarget->GetProperty(
                     "VS_DOTNET_TARGET_FRAMEWORK_VERSION")) {
          // FIXME: Someday, add a deprecation warning for VS_* property.
          targetFrameworkVersion = *vstfVer;
        } else if (cmValue tfVer = this->GeneratorTarget->GetProperty(
                     "DOTNET_TARGET_FRAMEWORK_VERSION")) {
          targetFrameworkVersion = *tfVer;
        } else if (this->ProjectType == VsProjectType::csproj) {
          targetFrameworkVersion =
            this->GlobalGenerator->GetTargetFrameworkVersion();
        }
        if (this->ProjectType == VsProjectType::vcxproj &&
            this->GlobalGenerator->TargetsWindowsCE()) {
          e1.Element("EnableRedirectPlatform", "true");
          e1.Element("RedirectPlatformValue", this->Platform);
        }
        if (this->ProjectType == VsProjectType::csproj) {
          if (this->GlobalGenerator->TargetsWindowsCE()) {
            // FIXME: These target VS_TARGET_FRAMEWORK* target properties
            // are undocumented settings only ever supported for WinCE.
            // We need a better way to control these in general.
            if (cmValue tfId = this->GeneratorTarget->GetProperty(
                  "VS_TARGET_FRAMEWORK_IDENTIFIER")) {
              targetFrameworkIdentifier = *tfId;
            }
            if (cmValue tfTargetsVer = this->GeneratorTarget->GetProperty(
                  "VS_TARGET_FRAMEWORKS_TARGET_VERSION")) {
              targetFrameworkTargetsVersion = *tfTargetsVer;
            }
          }
          if (!targetFrameworkIdentifier) {
            targetFrameworkIdentifier =
              this->GlobalGenerator->GetTargetFrameworkIdentifier();
          }
          if (!targetFrameworkTargetsVersion) {
            targetFrameworkTargetsVersion =
              this->GlobalGenerator->GetTargetFrameworkTargetsVersion();
          }
        }
        if (targetFramework) {
          if (targetFramework->find(';') != std::string::npos) {
            e1.Element("TargetFrameworks", *targetFramework);
          } else {
            e1.Element("TargetFramework", *targetFramework);
          }
        }
        if (targetFrameworkVersion) {
          e1.Element("TargetFrameworkVersion", *targetFrameworkVersion);
        }
        if (targetFrameworkIdentifier) {
          e1.Element("TargetFrameworkIdentifier", *targetFrameworkIdentifier);
        }
        if (targetFrameworkTargetsVersion) {
          e1.Element("TargetFrameworkTargetsVersion",
                     *targetFrameworkTargetsVersion);
        }
        if (!this->GlobalGenerator->GetPlatformToolsetCudaCustomDirString()
               .empty()) {
          e1.Element(
            "CudaToolkitCustomDir",
            cmStrCat(
              this->GlobalGenerator->GetPlatformToolsetCudaCustomDirString(),
              this->GlobalGenerator
                ->GetPlatformToolsetCudaNvccSubdirString()));
        }
      }

      // Disable the project upgrade prompt that is displayed the first time a
      // project using an older toolset version is opened in a newer version of
      // the IDE (respected by VS 2013 and above).
      if (this->GlobalGenerator->GetVersion() >=
          cmGlobalVisualStudioGenerator::VSVersion::VS12) {
        e1.Element("VCProjectUpgraderObjectName", "NoUpgrade");
      }

      if (const char* vcTargetsPath =
            this->GlobalGenerator->GetCustomVCTargetsPath()) {
        e1.Element("VCTargetsPath", vcTargetsPath);
      }

      if (this->Managed) {
        if (this->LocalGenerator->GetVersion() >=
            cmGlobalVisualStudioGenerator::VSVersion::VS17) {
          e1.Element("ManagedAssembly", "true");
        }
        std::string outputType;
        switch (this->GeneratorTarget->GetType()) {
          case cmStateEnums::OBJECT_LIBRARY:
          case cmStateEnums::STATIC_LIBRARY:
          case cmStateEnums::SHARED_LIBRARY:
            outputType = "Library";
            break;
          case cmStateEnums::MODULE_LIBRARY:
            outputType = "Module";
            break;
          case cmStateEnums::EXECUTABLE: {
            auto const win32 =
              this->GeneratorTarget->GetSafeProperty("WIN32_EXECUTABLE");
            if (win32.find("$<") != std::string::npos) {
              this->Makefile->IssueMessage(
                MessageType::FATAL_ERROR,
                cmStrCat(
                  "Target \"", this->GeneratorTarget->GetName(),
                  "\" has a generator expression in its WIN32_EXECUTABLE "
                  "property. This is not supported on managed executables."));
              return;
            }
            if (cmIsOn(win32)) {
              outputType = "WinExe";
            } else {
              outputType = "Exe";
            }
          } break;
          case cmStateEnums::UTILITY:
          case cmStateEnums::INTERFACE_LIBRARY:
          case cmStateEnums::GLOBAL_TARGET:
            outputType = "Utility";
            break;
          case cmStateEnums::UNKNOWN_LIBRARY:
            break;
        }
        e1.Element("OutputType", outputType);
        e1.Element("AppDesignerFolder", "Properties");
      }
    }

    cmValue startupObject =
      this->GeneratorTarget->GetProperty("VS_DOTNET_STARTUP_OBJECT");

    if (startupObject && this->Managed) {
      Elem e1(e0, "PropertyGroup");
      e1.Element("StartupObject", *startupObject);
    }

    switch (this->ProjectType) {
      case VsProjectType::vcxproj: {
        Elem(e0, "Import").Attribute("Project", VS10_CXX_DEFAULT_PROPS);
        std::string const& props =
          this->GlobalGenerator->GetPlatformToolsetVersionProps();
        if (!props.empty()) {
          Elem(e0, "Import").Attribute("Project", props);
        }
      } break;
      case VsProjectType::csproj:
        Elem(e0, "Import")
          .Attribute("Project", VS10_CSharp_DEFAULT_PROPS)
          .Attribute("Condition", "Exists('" VS10_CSharp_DEFAULT_PROPS "')");
        break;
      default:
        break;
    }

    this->WriteProjectConfigurationValues(e0);

    if (this->ProjectType == VsProjectType::vcxproj) {
      Elem(e0, "Import").Attribute("Project", VS10_CXX_PROPS);
    }
    {
      Elem e1(e0, "ImportGroup");
      e1.Attribute("Label", "ExtensionSettings");
      e1.SetHasElements();

      if (this->GlobalGenerator->IsCudaEnabled()) {
        auto customDir =
          this->GlobalGenerator->GetPlatformToolsetCudaCustomDirString();
        std::string cudaPath = customDir.empty()
          ? "$(VCTargetsPath)\\BuildCustomizations\\"
          : cmStrCat(customDir,
                     this->GlobalGenerator
                       ->GetPlatformToolsetCudaVSIntegrationSubdirString(),
                     R"(extras\visual_studio_integration\MSBuildExtensions\)");
        Elem(e1, "Import")
          .Attribute("Project",
                     cmStrCat(std::move(cudaPath), "CUDA ",
                              this->GlobalGenerator->GetPlatformToolsetCuda(),
                              ".props"));
      }
      if (this->GlobalGenerator->IsMarmasmEnabled()) {
        Elem(e1, "Import")
          .Attribute("Project",
                     "$(VCTargetsPath)\\BuildCustomizations\\marmasm.props");
      }
      if (this->GlobalGenerator->IsMasmEnabled()) {
        Elem(e1, "Import")
          .Attribute("Project",
                     "$(VCTargetsPath)\\BuildCustomizations\\masm.props");
      }
      if (this->GlobalGenerator->IsNasmEnabled()) {
        // Always search in the standard modules location.
        std::string propsTemplate =
          GetCMakeFilePath("Templates/MSBuild/nasm.props.in");

        std::string propsLocal =
          cmStrCat(this->DefaultArtifactDir, "\\nasm.props");
        ConvertToWindowsSlash(propsLocal);
        this->Makefile->ConfigureFile(propsTemplate, propsLocal, false, true,
                                      true);
        Elem(e1, "Import").Attribute("Project", propsLocal);
      }
    }
    {
      Elem e1(e0, "ImportGroup");
      e1.Attribute("Label", "PropertySheets");
      std::string props;
      switch (this->ProjectType) {
        case VsProjectType::vcxproj:
          props = VS10_CXX_USER_PROPS;
          break;
        case VsProjectType::csproj:
          props = VS10_CSharp_USER_PROPS;
          break;
        default:
          break;
      }
      if (cmValue p = this->GeneratorTarget->GetProperty("VS_USER_PROPS")) {
        props = *p;
      }
      if (!props.empty()) {
        ConvertToWindowsSlash(props);
        Elem(e1, "Import")
          .Attribute("Project", props)
          .Attribute("Condition", cmStrCat("exists('", props, "')"))
          .Attribute("Label", "LocalAppDataPlatform");
      }

      this->WritePlatformExtensions(e1);
    }

    this->WriteDotNetDocumentationFile(e0);
    Elem(e0, "PropertyGroup").Attribute("Label", "UserMacros");
    this->WriteWinRTPackageCertificateKeyFile(e0);
    this->WritePathAndIncrementalLinkOptions(e0);
    this->WritePublicProjectContentOptions(e0);
    this->WriteCEDebugProjectConfigurationValues(e0);
    this->WriteItemDefinitionGroups(e0);
    this->WriteCustomCommands(e0);
    this->WriteAllSources(e0);
    this->WriteDotNetReferences(e0);
    this->WritePackageReferences(e0);
    this->WriteImports(e0);
    this->WriteEmbeddedResourceGroup(e0);
    this->WriteXamlFilesGroup(e0);
    this->WriteWinRTReferences(e0);
    this->WriteProjectReferences(e0);
    this->WriteSDKReferences(e0);
    switch (this->ProjectType) {
      case VsProjectType::vcxproj:
        Elem(e0, "Import").Attribute("Project", VS10_CXX_TARGETS);
        break;
      case VsProjectType::csproj:
        if (this->GlobalGenerator->TargetsWindowsCE()) {
          Elem(e0, "Import").Attribute("Project", VS10_CSharp_NETCF_TARGETS);
        } else {
          Elem(e0, "Import").Attribute("Project", VS10_CSharp_TARGETS);
        }
        break;
      default:
        break;
    }

    this->WriteTargetSpecificReferences(e0);
    {
      Elem e1(e0, "ImportGroup");
      e1.Attribute("Label", "ExtensionTargets");
      e1.SetHasElements();
      this->WriteTargetsFileReferences(e1);
      if (this->GlobalGenerator->IsCudaEnabled()) {
        auto customDir =
          this->GlobalGenerator->GetPlatformToolsetCudaCustomDirString();
        std::string cudaPath = customDir.empty()
          ? "$(VCTargetsPath)\\BuildCustomizations\\"
          : cmStrCat(customDir,
                     this->GlobalGenerator
                       ->GetPlatformToolsetCudaVSIntegrationSubdirString(),
                     R"(extras\visual_studio_integration\MSBuildExtensions\)");
        Elem(e1, "Import")
          .Attribute("Project",
                     cmStrCat(std::move(cudaPath), "CUDA ",
                              this->GlobalGenerator->GetPlatformToolsetCuda(),
                              ".targets"));
      }
      if (this->GlobalGenerator->IsMarmasmEnabled()) {
        Elem(e1, "Import")
          .Attribute("Project",
                     "$(VCTargetsPath)\\BuildCustomizations\\marmasm.targets");
      }
      if (this->GlobalGenerator->IsMasmEnabled()) {
        Elem(e1, "Import")
          .Attribute("Project",
                     "$(VCTargetsPath)\\BuildCustomizations\\masm.targets");
      }
      if (this->GlobalGenerator->IsNasmEnabled()) {
        std::string nasmTargets =
          GetCMakeFilePath("Templates/MSBuild/nasm.targets");
        Elem(e1, "Import").Attribute("Project", nasmTargets);
      }
    }
    if (this->ProjectType == VsProjectType::vcxproj &&
        this->HaveCustomCommandDepfile) {
      std::string depfileTargets =
        GetCMakeFilePath("Templates/MSBuild/CustomBuildDepFile.targets");
      Elem(e0, "Import").Attribute("Project", depfileTargets);
    }
    if (this->ProjectType == VsProjectType::csproj) {
      for (std::string const& c : this->Configurations) {
        Elem e1(e0, "PropertyGroup");
        e1.Attribute("Condition",
                     cmStrCat("'$(Configuration)' == '", c, '\''));
        e1.SetHasElements();
        this->WriteEvents(e1, c);
      }
      // make sure custom commands are executed before build (if necessary)
      {
        Elem e1(e0, "PropertyGroup");
        std::ostringstream oss;
        oss << "\n";
        for (std::string const& i : this->CSharpCustomCommandNames) {
          oss << "      " << i << ";\n";
        }
        oss << "      "
               "$(BuildDependsOn)\n";
        e1.Element("BuildDependsOn", oss.str());
      }
    }
  }
}

void cmVisualStudio10TargetGenerator::WriteSdkStyleProjectFile(
  cmGeneratedFileStream& BuildFileStream)
{
  if (this->ProjectType != VsProjectType::csproj ||
      !this->GeneratorTarget->IsDotNetSdkTarget()) {
    std::string message =
      cmStrCat("The target \"", this->GeneratorTarget->GetName(),
               "\" is not eligible for .Net SDK style project.");
    this->Makefile->IssueMessage(MessageType::INTERNAL_ERROR, message);
    return;
  }

  if (this->HasCustomCommands()) {
    std::string message = cmStrCat(
      "The target \"", this->GeneratorTarget->GetName(),
      "\" does not currently support add_custom_command as the Visual Studio "
      "generators have not yet learned how to generate custom commands in "
      ".Net SDK-style projects.");
    this->Makefile->IssueMessage(MessageType::FATAL_ERROR, message);
    return;
  }

  Elem e0(BuildFileStream, "Project");
  e0.Attribute("Sdk", *this->GeneratorTarget->GetProperty("DOTNET_SDK"));

  {
    Elem e1(e0, "PropertyGroup");
    this->WriteCommonPropertyGroupGlobals(e1);

    e1.Element("EnableDefaultItems", "false");
    // Disable the project upgrade prompt that is displayed the first time a
    // project using an older toolset version is opened in a newer version
    // of the IDE.
    e1.Element("VCProjectUpgraderObjectName", "NoUpgrade");
    e1.Element("ManagedAssembly", "true");

    cmValue targetFramework =
      this->GeneratorTarget->GetProperty("DOTNET_TARGET_FRAMEWORK");
    if (targetFramework) {
      if (targetFramework->find(';') != std::string::npos) {
        e1.Element("TargetFrameworks", *targetFramework);
      } else {
        e1.Element("TargetFramework", *targetFramework);
        e1.Element("AppendTargetFrameworkToOutputPath", "false");
      }
    } else {
      e1.Element("TargetFramework", "net5.0");
      e1.Element("AppendTargetFrameworkToOutputPath", "false");
    }

    std::string outputType;
    switch (this->GeneratorTarget->GetType()) {
      case cmStateEnums::OBJECT_LIBRARY:
      case cmStateEnums::STATIC_LIBRARY:
      case cmStateEnums::MODULE_LIBRARY:
        this->Makefile->IssueMessage(
          MessageType::FATAL_ERROR,
          cmStrCat("Target \"", this->GeneratorTarget->GetName(),
                   "\" is of a type not supported for managed binaries."));
        return;
      case cmStateEnums::SHARED_LIBRARY:
        outputType = "Library";
        break;
      case cmStateEnums::EXECUTABLE: {
        auto const win32 =
          this->GeneratorTarget->GetSafeProperty("WIN32_EXECUTABLE");
        if (win32.find("$<") != std::string::npos) {
          this->Makefile->IssueMessage(
            MessageType::FATAL_ERROR,
            cmStrCat("Target \"", this->GeneratorTarget->GetName(),
                     "\" has a generator expression in its WIN32_EXECUTABLE "
                     "property. This is not supported on managed "
                     "executables."));
          return;
        }
        if (cmIsOn(win32)) {
          outputType = "WinExe";
        } else {
          outputType = "Exe";
        }
      } break;
      case cmStateEnums::UTILITY:
      case cmStateEnums::INTERFACE_LIBRARY:
      case cmStateEnums::GLOBAL_TARGET:
        outputType = "Utility";
        break;
      case cmStateEnums::UNKNOWN_LIBRARY:
        break;
    }
    e1.Element("OutputType", outputType);

    cmValue startupObject =
      this->GeneratorTarget->GetProperty("VS_DOTNET_STARTUP_OBJECT");
    if (startupObject) {
      e1.Element("StartupObject", *startupObject);
    }
  }

  for (const std::string& config : this->Configurations) {
    Elem e1(e0, "PropertyGroup");
    e1.Attribute("Condition",
                 cmStrCat("'$(Configuration)' == '", config, '\''));
    e1.SetHasElements();
    this->WriteEvents(e1, config);

    std::string outDir =
      cmStrCat(this->GeneratorTarget->GetDirectory(config), '/');
    ConvertToWindowsSlash(outDir);
    e1.Element("OutputPath", outDir);

    Options& o = *(this->ClOptions[config]);
    OptionsHelper oh(o, e1);
    oh.OutputFlagMap();
  }

  this->WriteDotNetDocumentationFile(e0);
  this->WriteAllSources(e0);
  this->WriteEmbeddedResourceGroup(e0);
  this->WriteXamlFilesGroup(e0);
  this->WriteDotNetReferences(e0);
  this->WritePackageReferences(e0);
  this->WriteProjectReferences(e0);
}

void cmVisualStudio10TargetGenerator::WriteCommonPropertyGroupGlobals(Elem& e1)
{
  e1.Attribute("Label", "Globals");
  e1.Element("ProjectGuid", cmStrCat('{', this->GUID, '}'));

  cmValue vsProjectTypes =
    this->GeneratorTarget->GetProperty("VS_GLOBAL_PROJECT_TYPES");
  if (vsProjectTypes) {
    const char* tagName = "ProjectTypes";
    if (this->ProjectType == VsProjectType::csproj) {
      tagName = "ProjectTypeGuids";
    }
    e1.Element(tagName, *vsProjectTypes);
  }

  cmValue vsGlobalKeyword =
    this->GeneratorTarget->GetProperty("VS_GLOBAL_KEYWORD");
  if (!vsGlobalKeyword) {
    if (this->GlobalGenerator->TargetsAndroid()) {
      e1.Element("Keyword", "Android");
    } else {
      e1.Element("Keyword", "Win32Proj");
    }
  } else {
    e1.Element("Keyword", *vsGlobalKeyword);
  }

  cmValue vsGlobalRootNamespace =
    this->GeneratorTarget->GetProperty("VS_GLOBAL_ROOTNAMESPACE");
  if (vsGlobalRootNamespace) {
    e1.Element("RootNamespace", *vsGlobalRootNamespace);
  }

  std::vector<std::string> keys = this->GeneratorTarget->GetPropertyKeys();
  for (std::string const& keyIt : keys) {
    static const cm::string_view prefix = "VS_GLOBAL_";
    if (!cmHasPrefix(keyIt, prefix)) {
      continue;
    }
    cm::string_view globalKey = cm::string_view(keyIt).substr(prefix.length());
    // Skip invalid or separately-handled properties.
    if (globalKey.empty() || globalKey == "PROJECT_TYPES"_s ||
        globalKey == "ROOTNAMESPACE"_s || globalKey == "KEYWORD"_s) {
      continue;
    }
    cmValue value = this->GeneratorTarget->GetProperty(keyIt);
    if (!value) {
      continue;
    }
    e1.Element(globalKey, *value);
  }
}

bool cmVisualStudio10TargetGenerator::HasCustomCommands() const
{
  if (!this->GeneratorTarget->GetPreBuildCommands().empty() ||
      !this->GeneratorTarget->GetPreLinkCommands().empty() ||
      !this->GeneratorTarget->GetPostBuildCommands().empty()) {
    return true;
  }

  auto const& config_sources = this->GeneratorTarget->GetAllConfigSources();
  return std::any_of(config_sources.begin(), config_sources.end(),
                     [](cmGeneratorTarget::AllConfigSource const& si) {
                       return si.Source->GetCustomCommand();
                     });
}

void cmVisualStudio10TargetGenerator::WritePackageReferences(Elem& e0)
{
  std::vector<std::string> packageReferences =
    this->GeneratorTarget->GetPackageReferences();

  if (!packageReferences.empty()) {
    Elem e1(e0, "ItemGroup");
    for (std::string const& ri : packageReferences) {
      size_t versionIndex = ri.find_last_of('_');
      if (versionIndex != std::string::npos) {
        Elem e2(e1, "PackageReference");
        e2.Attribute("Include", ri.substr(0, versionIndex));
        e2.Attribute("Version", ri.substr(versionIndex + 1));
      }
    }
  }
}

void cmVisualStudio10TargetGenerator::WriteDotNetReferences(Elem& e0)
{
  cmList references;
  if (cmValue vsDotNetReferences =
        this->GeneratorTarget->GetProperty("VS_DOTNET_REFERENCES")) {
    references.assign(*vsDotNetReferences);
  }
  cmPropertyMap const& props = this->GeneratorTarget->Target->GetProperties();
  for (auto const& i : props.GetList()) {
    static const cm::string_view vsDnRef = "VS_DOTNET_REFERENCE_";
    if (cmHasPrefix(i.first, vsDnRef)) {
      std::string path = i.second;
      if (!cmsys::SystemTools::FileIsFullPath(path)) {
        path =
          cmStrCat(this->Makefile->GetCurrentSourceDirectory(), '/', path);
      }
      ConvertToWindowsSlash(path);
      this->DotNetHintReferences[""].emplace_back(
        DotNetHintReference(i.first.substr(vsDnRef.length()), path));
    }
  }
  if (!references.empty() || !this->DotNetHintReferences.empty()) {
    Elem e1(e0, "ItemGroup");
    for (auto const& ri : references) {
      // if the entry from VS_DOTNET_REFERENCES is an existing file, generate
      // a new hint-reference and name it from the filename
      if (cmsys::SystemTools::FileExists(ri, true)) {
        std::string name =
          cmsys::SystemTools::GetFilenameWithoutLastExtension(ri);
        std::string path = ri;
        ConvertToWindowsSlash(path);
        this->DotNetHintReferences[""].emplace_back(
          DotNetHintReference(name, path));
      } else {
        this->WriteDotNetReference(e1, ri, "", "");
      }
    }
    for (const auto& h : this->DotNetHintReferences) {
      // DotNetHintReferences is also populated from AddLibraries().
      // The configuration specific hint references are added there.
      for (const auto& i : h.second) {
        this->WriteDotNetReference(e1, i.first, i.second, h.first);
      }
    }
  }
}

void cmVisualStudio10TargetGenerator::WriteDotNetReference(
  Elem& e1, std::string const& ref, std::string const& hint,
  std::string const& config)
{
  Elem e2(e1, "Reference");
  // If 'config' is not empty, the reference is only added for the given
  // configuration. This is used when referencing imported managed assemblies.
  // See also cmVisualStudio10TargetGenerator::AddLibraries().
  if (!config.empty()) {
    e2.Attribute("Condition", this->CalcCondition(config));
  }
  e2.Attribute("Include", ref);
  e2.Element("CopyLocalSatelliteAssemblies", "true");
  e2.Element("ReferenceOutputAssembly", "true");
  if (!hint.empty()) {
    const char* privateReference = "True";
    if (cmValue value = this->GeneratorTarget->GetProperty(
          "VS_DOTNET_REFERENCES_COPY_LOCAL")) {
      if (cmIsOff(*value)) {
        privateReference = "False";
      }
    }
    e2.Element("Private", privateReference);
    e2.Element("HintPath", hint);
  }
  this->WriteDotNetReferenceCustomTags(e2, ref);
}

void cmVisualStudio10TargetGenerator::WriteImports(Elem& e0)
{
  cmValue imports =
    this->GeneratorTarget->Target->GetProperty("VS_PROJECT_IMPORT");
  if (imports) {
    cmList argsSplit{ *imports };
    for (auto& path : argsSplit) {
      if (!cmsys::SystemTools::FileIsFullPath(path)) {
        path =
          cmStrCat(this->Makefile->GetCurrentSourceDirectory(), '/', path);
      }
      ConvertToWindowsSlash(path);
      Elem e1(e0, "Import");
      e1.Attribute("Project", path);
    }
  }
}

void cmVisualStudio10TargetGenerator::WriteDotNetReferenceCustomTags(
  Elem& e2, std::string const& ref)
{

  static const std::string refpropPrefix = "VS_DOTNET_REFERENCEPROP_";
  static const std::string refpropInfix = "_TAG_";
  const std::string refPropFullPrefix =
    cmStrCat(refpropPrefix, ref, refpropInfix);
  using CustomTags = std::map<std::string, std::string>;
  CustomTags tags;
  cmPropertyMap const& props = this->GeneratorTarget->Target->GetProperties();
  for (const auto& i : props.GetList()) {
    if (cmHasPrefix(i.first, refPropFullPrefix) && !i.second.empty()) {
      tags[i.first.substr(refPropFullPrefix.length())] = i.second;
    }
  }
  for (auto const& tag : tags) {
    e2.Element(tag.first, tag.second);
  }
}

void cmVisualStudio10TargetGenerator::WriteDotNetDocumentationFile(Elem& e0)
{
  std::string const& documentationFile =
    this->GeneratorTarget->GetSafeProperty("VS_DOTNET_DOCUMENTATION_FILE");

  if (this->ProjectType == VsProjectType::csproj &&
      !documentationFile.empty()) {
    Elem e1(e0, "PropertyGroup");
    Elem e2(e1, "DocumentationFile");
    e2.Content(documentationFile);
  }
}

void cmVisualStudio10TargetGenerator::WriteEmbeddedResourceGroup(Elem& e0)
{
  if (!this->ResxObjs.empty()) {
    Elem e1(e0, "ItemGroup");
    std::string srcDir = this->Makefile->GetCurrentSourceDirectory();
    ConvertToWindowsSlash(srcDir);
    for (cmSourceFile const* oi : this->ResxObjs) {
      std::string obj = oi->GetFullPath();
      ConvertToWindowsSlash(obj);
      bool useRelativePath = false;
      if (this->ProjectType == VsProjectType::csproj && this->InSourceBuild) {
        // If we do an in-source build and the resource file is in a
        // subdirectory
        // of the .csproj file, we have to use relative pathnames, otherwise
        // visual studio does not show the file in the IDE. Sorry.
        if (cmHasPrefix(obj, srcDir)) {
          obj = this->ConvertPath(obj, true);
          ConvertToWindowsSlash(obj);
          useRelativePath = true;
        }
      }
      Elem e2(e1, "EmbeddedResource");
      e2.Attribute("Include", obj);

      if (this->ProjectType != VsProjectType::csproj) {
        std::string hFileName =
          cmStrCat(obj.substr(0, obj.find_last_of('.')), ".h");
        e2.Element("DependentUpon", hFileName);

        for (std::string const& c : this->Configurations) {
          std::string s;
          if (this->GeneratorTarget->GetProperty("VS_GLOBAL_ROOTNAMESPACE") ||
              // Handle variant of VS_GLOBAL_<variable> for RootNamespace.
              this->GeneratorTarget->GetProperty("VS_GLOBAL_RootNamespace")) {
            s = "$(RootNamespace).";
          }
          s += "%(Filename).resources";
          e2.WritePlatformConfigTag("LogicalName", this->CalcCondition(c), s);
        }
      } else {
        std::string binDir = this->Makefile->GetCurrentBinaryDirectory();
        ConvertToWindowsSlash(binDir);
        // If the resource was NOT added using a relative path (which should
        // be the default), we have to provide a link here
        if (!useRelativePath) {
          std::string link = this->GetCSharpSourceLink(oi);
          if (link.empty()) {
            link = cmsys::SystemTools::GetFilenameName(obj);
          }
          e2.Element("Link", link);
        }
        // Determine if this is a generated resource from a .Designer.cs file
        std::string designerResource = cmStrCat(
          cmSystemTools::GetFilenamePath(oi->GetFullPath()), '/',
          cmSystemTools::GetFilenameWithoutLastExtension(oi->GetFullPath()),
          ".Designer.cs");
        if (cmsys::SystemTools::FileExists(designerResource)) {
          std::string generator = "PublicResXFileCodeGenerator";
          if (cmValue g = oi->GetProperty("VS_RESOURCE_GENERATOR")) {
            generator = *g;
          }
          if (!generator.empty()) {
            e2.Element("Generator", generator);
            if (cmHasPrefix(designerResource, srcDir)) {
              designerResource.erase(0, srcDir.length());
            } else if (cmHasPrefix(designerResource, binDir)) {
              designerResource.erase(0, binDir.length());
            } else {
              designerResource =
                cmsys::SystemTools::GetFilenameName(designerResource);
            }
            ConvertToWindowsSlash(designerResource);
            e2.Element("LastGenOutput", designerResource);
          }
        }
        const cmPropertyMap& props = oi->GetProperties();
        for (const std::string& p : props.GetKeys()) {
          static const cm::string_view propNamePrefix = "VS_CSHARP_";
          if (cmHasPrefix(p, propNamePrefix)) {
            cm::string_view tagName =
              cm::string_view(p).substr(propNamePrefix.length());
            if (!tagName.empty()) {
              cmValue value = props.GetPropertyValue(p);
              if (cmNonempty(value)) {
                e2.Element(tagName, *value);
              }
            }
          }
        }
      }
    }
  }
}

void cmVisualStudio10TargetGenerator::WriteXamlFilesGroup(Elem& e0)
{
  if (!this->XamlObjs.empty()) {
    Elem e1(e0, "ItemGroup");
    for (cmSourceFile const* oi : this->XamlObjs) {
      std::string obj = oi->GetFullPath();
      std::string xamlType;
      cmValue xamlTypeProperty = oi->GetProperty("VS_XAML_TYPE");
      if (xamlTypeProperty) {
        xamlType = *xamlTypeProperty;
      } else {
        xamlType = "Page";
      }

      Elem e2(e1, xamlType);
      this->WriteSource(e2, oi);
      e2.SetHasElements();
      e2.Element("SubType", "Designer");
    }
  }
}

void cmVisualStudio10TargetGenerator::WriteTargetSpecificReferences(Elem& e0)
{
  if (this->MSTools) {
    if (this->GlobalGenerator->TargetsWindowsPhone() &&
        this->GlobalGenerator->GetSystemVersion() == "8.0"_s) {
      Elem(e0, "Import")
        .Attribute("Project",
                   "$(MSBuildExtensionsPath)\\Microsoft\\WindowsPhone\\v"
                   "$(TargetPlatformVersion)\\Microsoft.Cpp.WindowsPhone."
                   "$(TargetPlatformVersion).targets");
    }
  }
}

void cmVisualStudio10TargetGenerator::WriteTargetsFileReferences(Elem& e1)
{
  for (TargetsFileAndConfigs const& tac : this->TargetsFileAndConfigsVec) {
    std::ostringstream oss;
    oss << "Exists('" << tac.File << "')";
    if (!tac.Configs.empty()) {
      oss << " And (";
      for (size_t j = 0; j < tac.Configs.size(); ++j) {
        if (j > 0) {
          oss << " Or ";
        }
        oss << "'$(Configuration)'=='" << tac.Configs[j] << '\'';
      }
      oss << ')';
    }

    Elem(e1, "Import")
      .Attribute("Project", tac.File)
      .Attribute("Condition", oss.str());
  }
}

void cmVisualStudio10TargetGenerator::WriteWinRTReferences(Elem& e0)
{
  cmList references;
  if (cmValue vsWinRTReferences =
        this->GeneratorTarget->GetProperty("VS_WINRT_REFERENCES")) {
    references.assign(*vsWinRTReferences);
  }

  if (this->GlobalGenerator->TargetsWindowsPhone() &&
      this->GlobalGenerator->GetSystemVersion() == "8.0"_s &&
      references.empty()) {
    references.push_back(std::string{ "platform.winmd" });
  }
  if (!references.empty()) {
    Elem e1(e0, "ItemGroup");
    for (auto const& ri : references) {
      Elem e2(e1, "Reference");
      e2.Attribute("Include", ri);
      e2.Element("IsWinMDFile", "true");
    }
  }
}

// ConfigurationType Application, Utility StaticLibrary DynamicLibrary

void cmVisualStudio10TargetGenerator::WriteProjectConfigurations(Elem& e0)
{
  Elem e1(e0, "ItemGroup");
  e1.Attribute("Label", "ProjectConfigurations");
  std::vector<std::string> platforms = { this->Platform };
  if (this->BuildAsX)
    platforms.push_back("ARM64");
  for (std::string const& p : platforms) {
    for (std::string const& c : this->Configurations) {
      Elem e2(e1, "ProjectConfiguration");
      e2.Attribute("Include", c + "|" + p);
      e2.Element("Configuration", c);
      e2.Element("Platform", p);
    }
  }
}

void cmVisualStudio10TargetGenerator::WriteProjectConfigurationValues(Elem& e0)
{
  std::vector<std::string> platforms = { this->Platform };
  if (this->BuildAsX) {
    platforms.push_back("ARM64");
  }
  for (std::string const& p : platforms) {
    for (std::string const& c : this->Configurations) {
      Elem e1(e0, "PropertyGroup");
      e1.Attribute("Condition", this->CalcCondition(c, p));
      e1.Attribute("Label", "Configuration");

      if (this->ProjectType != VsProjectType::csproj) {
        std::string configType;
        if (cmValue vsConfigurationType =
              this->GeneratorTarget->GetProperty("VS_CONFIGURATION_TYPE")) {
          configType = cmGeneratorExpression::Evaluate(*vsConfigurationType,
                                                      this->LocalGenerator, c);
        } else {
          switch (this->GeneratorTarget->GetType()) {
            case cmStateEnums::SHARED_LIBRARY:
            case cmStateEnums::MODULE_LIBRARY:
              configType = "DynamicLibrary";
              break;
            case cmStateEnums::OBJECT_LIBRARY:
            case cmStateEnums::STATIC_LIBRARY:
              configType = "StaticLibrary";
              break;
            case cmStateEnums::EXECUTABLE:
              if (this->NsightTegra &&
                  !this->GeneratorTarget->Target->IsAndroidGuiExecutable()) {
                // Android executables are .so too.
                configType = "DynamicLibrary";
              } else if (this->Android) {
                configType = "DynamicLibrary";
              } else {
                configType = "Application";
              }
              break;
            case cmStateEnums::UTILITY:
            case cmStateEnums::INTERFACE_LIBRARY:
            case cmStateEnums::GLOBAL_TARGET:
              if (this->NsightTegra) {
                // Tegra-Android platform does not understand "Utility".
                configType = "StaticLibrary";
              } else {
                configType = "Utility";
              }
              break;
            case cmStateEnums::UNKNOWN_LIBRARY:
              break;
          }
        }
        e1.Element("ConfigurationType", configType);
      }

      if (this->MSTools) {
        if (!this->Managed) {
          this->WriteMSToolConfigurationValues(e1, c);
        } else {
          this->WriteMSToolConfigurationValuesManaged(e1, c);
        }
      } else if (this->NsightTegra) {
        this->WriteNsightTegraConfigurationValues(e1, c);
      } else if (this->Android) {
        this->WriteAndroidConfigurationValues(e1, c);
      }
    }
  }
}

void cmVisualStudio10TargetGenerator::WriteCEDebugProjectConfigurationValues(
  Elem& e0)
{
  if (!this->GlobalGenerator->TargetsWindowsCE()) {
    return;
  }
  cmValue additionalFiles =
    this->GeneratorTarget->GetProperty("DEPLOYMENT_ADDITIONAL_FILES");
  cmValue remoteDirectory =
    this->GeneratorTarget->GetProperty("DEPLOYMENT_REMOTE_DIRECTORY");
  if (!(additionalFiles || remoteDirectory)) {
    return;
  }
  for (std::string const& c : this->Configurations) {
    Elem e1(e0, "PropertyGroup");
    e1.Attribute("Condition", this->CalcCondition(c));

    if (remoteDirectory) {
      e1.Element("RemoteDirectory", *remoteDirectory);
    }
    if (additionalFiles) {
      e1.Element("CEAdditionalFiles", *additionalFiles);
    }
  }
}

void cmVisualStudio10TargetGenerator::WriteMSToolConfigurationValues(
  Elem& e1, std::string const& config)
{
  cmGlobalVisualStudio10Generator* gg = this->GlobalGenerator;
  cmValue mfcFlag = this->Makefile->GetDefinition("CMAKE_MFC_FLAG");
  if (mfcFlag) {
    std::string const mfcFlagValue =
      cmGeneratorExpression::Evaluate(*mfcFlag, this->LocalGenerator, config);

    std::string useOfMfcValue = "false";
    if (this->GeneratorTarget->GetType() <= cmStateEnums::OBJECT_LIBRARY) {
      if (mfcFlagValue == "1"_s) {
        useOfMfcValue = "Static";
      } else if (mfcFlagValue == "2"_s) {
        useOfMfcValue = "Dynamic";
      }
    }
    e1.Element("UseOfMfc", useOfMfcValue);
  }

  if ((this->GeneratorTarget->GetType() <= cmStateEnums::OBJECT_LIBRARY &&
       this->ClOptions[config]->UsingUnicode()) ||
      this->GeneratorTarget->GetPropertyAsBool("VS_WINRT_COMPONENT") ||
      this->GlobalGenerator->TargetsWindowsPhone() ||
      this->GlobalGenerator->TargetsWindowsStore() ||
      this->GeneratorTarget->GetPropertyAsBool("VS_WINRT_EXTENSIONS")) {
    e1.Element("CharacterSet", "Unicode");
  } else if (this->GeneratorTarget->GetType() <=
               cmStateEnums::OBJECT_LIBRARY &&
             this->ClOptions[config]->UsingSBCS()) {
    e1.Element("CharacterSet", "NotSet");
  } else {
    e1.Element("CharacterSet", "MultiByte");
  }
  if (cmValue projectToolsetOverride =
        this->GeneratorTarget->GetProperty("VS_PLATFORM_TOOLSET")) {
    e1.Element("PlatformToolset", *projectToolsetOverride);
  } else if (const char* toolset = gg->GetPlatformToolset()) {
    e1.Element("PlatformToolset", toolset);
  }
  if (this->GeneratorTarget->GetPropertyAsBool("VS_WINRT_COMPONENT") ||
      this->GeneratorTarget->GetPropertyAsBool("VS_WINRT_EXTENSIONS")) {
    e1.Element("WindowsAppContainer", "true");
  }
  if (this->IPOEnabledConfigurations.count(config) > 0) {
    e1.Element("WholeProgramOptimization", "true");
  }
  if (this->ASanEnabledConfigurations.find(config) !=
      this->ASanEnabledConfigurations.end()) {
    e1.Element("EnableAsan", "true");
  }
  if (this->FuzzerEnabledConfigurations.find(config) !=
      this->FuzzerEnabledConfigurations.end()) {
    e1.Element("EnableFuzzer", "true");
  }
  {
    auto s = this->SpectreMitigation.find(config);
    if (s != this->SpectreMitigation.end()) {
      e1.Element("SpectreMitigation", s->second);
    }
  }
}

void cmVisualStudio10TargetGenerator::WriteMSToolConfigurationValuesManaged(
  Elem& e1, std::string const& config)
{
  if (this->GeneratorTarget->GetType() > cmStateEnums::OBJECT_LIBRARY) {
    return;
  }

  cmGlobalVisualStudio10Generator* gg = this->GlobalGenerator;

  Options& o = *(this->ClOptions[config]);

  if (o.IsDebug()) {
    e1.Element("DebugSymbols", "true");
    e1.Element("DefineDebug", "true");
  }

  std::string outDir =
    cmStrCat(this->GeneratorTarget->GetDirectory(config), '/');
  ConvertToWindowsSlash(outDir);
  e1.Element("OutputPath", outDir);

  if (o.HasFlag("Platform")) {
    e1.Element("PlatformTarget", o.GetFlag("Platform"));
    o.RemoveFlag("Platform");
  }

  if (cmValue projectToolsetOverride =
        this->GeneratorTarget->GetProperty("VS_PLATFORM_TOOLSET")) {
    e1.Element("PlatformToolset", *projectToolsetOverride);
  } else if (const char* toolset = gg->GetPlatformToolset()) {
    e1.Element("PlatformToolset", toolset);
  }

  std::string postfixName =
    cmStrCat(cmSystemTools::UpperCase(config), "_POSTFIX");
  std::string assemblyName = this->GeneratorTarget->GetOutputName(
    config, cmStateEnums::RuntimeBinaryArtifact);
  if (cmValue postfix = this->GeneratorTarget->GetProperty(postfixName)) {
    assemblyName += *postfix;
  }
  e1.Element("AssemblyName", assemblyName);

  if (cmStateEnums::EXECUTABLE == this->GeneratorTarget->GetType()) {
    e1.Element("StartAction", "Program");
    e1.Element("StartProgram", cmStrCat(outDir, assemblyName, ".exe"));
  }

  OptionsHelper oh(o, e1);
  oh.OutputFlagMap();
}

//----------------------------------------------------------------------------
void cmVisualStudio10TargetGenerator::WriteNsightTegraConfigurationValues(
  Elem& e1, std::string const&)
{
  cmGlobalVisualStudio10Generator* gg = this->GlobalGenerator;
  const char* toolset = gg->GetPlatformToolset();
  e1.Element("NdkToolchainVersion", toolset ? toolset : "Default");
  if (cmValue minApi = this->GeneratorTarget->GetProperty("ANDROID_API_MIN")) {
    e1.Element("AndroidMinAPI", cmStrCat("android-", *minApi));
  }
  if (cmValue api = this->GeneratorTarget->GetProperty("ANDROID_API")) {
    e1.Element("AndroidTargetAPI", cmStrCat("android-", *api));
  }

  if (cmValue cpuArch = this->GeneratorTarget->GetProperty("ANDROID_ARCH")) {
    e1.Element("AndroidArch", *cpuArch);
  }

  if (cmValue stlType =
        this->GeneratorTarget->GetProperty("ANDROID_STL_TYPE")) {
    e1.Element("AndroidStlType", *stlType);
  }
}

void cmVisualStudio10TargetGenerator::WriteAndroidConfigurationValues(
  Elem& e1, std::string const&)
{
  cmGlobalVisualStudio10Generator* gg = this->GlobalGenerator;
  if (cmValue projectToolsetOverride =
        this->GeneratorTarget->GetProperty("VS_PLATFORM_TOOLSET")) {
    e1.Element("PlatformToolset", *projectToolsetOverride);
  } else if (const char* toolset = gg->GetPlatformToolset()) {
    e1.Element("PlatformToolset", toolset);
  }
  if (cmValue stlType =
        this->GeneratorTarget->GetProperty("ANDROID_STL_TYPE")) {
    if (*stlType != "none"_s) {
      e1.Element("UseOfStl", *stlType);
    }
  }
  std::string const& apiLevel = gg->GetSystemVersion();
  if (!apiLevel.empty()) {
    e1.Element("AndroidAPILevel", cmStrCat("android-", apiLevel));
  }
}

void cmVisualStudio10TargetGenerator::WriteCustomCommands(Elem& e0)
{
  this->CSharpCustomCommandNames.clear();

  cmSourceFile const* srcCMakeLists =
    this->LocalGenerator->CreateVCProjBuildRule();

  for (cmGeneratorTarget::AllConfigSource const& si :
       this->GeneratorTarget->GetAllConfigSources()) {
    if (si.Source == srcCMakeLists) {
      // Skip explicit reference to CMakeLists.txt source.
      continue;
    }
    this->WriteCustomCommand(e0, si.Source);
  }

  // Add CMakeLists.txt file with rule to re-run CMake for user convenience.
  if (this->GeneratorTarget->GetType() != cmStateEnums::GLOBAL_TARGET &&
      this->GeneratorTarget->GetName() != CMAKE_CHECK_BUILD_SYSTEM_TARGET) {
    if (srcCMakeLists) {
      // Write directly rather than through WriteCustomCommand because
      // we do not want the de-duplication and it has no dependencies.
      if (cmCustomCommand const* command = srcCMakeLists->GetCustomCommand()) {
        this->WriteCustomRule(e0, srcCMakeLists, *command);
      }
    }
  }
}

void cmVisualStudio10TargetGenerator::WriteCustomCommand(
  Elem& e0, cmSourceFile const* sf)
{
  if (this->LocalGenerator->GetSourcesVisited(this->GeneratorTarget)
        .insert(sf)
        .second) {
    if (std::vector<cmSourceFile*> const* depends =
          this->GeneratorTarget->GetSourceDepends(sf)) {
      for (cmSourceFile const* di : *depends) {
        this->WriteCustomCommand(e0, di);
      }
    }
    if (cmCustomCommand const* command = sf->GetCustomCommand()) {
      // C# projects write their <Target> within WriteCustomRule()
      this->WriteCustomRule(e0, sf, *command);
    }
  }
}

void cmVisualStudio10TargetGenerator::WriteCustomRule(
  Elem& e0, cmSourceFile const* source, cmCustomCommand const& command)
{
  std::string sourcePath = source->GetFullPath();
  // VS 10 will always rebuild a custom command attached to a .rule
  // file that doesn't exist so create the file explicitly.
  if (source->GetPropertyAsBool("__CMAKE_RULE")) {
    if (!cmSystemTools::FileExists(sourcePath)) {
      // Make sure the path exists for the file
      std::string path = cmSystemTools::GetFilenamePath(sourcePath);
      cmSystemTools::MakeDirectory(path);
      cmsys::ofstream fout(sourcePath.c_str());
      if (fout) {
        fout << "# generated from CMake\n";
        fout.flush();
        fout.close();
        // Force given file to have a very old timestamp, thus
        // preventing dependent rebuilds.
        this->ForceOld(sourcePath);
      } else {
        cmSystemTools::Error(cmStrCat("Could not create file: [", sourcePath,
                                      "]  ",
                                      cmSystemTools::GetLastSystemError()));
      }
    }
  }
  cmLocalVisualStudio7Generator* lg = this->LocalGenerator;

  std::unique_ptr<Elem> spe1;
  std::unique_ptr<Elem> spe2;
  if (this->ProjectType != VsProjectType::csproj) {
    spe1 = cm::make_unique<Elem>(e0, "ItemGroup");
    spe2 = cm::make_unique<Elem>(*spe1, "CustomBuild");
    this->WriteSource(*spe2, source);
    spe2->SetHasElements();
    if (command.GetStdPipesUTF8()) {
      this->WriteStdOutEncodingUtf8(*spe2);
    }
  } else {
    Elem e1(e0, "ItemGroup");
    Elem e2(e1, "None");
    this->WriteSource(e2, source);
    e2.SetHasElements();
  }
  for (std::string const& c : this->Configurations) {
    cmCustomCommandGenerator ccg(command, c, lg, true);
    std::string comment = lg->ConstructComment(ccg);
    comment = cmVS10EscapeComment(comment);
    std::string script = lg->ConstructScript(ccg);
    bool symbolic = false;
    // input files for custom command
    std::stringstream additional_inputs;
    {
      const char* sep = "";
      if (this->ProjectType == VsProjectType::csproj) {
        // csproj files do not attach the command to a specific file
        // so the primary input must be listed explicitly.
        additional_inputs << source->GetFullPath();
        sep = ";";
      }

      // Avoid listing an input more than once.
      std::set<std::string> unique_inputs;
      // The source is either implicit an input or has been added above.
      unique_inputs.insert(source->GetFullPath());

      for (std::string const& d : ccg.GetDepends()) {
        std::string dep;
        if (lg->GetRealDependency(d, c, dep)) {
          if (!unique_inputs.insert(dep).second) {
            // already listed
            continue;
          }
          ConvertToWindowsSlash(dep);
          additional_inputs << sep << dep;
          sep = ";";
          if (!symbolic) {
            if (cmSourceFile* sf = this->Makefile->GetSource(
                  dep, cmSourceFileLocationKind::Known)) {
              symbolic = sf->GetPropertyAsBool("SYMBOLIC");
            }
          }
        }
      }
      if (this->ProjectType != VsProjectType::csproj) {
        additional_inputs << sep << "%(AdditionalInputs)";
      }
    }
    // output files for custom command
    std::stringstream outputs;
    {
      const char* sep = "";
      for (std::string const& o : ccg.GetOutputs()) {
        std::string out = o;
        ConvertToWindowsSlash(out);
        outputs << sep << out;
        sep = ";";
        if (!symbolic) {
          if (cmSourceFile* sf = this->Makefile->GetSource(
                o, cmSourceFileLocationKind::Known)) {
            symbolic = sf->GetPropertyAsBool("SYMBOLIC");
          }
        }
      }
    }
    script += lg->FinishConstructScript(this->ProjectType);
    if (this->ProjectType == VsProjectType::csproj) {
      cmCryptoHash hasher(cmCryptoHash::AlgoMD5);
      std::string name =
        cmStrCat("CustomCommand_", c, '_', hasher.HashString(sourcePath));
      this->WriteCustomRuleCSharp(e0, c, name, script, additional_inputs.str(),
                                  outputs.str(), comment, ccg);
    } else {
      BuildInParallel buildInParallel = BuildInParallel::No;
      if (command.GetCMP0147Status() == cmPolicies::NEW &&
          !command.GetUsesTerminal() &&
          !(command.HasMainDependency() && source->GetIsGenerated())) {
        buildInParallel = BuildInParallel::Yes;
      }
      this->WriteCustomRuleCpp(*spe2, c, script, additional_inputs.str(),
                               outputs.str(), comment, ccg, symbolic,
                               buildInParallel);
    }
  }
}

void cmVisualStudio10TargetGenerator::WriteCustomRuleCpp(
  Elem& e2, std::string const& config, std::string const& script,
  std::string const& additional_inputs, std::string const& outputs,
  std::string const& comment, cmCustomCommandGenerator const& ccg,
  bool symbolic, BuildInParallel buildInParallel)
{
  std::vector<std::string> platforms = { this->Platform };
  if (this->BuildAsX) {
    platforms.push_back("ARM64");
  }
  for (std::string const& p : platforms) {
    const std::string cond = this->CalcCondition(config, p);
    if (buildInParallel == BuildInParallel::Yes &&
        this->GlobalGenerator->IsBuildInParallelSupported()) {
      e2.WritePlatformConfigTag("BuildInParallel", cond, "true");
    }
    e2.WritePlatformConfigTag("Message", cond, comment);
    e2.WritePlatformConfigTag("Command", cond, script);
    e2.WritePlatformConfigTag("AdditionalInputs", cond, additional_inputs);
    e2.WritePlatformConfigTag("Outputs", cond, outputs);
    // Turn off linking of custom command outputs.
    e2.WritePlatformConfigTag("LinkObjects", cond, "false");
    if (symbolic &&
        this->LocalGenerator->GetVersion() >=
          cmGlobalVisualStudioGenerator::VSVersion::VS16) {
      // VS >= 16.4 warn if outputs are not created, but one of our
      // outputs is marked SYMBOLIC and not expected to be created.
      e2.WritePlatformConfigTag("VerifyInputsAndOutputsExist", cond, "false");
    }

    std::string depfile = ccg.GetFullDepfile();
    if (!depfile.empty()) {
      this->HaveCustomCommandDepfile = true;
      std::string internal_depfile = ccg.GetInternalDepfile();
      ConvertToWindowsSlash(internal_depfile);
      e2.WritePlatformConfigTag("DepFileAdditionalInputsFile", cond,
                                internal_depfile);
    }
  }
}

void cmVisualStudio10TargetGenerator::WriteCustomRuleCSharp(
  Elem& e0, std::string const& config, std::string const& name,
  std::string const& script, std::string const& inputs,
  std::string const& outputs, std::string const& comment,
  cmCustomCommandGenerator const& ccg)
{
  if (!ccg.GetFullDepfile().empty()) {
    this->Makefile->IssueMessage(
      MessageType::FATAL_ERROR,
      cmStrCat("CSharp target \"", this->GeneratorTarget->GetName(),
               "\" does not support add_custom_command DEPFILE."));
  }
  this->CSharpCustomCommandNames.insert(name);
  Elem e1(e0, "Target");
  e1.Attribute("Condition", this->CalcCondition(config));
  e1.S << "\n    Name=\"" << name << "\"";
  e1.S << "\n    Inputs=\"" << cmVS10EscapeAttr(inputs) << "\"";
  e1.S << "\n    Outputs=\"" << cmVS10EscapeAttr(outputs) << "\"";
  if (!comment.empty()) {
    Elem(e1, "Exec").Attribute("Command", cmStrCat("echo ", comment));
  }
  Elem(e1, "Exec").Attribute("Command", script);
}

std::string cmVisualStudio10TargetGenerator::ConvertPath(
  std::string const& path, bool forceRelative)
{
  return forceRelative
    ? cmSystemTools::RelativePath(
        this->LocalGenerator->GetCurrentBinaryDirectory(), path)
    : path;
}

static void ConvertToWindowsSlash(std::string& s)
{
  // first convert all of the slashes
  for (auto& ch : s) {
    if (ch == '/') {
      ch = '\\';
    }
  }
}

void cmVisualStudio10TargetGenerator::WriteGroups()
{
  if (this->ProjectType == VsProjectType::csproj) {
    return;
  }

  // collect up group information
  std::vector<cmSourceGroup> sourceGroups = this->Makefile->GetSourceGroups();

  std::vector<cmGeneratorTarget::AllConfigSource> const& sources =
    this->GeneratorTarget->GetAllConfigSources();

  std::set<cmSourceGroup const*> groupsUsed;
  for (cmGeneratorTarget::AllConfigSource const& si : sources) {
    std::string const& source = si.Source->GetFullPath();
    cmSourceGroup* sourceGroup =
      this->Makefile->FindSourceGroup(source, sourceGroups);
    groupsUsed.insert(sourceGroup);
  }

  if (cmSourceFile const* srcCMakeLists =
        this->LocalGenerator->CreateVCProjBuildRule()) {
    std::string const& source = srcCMakeLists->GetFullPath();
    cmSourceGroup* sourceGroup =
      this->Makefile->FindSourceGroup(source, sourceGroups);
    groupsUsed.insert(sourceGroup);
  }

  this->AddMissingSourceGroups(groupsUsed, sourceGroups);

  // Write out group file
  std::string path = cmStrCat(
    this->LocalGenerator->GetCurrentBinaryDirectory(), '/', this->Name,
    computeProjectFileExtension(this->GeneratorTarget), ".filters");
  cmGeneratedFileStream fout(path);
  fout.SetCopyIfDifferent(true);
  char magic[] = { char(0xEF), char(0xBB), char(0xBF) };
  fout.write(magic, 3);

  fout << R"(<?xml version="1.0" encoding=")"
       << this->GlobalGenerator->Encoding() << "\"?>";
  {
    Elem e0(fout, "Project");
    e0.Attribute("ToolsVersion", this->GlobalGenerator->GetToolsVersion());
    e0.Attribute("xmlns",
                 "http://schemas.microsoft.com/developer/msbuild/2003");

    for (auto const& ti : this->Tools) {
      this->WriteGroupSources(e0, ti.first, ti.second, sourceGroups);
    }

    // Added files are images and the manifest.
    if (!this->AddedFiles.empty()) {
      Elem e1(e0, "ItemGroup");
      e1.SetHasElements();
      for (std::string const& oi : this->AddedFiles) {
        std::string fileName =
          cmSystemTools::LowerCase(cmSystemTools::GetFilenameName(oi));
        if (fileName == "wmappmanifest.xml"_s) {
          Elem e2(e1, "XML");
          e2.Attribute("Include", oi);
          e2.Element("Filter", "Resource Files");
        } else if (cmSystemTools::GetFilenameExtension(fileName) ==
                   ".appxmanifest") {
          Elem e2(e1, "AppxManifest");
          e2.Attribute("Include", oi);
          e2.Element("Filter", "Resource Files");
        } else if (cmSystemTools::GetFilenameExtension(fileName) == ".pfx"_s) {
          Elem e2(e1, "None");
          e2.Attribute("Include", oi);
          e2.Element("Filter", "Resource Files");
        } else {
          Elem e2(e1, "Image");
          e2.Attribute("Include", oi);
          e2.Element("Filter", "Resource Files");
        }
      }
    }

    if (!this->ResxObjs.empty()) {
      Elem e1(e0, "ItemGroup");
      for (cmSourceFile const* oi : this->ResxObjs) {
        std::string obj = oi->GetFullPath();
        ConvertToWindowsSlash(obj);
        Elem e2(e1, "EmbeddedResource");
        e2.Attribute("Include", obj);
        e2.Element("Filter", "Resource Files");
      }
    }
    {
      Elem e1(e0, "ItemGroup");
      e1.SetHasElements();
      std::vector<cmSourceGroup const*> groupsVec(groupsUsed.begin(),
                                                  groupsUsed.end());
      std::sort(groupsVec.begin(), groupsVec.end(),
                [](cmSourceGroup const* l, cmSourceGroup const* r) {
                  return l->GetFullName() < r->GetFullName();
                });
      for (cmSourceGroup const* sg : groupsVec) {
        std::string const& name = sg->GetFullName();
        if (!name.empty()) {
          std::string guidName = cmStrCat("SG_Filter_", name);
          std::string guid = this->GlobalGenerator->GetGUID(guidName);
          Elem e2(e1, "Filter");
          e2.Attribute("Include", name);
          e2.Element("UniqueIdentifier", cmStrCat('{', guid, '}'));
        }
      }

      if (!this->ResxObjs.empty() || !this->AddedFiles.empty()) {
        std::string guidName = "SG_Filter_Resource Files";
        std::string guid = this->GlobalGenerator->GetGUID(guidName);
        Elem e2(e1, "Filter");
        e2.Attribute("Include", "Resource Files");
        e2.Element("UniqueIdentifier", cmStrCat('{', guid, '}'));
        e2.Element("Extensions",
                   "rc;ico;cur;bmp;dlg;rc2;rct;bin;rgs;"
                   "gif;jpg;jpeg;jpe;resx;tiff;tif;png;wav;mfcribbon-ms");
      }
    }
  }
  fout << '\n';

  if (fout.Close()) {
    this->GlobalGenerator->FileReplacedDuringGenerate(path);
  }
}

// Add to groupsUsed empty source groups that have non-empty children.
void cmVisualStudio10TargetGenerator::AddMissingSourceGroups(
  std::set<cmSourceGroup const*>& groupsUsed,
  const std::vector<cmSourceGroup>& allGroups)
{
  for (cmSourceGroup const& current : allGroups) {
    std::vector<cmSourceGroup> const& children = current.GetGroupChildren();
    if (children.empty()) {
      continue; // the group is really empty
    }

    this->AddMissingSourceGroups(groupsUsed, children);

    if (groupsUsed.count(&current) > 0) {
      continue; // group has already been added to set
    }

    // check if it least one of the group's descendants is not empty
    // (at least one child must already have been added)
    auto child_it = children.begin();
    while (child_it != children.end()) {
      if (groupsUsed.count(&(*child_it)) > 0) {
        break; // found a child that was already added => add current group too
      }
      child_it++;
    }

    if (child_it == children.end()) {
      continue; // no descendants have source files => ignore this group
    }

    groupsUsed.insert(&current);
  }
}

void cmVisualStudio10TargetGenerator::WriteGroupSources(
  Elem& e0, std::string const& name, ToolSources const& sources,
  std::vector<cmSourceGroup>& sourceGroups)
{
  Elem e1(e0, "ItemGroup");
  e1.SetHasElements();
  for (ToolSource const& s : sources) {
    cmSourceFile const* sf = s.SourceFile;
    std::string const& source = sf->GetFullPath();
    cmSourceGroup* sourceGroup =
      this->Makefile->FindSourceGroup(source, sourceGroups);
    std::string const& filter = sourceGroup->GetFullName();
    std::string path = this->ConvertPath(source, s.RelativePath);
    ConvertToWindowsSlash(path);
    Elem e2(e1, name);
    e2.Attribute("Include", path);
    if (!filter.empty()) {
      e2.Element("Filter", filter);
    }
  }
}

void cmVisualStudio10TargetGenerator::WriteHeaderSource(
  Elem& e1, cmSourceFile const* sf, ConfigToSettings const& toolSettings)
{
  std::string const& fileName = sf->GetFullPath();
  Elem e2(e1, "ClInclude");
  this->WriteSource(e2, sf);
  if (this->IsResxHeader(fileName)) {
    e2.Element("FileType", "CppForm");
  } else if (this->IsXamlHeader(fileName)) {
    e2.Element("DependentUpon",
               fileName.substr(0, fileName.find_last_of('.')));
  }
  this->FinishWritingSource(e2, toolSettings);
}

void cmVisualStudio10TargetGenerator::ParseSettingsProperty(
  const std::string& settingsPropertyValue, ConfigToSettings& toolSettings)
{
  if (!settingsPropertyValue.empty()) {
    cmGeneratorExpression ge(*this->LocalGenerator->GetCMakeInstance());

    std::unique_ptr<cmCompiledGeneratorExpression> cge =
      ge.Parse(settingsPropertyValue);

    for (const std::string& config : this->Configurations) {
      std::string evaluated = cge->Evaluate(this->LocalGenerator, config);

      cmList settings{ evaluated };
      for (const auto& setting : settings) {
        const std::string::size_type assignment = setting.find('=');
        if (assignment != std::string::npos) {
          const std::string propName = setting.substr(0, assignment);
          const std::string propValue = setting.substr(assignment + 1);

          if (!propValue.empty()) {
            toolSettings[config][propName] = propValue;
          }
        }
      }
    }
  }
}

bool cmVisualStudio10TargetGenerator::PropertyIsSameInAllConfigs(
  const ConfigToSettings& toolSettings, const std::string& propName)
{
  std::string firstPropValue;
  for (const auto& configToSettings : toolSettings) {
    const std::unordered_map<std::string, std::string>& settings =
      configToSettings.second;

    if (firstPropValue.empty()) {
      if (settings.find(propName) != settings.end()) {
        firstPropValue = settings.find(propName)->second;
      }
    }

    if (settings.find(propName) == settings.end()) {
      return false;
    }

    if (settings.find(propName)->second != firstPropValue) {
      return false;
    }
  }

  return true;
}

void cmVisualStudio10TargetGenerator::WriteExtraSource(
  Elem& e1, cmSourceFile const* sf, ConfigToSettings& toolSettings)
{
  bool toolHasSettings = false;
  const char* tool = "None";
  std::string settingsGenerator;
  std::string settingsLastGenOutput;
  std::string sourceLink;
  std::string subType;
  std::string copyToOutDir;
  std::string includeInVsix;
  std::string ext = cmSystemTools::LowerCase(sf->GetExtension());

  if (this->ProjectType == VsProjectType::csproj && !this->InSourceBuild) {
    toolHasSettings = true;
  }
  if (ext == "hlsl"_s) {
    tool = "FXCompile";
    // Figure out the type of shader compiler to use.
    if (cmValue st = sf->GetProperty("VS_SHADER_TYPE")) {
      for (const std::string& config : this->Configurations) {
        toolSettings[config]["ShaderType"] = *st;
      }
    }
    // Figure out which entry point to use if any
    if (cmValue se = sf->GetProperty("VS_SHADER_ENTRYPOINT")) {
      for (const std::string& config : this->Configurations) {
        toolSettings[config]["EntryPointName"] = *se;
      }
    }
    // Figure out which shader model to use if any
    if (cmValue sm = sf->GetProperty("VS_SHADER_MODEL")) {
      for (const std::string& config : this->Configurations) {
        toolSettings[config]["ShaderModel"] = *sm;
      }
    }
    // Figure out which output header file to use if any
    if (cmValue ohf = sf->GetProperty("VS_SHADER_OUTPUT_HEADER_FILE")) {
      for (const std::string& config : this->Configurations) {
        toolSettings[config]["HeaderFileOutput"] = *ohf;
      }
    }
    // Figure out which variable name to use if any
    if (cmValue vn = sf->GetProperty("VS_SHADER_VARIABLE_NAME")) {
      for (const std::string& config : this->Configurations) {
        toolSettings[config]["VariableName"] = *vn;
      }
    }
    // Figure out if there's any additional flags to use
    if (cmValue saf = sf->GetProperty("VS_SHADER_FLAGS")) {
      cmGeneratorExpression ge(*this->LocalGenerator->GetCMakeInstance());
      std::unique_ptr<cmCompiledGeneratorExpression> cge = ge.Parse(*saf);

      for (const std::string& config : this->Configurations) {
        std::string evaluated = cge->Evaluate(this->LocalGenerator, config);

        if (!evaluated.empty()) {
          toolSettings[config]["AdditionalOptions"] = evaluated;
        }
      }
    }
    // Figure out if debug information should be generated
    if (cmValue sed = sf->GetProperty("VS_SHADER_ENABLE_DEBUG")) {
      cmGeneratorExpression ge(*this->LocalGenerator->GetCMakeInstance());
      std::unique_ptr<cmCompiledGeneratorExpression> cge = ge.Parse(*sed);

      for (const std::string& config : this->Configurations) {
        std::string evaluated = cge->Evaluate(this->LocalGenerator, config);

        if (!evaluated.empty()) {
          toolSettings[config]["EnableDebuggingInformation"] =
            cmIsOn(evaluated) ? "true" : "false";
        }
      }
    }
    // Figure out if optimizations should be disabled
    if (cmValue sdo = sf->GetProperty("VS_SHADER_DISABLE_OPTIMIZATIONS")) {
      cmGeneratorExpression ge(*this->LocalGenerator->GetCMakeInstance());
      std::unique_ptr<cmCompiledGeneratorExpression> cge = ge.Parse(*sdo);

      for (const std::string& config : this->Configurations) {
        std::string evaluated = cge->Evaluate(this->LocalGenerator, config);

        if (!evaluated.empty()) {
          toolSettings[config]["DisableOptimizations"] =
            cmIsOn(evaluated) ? "true" : "false";
        }
      }
    }
    if (cmValue sofn = sf->GetProperty("VS_SHADER_OBJECT_FILE_NAME")) {
      for (const std::string& config : this->Configurations) {
        toolSettings[config]["ObjectFileOutput"] = *sofn;
      }
    }
  } else if (ext == "jpg"_s || ext == "png"_s) {
    tool = "Image";
  } else if (ext == "resw"_s) {
    tool = "PRIResource";
  } else if (ext == "xml"_s) {
    tool = "XML";
  } else if (ext == "natvis"_s) {
    tool = "Natvis";
  } else if (ext == "settings"_s) {
    settingsLastGenOutput =
      cmsys::SystemTools::GetFilenameName(sf->GetFullPath());
    std::size_t pos = settingsLastGenOutput.find(".settings");
    settingsLastGenOutput.replace(pos, 9, ".Designer.cs");
    settingsGenerator = "SettingsSingleFileGenerator";
    toolHasSettings = true;
  } else if (ext == "vsixmanifest"_s) {
    subType = "Designer";
  }
  if (cmValue c = sf->GetProperty("VS_COPY_TO_OUT_DIR")) {
    tool = "Content";
    copyToOutDir = *c;
    toolHasSettings = true;
  }
  if (sf->GetPropertyAsBool("VS_INCLUDE_IN_VSIX")) {
    includeInVsix = "True";
    tool = "Content";
    toolHasSettings = true;
  }

  // Collect VS_CSHARP_* property values (if some are set)
  std::map<std::string, std::string> sourceFileTags;
  this->GetCSharpSourceProperties(sf, sourceFileTags);

  if (this->NsightTegra) {
    // Nsight Tegra needs specific file types to check up-to-dateness.
    std::string name = cmSystemTools::LowerCase(sf->GetLocation().GetName());
    if (name == "androidmanifest.xml"_s || name == "build.xml"_s ||
        name == "proguard.cfg"_s || name == "proguard-project.txt"_s ||
        ext == "properties"_s) {
      tool = "AndroidBuild";
    } else if (ext == "java"_s) {
      tool = "JCompile";
    } else if (ext == "asm"_s || ext == "s"_s) {
      tool = "ClCompile";
    }
  }

  cmValue toolOverride = sf->GetProperty("VS_TOOL_OVERRIDE");
  if (cmNonempty(toolOverride)) {
    tool = toolOverride->c_str();
  }

  std::string deployContent;
  std::string deployLocation;
  if (this->GlobalGenerator->TargetsWindowsPhone() ||
      this->GlobalGenerator->TargetsWindowsStore()) {
    cmValue content = sf->GetProperty("VS_DEPLOYMENT_CONTENT");
    if (cmNonempty(content)) {
      toolHasSettings = true;
      deployContent = *content;

      cmValue location = sf->GetProperty("VS_DEPLOYMENT_LOCATION");
      if (cmNonempty(location)) {
        deployLocation = *location;
      }
    }
  }

  if (ParsedToolTargetSettings.find(tool) == ParsedToolTargetSettings.end()) {
    cmValue toolTargetProperty = this->GeneratorTarget->Target->GetProperty(
      cmStrCat("VS_SOURCE_SETTINGS_", tool));
    ConfigToSettings toolTargetSettings;
    if (toolTargetProperty) {
      ParseSettingsProperty(*toolTargetProperty, toolTargetSettings);
    }

    ParsedToolTargetSettings[tool] = toolTargetSettings;
  }

  for (const auto& configToSetting : ParsedToolTargetSettings[tool]) {
    for (const auto& setting : configToSetting.second) {
      toolSettings[configToSetting.first][setting.first] = setting.second;
    }
  }

  if (!toolSettings.empty()) {
    toolHasSettings = true;
  }

  Elem e2(e1, tool);
  this->WriteSource(e2, sf);
  if (toolHasSettings) {
    e2.SetHasElements();

    this->FinishWritingSource(e2, toolSettings);

    if (!deployContent.empty()) {
      cmGeneratorExpression ge(*this->LocalGenerator->GetCMakeInstance());
      std::unique_ptr<cmCompiledGeneratorExpression> cge =
        ge.Parse(deployContent);
      // Deployment location cannot be set on a configuration basis
      if (!deployLocation.empty()) {
        e2.Element("Link",
                   cmStrCat(deployLocation, "\\%(FileName)%(Extension)"));
      }
      for (auto& config : this->Configurations) {
        if (cge->Evaluate(this->LocalGenerator, config) == "1"_s) {
          e2.WritePlatformConfigTag(
            "DeploymentContent",
            cmStrCat("'$(Configuration)|$(Platform)'=='", config, '|',
                     this->Platform, '\''),
            "true");
        } else {
          e2.WritePlatformConfigTag(
            "ExcludedFromBuild",
            cmStrCat("'$(Configuration)|$(Platform)'=='", config, '|',
                     this->Platform, '\''),
            "true");
        }
      }
    }

    if (!settingsGenerator.empty()) {
      e2.Element("Generator", settingsGenerator);
    }
    if (!settingsLastGenOutput.empty()) {
      e2.Element("LastGenOutput", settingsLastGenOutput);
    }
    if (!subType.empty()) {
      e2.Element("SubType", subType);
    }
    if (!copyToOutDir.empty()) {
      e2.Element("CopyToOutputDirectory", copyToOutDir);
    }
    if (!includeInVsix.empty()) {
      e2.Element("IncludeInVSIX", includeInVsix);
    }
    // write source file specific tags
    this->WriteCSharpSourceProperties(e2, sourceFileTags);
  }
}

void cmVisualStudio10TargetGenerator::WriteSource(Elem& e2,
                                                  cmSourceFile const* sf)
{
  // Visual Studio tools append relative paths to the current dir, as in:
  //
  //  c:\path\to\current\dir\..\..\..\relative\path\to\source.c
  //
  // and fail if this exceeds the maximum allowed path length.  Our path
  // conversion uses full paths when possible to allow deeper trees.
  // However, CUDA 8.0 msbuild rules fail on absolute paths so for CUDA
  // we must use relative paths.
  bool forceRelative = sf->GetLanguage() == "CUDA"_s;
  std::string sourceFile = this->ConvertPath(sf->GetFullPath(), forceRelative);
  ConvertToWindowsSlash(sourceFile);
  e2.Attribute("Include", sourceFile);

  if (this->ProjectType == VsProjectType::csproj && !this->InSourceBuild) {
    // For out of source projects we have to provide a link (if not specified
    // via property) for every source file (besides .cs files) otherwise they
    // will not be visible in VS at all.
    // First we check if the file is in a source group, then we check if the
    // file path is relative to current source- or binary-dir, otherwise it is
    // added with the plain filename without any path. This means the file will
    // show up at root-level of the csproj (where CMakeLists.txt etc. are).
    std::string link = this->GetCSharpSourceLink(sf);
    if (link.empty()) {
      link = cmsys::SystemTools::GetFilenameName(sf->GetFullPath());
    }
    e2.Element("Link", link);
  }

  ToolSource toolSource = { sf, forceRelative };
  this->Tools[e2.Tag].push_back(toolSource);
}

void cmVisualStudio10TargetGenerator::WriteAllSources(Elem& e0)
{
  if (this->GeneratorTarget->GetType() == cmStateEnums::GLOBAL_TARGET) {
    return;
  }

  const bool haveUnityBuild =
    this->GeneratorTarget->GetPropertyAsBool("UNITY_BUILD");

  if (haveUnityBuild && this->GlobalGenerator->GetSupportsUnityBuilds()) {
    Elem e1(e0, "PropertyGroup");
    e1.Element("EnableUnitySupport", "true");
  }

  Elem e1(e0, "ItemGroup");
  e1.SetHasElements();

  std::vector<size_t> all_configs;
  for (size_t ci = 0; ci < this->Configurations.size(); ++ci) {
    all_configs.push_back(ci);
  }

  std::vector<cmGeneratorTarget::AllConfigSource> const& sources =
    this->GeneratorTarget->GetAllConfigSources();

  cmSourceFile const* srcCMakeLists =
    this->LocalGenerator->CreateVCProjBuildRule();

  for (cmGeneratorTarget::AllConfigSource const& si : sources) {
    if (si.Source == srcCMakeLists) {
      // Skip explicit reference to CMakeLists.txt source.
      continue;
    }

    ConfigToSettings toolSettings;
    for (const auto& config : this->Configurations) {
      toolSettings[config];
    }
    if (cmValue p = si.Source->GetProperty("VS_SETTINGS")) {
      ParseSettingsProperty(*p, toolSettings);
    }

    const char* tool = nullptr;
    switch (si.Kind) {
      case cmGeneratorTarget::SourceKindAppManifest:
        tool = "AppxManifest";
        break;
      case cmGeneratorTarget::SourceKindCertificate:
        tool = "None";
        break;
      case cmGeneratorTarget::SourceKindCustomCommand:
        // Handled elsewhere.
        break;
      case cmGeneratorTarget::SourceKindExternalObject:
        tool = "Object";
        break;
      case cmGeneratorTarget::SourceKindExtra:
        this->WriteExtraSource(e1, si.Source, toolSettings);
        break;
      case cmGeneratorTarget::SourceKindHeader:
        this->WriteHeaderSource(e1, si.Source, toolSettings);
        break;
      case cmGeneratorTarget::SourceKindIDL:
        tool = "Midl";
        break;
      case cmGeneratorTarget::SourceKindManifest:
        // Handled elsewhere.
        break;
      case cmGeneratorTarget::SourceKindModuleDefinition:
        tool = "None";
        break;
      case cmGeneratorTarget::SourceKindCxxModuleSource:
      case cmGeneratorTarget::SourceKindUnityBatched:
      case cmGeneratorTarget::SourceKindObjectSource: {
        const std::string& lang = si.Source->GetLanguage();
        if (lang == "C"_s || lang == "CXX"_s) {
          tool = "ClCompile";
        } else if (lang == "ASM_MARMASM"_s &&
                   this->GlobalGenerator->IsMarmasmEnabled()) {
          tool = "MARMASM";
        } else if (lang == "ASM_MASM"_s &&
                   this->GlobalGenerator->IsMasmEnabled()) {
          tool = "MASM";
        } else if (lang == "ASM_NASM"_s &&
                   this->GlobalGenerator->IsNasmEnabled()) {
          tool = "NASM";
        } else if (lang == "RC"_s) {
          tool = "ResourceCompile";
        } else if (lang == "CSharp"_s) {
          tool = "Compile";
        } else if (lang == "CUDA"_s &&
                   this->GlobalGenerator->IsCudaEnabled()) {
          tool = "CudaCompile";
        } else {
          tool = "None";
        }
      } break;
      case cmGeneratorTarget::SourceKindResx:
        this->ResxObjs.push_back(si.Source);
        break;
      case cmGeneratorTarget::SourceKindXaml:
        this->XamlObjs.push_back(si.Source);
        break;
    }

    std::string config;
    if (!this->Configurations.empty()) {
      config = this->Configurations[si.Configs[0]];
    }
    auto const* fs =
      this->GeneratorTarget->GetFileSetForSource(config, si.Source);
    if (tool) {
      // Compute set of configurations to exclude, if any.
      std::vector<size_t> const& include_configs = si.Configs;
      std::vector<size_t> exclude_configs;
      std::set_difference(all_configs.begin(), all_configs.end(),
                          include_configs.begin(), include_configs.end(),
                          std::back_inserter(exclude_configs));

      Elem e2(e1, tool);
      bool isCSharp = (si.Source->GetLanguage() == "CSharp"_s);
      if (isCSharp && !exclude_configs.empty()) {
        std::stringstream conditions;
        bool firstConditionSet{ false };
        for (const auto& ci : include_configs) {
          if (firstConditionSet) {
            conditions << " Or ";
          }
          conditions << "('$(Configuration)|$(Platform)'=='"
                     << this->Configurations[ci] << '|' << this->Platform
                     << "')";
          firstConditionSet = true;
        }
        e2.Attribute("Condition", conditions.str());
      } else if (this->BuildAsX && tool == "ResourceCompile") {
                   e2.Attribute("Condition", "'$(Platform)'=='ARM64EC'");
      }
      this->WriteSource(e2, si.Source);

      bool useNativeUnityBuild = false;
      if (haveUnityBuild && this->GlobalGenerator->GetSupportsUnityBuilds()) {
        // Magic value taken from cmGlobalVisualStudioVersionedGenerator.cxx
        static const std::string vs15 = "141";
        std::string toolset =
          this->GlobalGenerator->GetPlatformToolsetString();
        cmSystemTools::ReplaceString(toolset, "v", "");

        if (toolset.empty() ||
            cmSystemTools::VersionCompareGreaterEq(toolset, vs15)) {
          useNativeUnityBuild = true;
        }
      }

      if (haveUnityBuild && strcmp(tool, "ClCompile") == 0 &&
          si.Source->GetProperty("UNITY_SOURCE_FILE")) {
        if (useNativeUnityBuild) {
          e2.Attribute(
            "IncludeInUnityFile",
            si.Source->GetPropertyAsBool("SKIP_UNITY_BUILD_INCLUSION")
              ? "false"
              : "true");
          e2.Attribute("CustomUnityFile", "true");

          std::string unityDir = cmSystemTools::GetFilenamePath(
            *si.Source->GetProperty("UNITY_SOURCE_FILE"));
          e2.Attribute("UnityFilesDirectory", unityDir);
        } else {
          // Visual Studio versions prior to 2017 15.8 do not know about unity
          // builds, thus we exclude the files already part of unity sources.
          if (!si.Source->GetPropertyAsBool("SKIP_UNITY_BUILD_INCLUSION")) {
            exclude_configs = all_configs;
          }
        }
      }

      if (si.Kind == cmGeneratorTarget::SourceKindObjectSource ||
          si.Kind == cmGeneratorTarget::SourceKindUnityBatched) {
        this->OutputSourceSpecificFlags(e2, si.Source);
      } else if (fs && fs->GetType() == "CXX_MODULES"_s) {
        this->GeneratorTarget->Makefile->IssueMessage(
          MessageType::FATAL_ERROR,
          cmStrCat("Target \"", this->GeneratorTarget->GetName(),
                   "\" has source file\n  ", si.Source->GetFullPath(),
                   "\nin a \"FILE_SET TYPE CXX_MODULES\" but it is not "
                   "scheduled for compilation."));
      }
      if (si.Source->GetPropertyAsBool("SKIP_PRECOMPILE_HEADERS")) {
        e2.Element("PrecompiledHeader", "NotUsing");
      }
      if (!isCSharp && !exclude_configs.empty()) {
        this->WriteExcludeFromBuild(e2, exclude_configs);
      }

      this->FinishWritingSource(e2, toolSettings);
    } else if (fs && fs->GetType() == "CXX_MODULES"_s) {
      this->GeneratorTarget->Makefile->IssueMessage(
        MessageType::FATAL_ERROR,
        cmStrCat("Target \"", this->GeneratorTarget->GetName(),
                 "\" has source file\n  ", si.Source->GetFullPath(),
                 "\nin a \"FILE_SET TYPE CXX_MODULES\" but it is not "
                 "scheduled for compilation."));
    }
  }

  if (this->IsMissingFiles) {
    this->WriteMissingFiles(e1);
  }
}

void cmVisualStudio10TargetGenerator::FinishWritingSource(
  Elem& e2, ConfigToSettings const& toolSettings)
{
  std::vector<std::string> writtenSettings;
  for (const auto& configSettings : toolSettings) {
    for (const auto& setting : configSettings.second) {

      if (std::find(writtenSettings.begin(), writtenSettings.end(),
                    setting.first) != writtenSettings.end()) {
        continue;
      }

      if (PropertyIsSameInAllConfigs(toolSettings, setting.first)) {
        e2.Element(setting.first, setting.second);
        writtenSettings.push_back(setting.first);
      } else {
        e2.WritePlatformConfigTag(setting.first,
                                  cmStrCat("'$(Configuration)|$(Platform)'=='",
                                           configSettings.first, '|',
                                           this->Platform, '\''),
                                  setting.second);
      }
    }
  }
}

void cmVisualStudio10TargetGenerator::OutputSourceSpecificFlags(
  Elem& e2, cmSourceFile const* source)
{
  cmSourceFile const& sf = *source;

  std::string objectName;
  if (this->GeneratorTarget->HasExplicitObjectName(&sf)) {
    objectName = this->GeneratorTarget->GetObjectName(&sf);
  }
  std::string flags;
  bool configDependentFlags = false;
  std::string options;
  bool configDependentOptions = false;
  std::string defines;
  bool configDependentDefines = false;
  std::string includes;
  bool configDependentIncludes = false;
  if (cmValue cflags = sf.GetProperty("COMPILE_FLAGS")) {
    configDependentFlags =
      cmGeneratorExpression::Find(*cflags) != std::string::npos;
    flags += *cflags;
  }
  if (cmValue coptions = sf.GetProperty("COMPILE_OPTIONS")) {
    configDependentOptions =
      cmGeneratorExpression::Find(*coptions) != std::string::npos;
    options += *coptions;
  }
  if (cmValue cdefs = sf.GetProperty("COMPILE_DEFINITIONS")) {
    configDependentDefines =
      cmGeneratorExpression::Find(*cdefs) != std::string::npos;
    defines += *cdefs;
  }
  if (cmValue cincludes = sf.GetProperty("INCLUDE_DIRECTORIES")) {
    configDependentIncludes =
      cmGeneratorExpression::Find(*cincludes) != std::string::npos;
    includes += *cincludes;
  }

  // Force language if the file extension does not match.
  // Note that MSVC treats the upper-case '.C' extension as C and not C++.
  std::string const ext = sf.GetExtension();
  std::string const extLang = ext == "C"_s
    ? "C"
    : this->GlobalGenerator->GetLanguageFromExtension(ext.c_str());
  std::string lang = this->LocalGenerator->GetSourceFileLanguage(sf);
  const char* compileAs = nullptr;
  if (lang != extLang) {
    if (lang == "CXX"_s) {
      // force a C++ file type
      compileAs = "CompileAsCpp";
    } else if (lang == "C"_s) {
      // force to c
      compileAs = "CompileAsC";
    }
  }

  bool noWinRT = this->TargetCompileAsWinRT && lang == "C"_s;
  // for the first time we need a new line if there is something
  // produced here.
  if (!objectName.empty()) {
    if (lang == "CUDA"_s) {
      e2.Element("CompileOut", cmStrCat("$(IntDir)/", objectName));
    } else {
      e2.Element("ObjectFileName", cmStrCat("$(IntDir)/", objectName));
    }
  }

  if (lang == "ASM_NASM"_s) {
    if (cmValue objectDeps = sf.GetProperty("OBJECT_DEPENDS")) {
      cmList depends{ *objectDeps };
      for (auto& d : depends) {
        ConvertToWindowsSlash(d);
      }
      e2.Element("AdditionalDependencies", depends.join(";"));
    }
  }

  bool isCppModule = false;

  for (std::string const& config : this->Configurations) {
    this->GeneratorTarget->NeedCxxModuleSupport(lang, config);

    std::string configUpper = cmSystemTools::UpperCase(config);
    std::string configDefines = defines;
    std::string defPropName = cmStrCat("COMPILE_DEFINITIONS_", configUpper);
    if (cmValue ccdefs = sf.GetProperty(defPropName)) {
      if (!configDefines.empty()) {
        configDefines += ';';
      }
      configDependentDefines |=
        cmGeneratorExpression::Find(*ccdefs) != std::string::npos;
      configDefines += *ccdefs;
    }

    bool const shouldScanForModules = lang == "CXX"_s &&
      this->GeneratorTarget->NeedDyndepForSource(lang, config, source);
    auto const* fs =
      this->GeneratorTarget->GetFileSetForSource(config, source);
    const char* compileAsPerConfig = compileAs;
    if (fs && fs->GetType() == "CXX_MODULES"_s) {
      if (lang == "CXX"_s) {
        if (fs->GetType() == "CXX_MODULES"_s) {
          isCppModule = true;
          if (shouldScanForModules &&
              this->GlobalGenerator->IsScanDependenciesSupported()) {
            // ScanSourceForModuleDependencies uses 'cl /scanDependencies' and
            // can distinguish module interface units and internal partitions.
            compileAsPerConfig = "CompileAsCpp";
          } else {
            compileAsPerConfig = "CompileAsCppModule";
          }
        } else {
          compileAsPerConfig = "CompileAsHeaderUnit";
        }
      } else {
        this->Makefile->IssueMessage(
          MessageType::FATAL_ERROR,
          cmStrCat(
            "Target \"", this->GeneratorTarget->Target->GetName(),
            "\" contains the source\n  ", source->GetFullPath(),
            "\nin a file set of type \"", fs->GetType(),
            R"(" but the source is not classified as a "CXX" source.)"));
      }
    }

    // We have pch state in the following situation:
    // 1. We have SKIP_PRECOMPILE_HEADERS == true
    // 2. We are creating the pre-compiled header
    // 3. We are a different language than the linker language AND pch is
    //    enabled.
    std::string const& linkLanguage =
      this->GeneratorTarget->GetLinkerLanguage(config);
    std::string const& pchSource =
      this->GeneratorTarget->GetPchSource(config, lang);
    const bool skipPCH =
      pchSource.empty() || sf.GetPropertyAsBool("SKIP_PRECOMPILE_HEADERS");
    const bool makePCH = (sf.GetFullPath() == pchSource);
    const bool useSharedPCH = !skipPCH && (lang == linkLanguage);
    const bool useDifferentLangPCH = !skipPCH && (lang != linkLanguage);
    const bool useNoPCH = skipPCH && (lang != linkLanguage) &&
      !this->GeneratorTarget->GetPchHeader(config, linkLanguage).empty();
    const bool needsPCHFlags =
      (makePCH || useSharedPCH || useDifferentLangPCH || useNoPCH);

    // if we have flags or defines for this config then
    // use them
    if (!flags.empty() || !options.empty() || !configDefines.empty() ||
        !includes.empty() || compileAsPerConfig || noWinRT ||
        !options.empty() || needsPCHFlags ||
        (shouldScanForModules !=
         this->ScanSourceForModuleDependencies[config])) {
      cmGlobalVisualStudio10Generator* gg = this->GlobalGenerator;
      cmIDEFlagTable const* flagtable = nullptr;
      const std::string& srclang = source->GetLanguage();
      if (srclang == "C"_s || srclang == "CXX"_s) {
        flagtable = gg->GetClFlagTable();
      } else if (srclang == "ASM_MARMASM"_s &&
                 this->GlobalGenerator->IsMarmasmEnabled()) {
        flagtable = gg->GetMarmasmFlagTable();
      } else if (srclang == "ASM_MASM"_s &&
                 this->GlobalGenerator->IsMasmEnabled()) {
        flagtable = gg->GetMasmFlagTable();
      } else if (lang == "ASM_NASM"_s &&
                 this->GlobalGenerator->IsNasmEnabled()) {
        flagtable = gg->GetNasmFlagTable();
      } else if (srclang == "RC"_s) {
        flagtable = gg->GetRcFlagTable();
      } else if (srclang == "CSharp"_s) {
        flagtable = gg->GetCSharpFlagTable();
      }
      cmGeneratorExpressionInterpreter genexInterpreter(
        this->LocalGenerator, config, this->GeneratorTarget, lang);
      cmVS10GeneratorOptions clOptions(
        this->LocalGenerator, cmVisualStudioGeneratorOptions::Compiler,
        flagtable, this);
      if (compileAsPerConfig) {
        clOptions.AddFlag("CompileAs", compileAsPerConfig);
      }
      if (shouldScanForModules !=
          this->ScanSourceForModuleDependencies[config]) {
        clOptions.AddFlag("ScanSourceForModuleDependencies",
                          shouldScanForModules ? "true" : "false");
      }
      if (noWinRT) {
        clOptions.AddFlag("CompileAsWinRT", "false");
      }
      if (configDependentFlags) {
        clOptions.Parse(genexInterpreter.Evaluate(flags, "COMPILE_FLAGS"));
      } else {
        clOptions.Parse(flags);
      }

      if (needsPCHFlags) {
        // Add precompile headers compile options.
        if (makePCH) {
          clOptions.AddFlag("PrecompiledHeader", "Create");
          std::string pchHeader =
            this->GeneratorTarget->GetPchHeader(config, lang);
          clOptions.AddFlag("PrecompiledHeaderFile", pchHeader);
          std::string pchFile =
            this->GeneratorTarget->GetPchFile(config, lang);
          clOptions.AddFlag("PrecompiledHeaderOutputFile", pchFile);
          clOptions.AddFlag("ForcedIncludeFiles", pchHeader);
        } else if (useNoPCH) {
          clOptions.AddFlag("PrecompiledHeader", "NotUsing");
        } else if (useSharedPCH) {
          std::string pchHeader =
            this->GeneratorTarget->GetPchHeader(config, lang);
          clOptions.AddFlag("ForcedIncludeFiles", pchHeader);
        } else if (useDifferentLangPCH) {
          clOptions.AddFlag("PrecompiledHeader", "Use");
          std::string pchHeader =
            this->GeneratorTarget->GetPchHeader(config, lang);
          clOptions.AddFlag("PrecompiledHeaderFile", pchHeader);
          std::string pchFile =
            this->GeneratorTarget->GetPchFile(config, lang);
          clOptions.AddFlag("PrecompiledHeaderOutputFile", pchFile);
          clOptions.AddFlag("ForcedIncludeFiles", pchHeader);
        }
      }

      if (!options.empty()) {
        std::string expandedOptions;
        if (configDependentOptions) {
          this->LocalGenerator->AppendCompileOptions(
            expandedOptions,
            genexInterpreter.Evaluate(options, "COMPILE_OPTIONS"));
        } else {
          this->LocalGenerator->AppendCompileOptions(expandedOptions, options);
        }
        clOptions.Parse(expandedOptions);
      }
      if (clOptions.HasFlag("DisableSpecificWarnings")) {
        clOptions.AppendFlag("DisableSpecificWarnings",
                             "%(DisableSpecificWarnings)");
      }
      if (clOptions.HasFlag("ForcedIncludeFiles")) {
        clOptions.AppendFlag("ForcedIncludeFiles", "%(ForcedIncludeFiles)");
      }
      if (configDependentDefines) {
        clOptions.AddDefines(
          genexInterpreter.Evaluate(configDefines, "COMPILE_DEFINITIONS"));
      } else {
        clOptions.AddDefines(configDefines);
      }
      std::vector<std::string> includeList;
      if (configDependentIncludes) {
        this->LocalGenerator->AppendIncludeDirectories(
          includeList,
          genexInterpreter.Evaluate(includes, "INCLUDE_DIRECTORIES"), *source);
      } else {
        this->LocalGenerator->AppendIncludeDirectories(includeList, includes,
                                                       *source);
      }
      clOptions.AddIncludes(includeList);
      clOptions.SetConfiguration(config);
      OptionsHelper oh(clOptions, e2);
      oh.PrependInheritedString("AdditionalOptions");
      oh.OutputAdditionalIncludeDirectories(lang);
      oh.OutputFlagMap();
      oh.OutputPreprocessorDefinitions(lang);
    }
  }

  if (isCppModule && !objectName.empty()) {
    std::string baseName = cmStrCat("$(IntDir)/", objectName);
    cmStripSuffixIfExists(baseName, ".obj");
    e2.Element("ModuleOutputFile", cmStrCat(baseName, ".ifc"));
    e2.Element("ModuleDependenciesFile", cmStrCat(baseName, ".module.json"));
  }

  if (this->IsXamlSource(source->GetFullPath())) {
    const std::string& fileName = source->GetFullPath();
    e2.Element("DependentUpon",
               fileName.substr(0, fileName.find_last_of('.')));
  }
  if (this->ProjectType == VsProjectType::csproj) {
    using CsPropMap = std::map<std::string, std::string>;
    CsPropMap sourceFileTags;
    this->GetCSharpSourceProperties(&sf, sourceFileTags);
    // write source file specific tags
    if (!sourceFileTags.empty()) {
      this->WriteCSharpSourceProperties(e2, sourceFileTags);
    }
  }
}

void cmVisualStudio10TargetGenerator::WriteExcludeFromBuild(
  Elem& e2, std::vector<size_t> const& exclude_configs)
{
  for (size_t ci : exclude_configs) {
    e2.WritePlatformConfigTag("ExcludedFromBuild",
                              cmStrCat("'$(Configuration)|$(Platform)'=='",
                                       this->Configurations[ci], '|',
                                       this->Platform, '\''),
                              "true");
  }
}

void cmVisualStudio10TargetGenerator::WritePathAndIncrementalLinkOptions(
  Elem& e0)
{
  cmStateEnums::TargetType ttype = this->GeneratorTarget->GetType();
  if (ttype > cmStateEnums::INTERFACE_LIBRARY) {
    return;
  }
  if (this->ProjectType == VsProjectType::csproj) {
    return;
  }

  Elem e1(e0, "PropertyGroup");
  e1.Element("_ProjectFileVersion", "10.0.20506.1");
  std::vector<std::string> platforms = { this->Platform };
  if (this->BuildAsX) {
    platforms.push_back("ARM64");
  }
  for (std::string const& p : platforms) {
    for (std::string const& config : this->Configurations) {
      const std::string cond = this->CalcCondition(config, p);
      if (this->BuildAsX && p == this->Platform) {
          e1.WritePlatformConfigTag("BuildAsX", cond, "true");
      }

<<<<<<< HEAD
    if (ttype >= cmStateEnums::UTILITY) {
      e1.WritePlatformConfigTag(
        "IntDir", cond, R"($(Platform)\$(Configuration)\$(ProjectName)\)");
    } else {
      if (ttype == cmStateEnums::SHARED_LIBRARY ||
          ttype == cmStateEnums::MODULE_LIBRARY ||
          ttype == cmStateEnums::EXECUTABLE) {
        auto linker = this->GeneratorTarget->GetLinkerTool(config);
        if (!linker.empty()) {
          ConvertToWindowsSlash(linker);
          e1.WritePlatformConfigTag("LinkToolExe", cond, linker);
        }
      }

      std::string intermediateDir = cmStrCat(
        this->LocalGenerator->GetTargetDirectory(this->GeneratorTarget), '/',
        config, '/');
      std::string outDir;
      std::string targetNameFull;
      if (ttype == cmStateEnums::OBJECT_LIBRARY) {
        outDir = intermediateDir;
        targetNameFull = cmStrCat(this->GeneratorTarget->GetName(), ".lib");
=======
      if (ttype >= cmStateEnums::UTILITY) {
        e1.WritePlatformConfigTag(
          "IntDir", cond, "$(Platform)\\$(Configuration)\\$(ProjectName)\\");
>>>>>>> 1bb547ff
      } else {
        std::string intermediateDir = cmStrCat(
          this->LocalGenerator->GetTargetDirectory(this->GeneratorTarget), '/',
          config, '/');
        intermediateDir = this->BuildAsX && p == "ARM64"
          ? intermediateDir + "ARM64/"
          : intermediateDir;
        std::string outDir;
        std::string targetNameFull;
        if (ttype == cmStateEnums::OBJECT_LIBRARY) {
          outDir = intermediateDir;
          targetNameFull = cmStrCat(this->GeneratorTarget->GetName(), ".lib");
        } else {
          outDir = this->GeneratorTarget->GetDirectory(config) + "/";
          outDir = this->BuildAsX && p == "ARM64" ? outDir + "ARM64/" : outDir;
          targetNameFull = this->GeneratorTarget->GetFullName(config);
        }
        ConvertToWindowsSlash(intermediateDir);
        ConvertToWindowsSlash(outDir);

        e1.WritePlatformConfigTag("OutDir", cond, outDir);

        e1.WritePlatformConfigTag("IntDir", cond, intermediateDir);

        if (cmValue sdkExecutableDirectories = this->Makefile->GetDefinition(
              "CMAKE_VS_SDK_EXECUTABLE_DIRECTORIES")) {
          e1.WritePlatformConfigTag("ExecutablePath", cond,
                                    *sdkExecutableDirectories);
        }

        if (cmValue sdkIncludeDirectories = this->Makefile->GetDefinition(
              "CMAKE_VS_SDK_INCLUDE_DIRECTORIES")) {
          e1.WritePlatformConfigTag("IncludePath", cond, *sdkIncludeDirectories);
        }

        if (cmValue sdkReferenceDirectories = this->Makefile->GetDefinition(
              "CMAKE_VS_SDK_REFERENCE_DIRECTORIES")) {
          e1.WritePlatformConfigTag("ReferencePath", cond,
                                    *sdkReferenceDirectories);
        }

        if (cmValue sdkLibraryDirectories = this->Makefile->GetDefinition(
              "CMAKE_VS_SDK_LIBRARY_DIRECTORIES")) {
          e1.WritePlatformConfigTag("LibraryPath", cond, *sdkLibraryDirectories);
        }

        if (cmValue sdkLibraryWDirectories = this->Makefile->GetDefinition(
              "CMAKE_VS_SDK_LIBRARY_WINRT_DIRECTORIES")) {
          e1.WritePlatformConfigTag("LibraryWPath", cond,
                                    *sdkLibraryWDirectories);
        }

        if (cmValue sdkSourceDirectories =
              this->Makefile->GetDefinition("CMAKE_VS_SDK_SOURCE_DIRECTORIES")) {
          e1.WritePlatformConfigTag("SourcePath", cond, *sdkSourceDirectories);
        }

        if (cmValue sdkExcludeDirectories = this->Makefile->GetDefinition(
              "CMAKE_VS_SDK_EXCLUDE_DIRECTORIES")) {
          e1.WritePlatformConfigTag("ExcludePath", cond, *sdkExcludeDirectories);
        }

        std::string name =
          cmSystemTools::GetFilenameWithoutLastExtension(targetNameFull);
        e1.WritePlatformConfigTag("TargetName", cond, name);

        std::string ext =
          cmSystemTools::GetFilenameLastExtension(targetNameFull);
        if (ext.empty()) {
          // An empty TargetExt causes a default extension to be used.
          // A single "." appears to be treated as an empty extension.
          ext = ".";
        }
        e1.WritePlatformConfigTag("TargetExt", cond, ext);

        this->OutputLinkIncremental(e1, config, p);
      }

      if (ttype <= cmStateEnums::UTILITY) {
        if (cmValue workingDir = this->GeneratorTarget->GetProperty(
              "VS_DEBUGGER_WORKING_DIRECTORY")) {
          std::string genWorkingDir = cmGeneratorExpression::Evaluate(
            *workingDir, this->LocalGenerator, config);
          e1.WritePlatformConfigTag("LocalDebuggerWorkingDirectory", cond,
                                    genWorkingDir);
        }

        if (cmValue environment =
              this->GeneratorTarget->GetProperty("VS_DEBUGGER_ENVIRONMENT")) {
          std::string genEnvironment = cmGeneratorExpression::Evaluate(
            *environment, this->LocalGenerator, config);
          e1.WritePlatformConfigTag("LocalDebuggerEnvironment", cond,
                                    genEnvironment);
        }

        if (cmValue debuggerCommand =
              this->GeneratorTarget->GetProperty("VS_DEBUGGER_COMMAND")) {
          std::string genDebuggerCommand = cmGeneratorExpression::Evaluate(
            *debuggerCommand, this->LocalGenerator, config);
          e1.WritePlatformConfigTag("LocalDebuggerCommand", cond,
                                    genDebuggerCommand);
        }

        if (cmValue commandArguments = this->GeneratorTarget->GetProperty(
              "VS_DEBUGGER_COMMAND_ARGUMENTS")) {
          std::string genCommandArguments = cmGeneratorExpression::Evaluate(
            *commandArguments, this->LocalGenerator, config);
          e1.WritePlatformConfigTag("LocalDebuggerCommandArguments", cond,
                                    genCommandArguments);
        }
      }
    }
  }
}

void cmVisualStudio10TargetGenerator::WritePublicProjectContentOptions(
  Elem& e0)
{
  cmStateEnums::TargetType ttype = this->GeneratorTarget->GetType();
  if (ttype != cmStateEnums::SHARED_LIBRARY) {
    return;
  }
  if (this->ProjectType != VsProjectType::vcxproj) {
    return;
  }

  Elem e1(e0, "PropertyGroup");
  for (std::string const& config : this->Configurations) {
    if (this->GeneratorTarget->HaveCxx20ModuleSources() &&
        this->GeneratorTarget->HaveCxxModuleSupport(config) ==
          cmGeneratorTarget::Cxx20SupportLevel::Supported) {
      const std::string cond = this->CalcCondition(config);
      // For DLL projects, we export all BMIs for now
      e1.WritePlatformConfigTag("AllProjectBMIsArePublic", cond, "true");
    }
  }
}

void cmVisualStudio10TargetGenerator::OutputLinkIncremental(
  Elem& e1, std::string const& configName, std::string const& platName)
{
  bool keepFlags = this->BuildAsX && platName == this->Platform;

  if (!this->MSTools) {
    return;
  }
  if (this->ProjectType == VsProjectType::csproj) {
    return;
  }
  // static libraries and things greater than modules do not need
  // to set this option
  if (this->GeneratorTarget->GetType() == cmStateEnums::STATIC_LIBRARY ||
      this->GeneratorTarget->GetType() > cmStateEnums::MODULE_LIBRARY) {
    return;
  }
  Options& linkOptions = *(this->LinkOptions[configName]);
  const std::string cond = this->CalcCondition(configName, platName);

  if (this->IPOEnabledConfigurations.count(configName) == 0) {
    const char* incremental = linkOptions.GetFlag("LinkIncremental");
    e1.WritePlatformConfigTag("LinkIncremental", cond,
                              (incremental ? incremental : "true"));
  }
  if (!keepFlags) {
    linkOptions.RemoveFlag("LinkIncremental");
  }

  const char* manifest = linkOptions.GetFlag("GenerateManifest");
  e1.WritePlatformConfigTag("GenerateManifest", cond,
                            (manifest ? manifest : "true"));
  if (!keepFlags) {
    linkOptions.RemoveFlag("GenerateManifest");
  }

  // Some link options belong here.  Use them now and remove them so that
  // WriteLinkOptions does not use them.
  static const std::vector<std::string> flags{ "LinkDelaySign",
                                               "LinkKeyFile" };
  for (const std::string& flag : flags) {
    if (const char* value = linkOptions.GetFlag(flag)) {
      e1.WritePlatformConfigTag(flag, cond, value);
      if (!keepFlags) {
        linkOptions.RemoveFlag(flag);
      }
    }
  }
}

std::vector<std::string> cmVisualStudio10TargetGenerator::GetIncludes(
  std::string const& config, std::string const& lang) const
{
  std::vector<std::string> includes;
  this->LocalGenerator->GetIncludeDirectories(includes, this->GeneratorTarget,
                                              lang, config);
  for (std::string& i : includes) {
    ConvertToWindowsSlash(i);
  }
  return includes;
}

std::string cmVisualStudio10TargetGenerator::GetTargetOutputName() const
{
  std::string config;
  if (!this->Configurations.empty()) {
    config = this->Configurations[0];
  }
  const auto& nameComponents =
    this->GeneratorTarget->GetFullNameComponents(config);
  return cmStrCat(nameComponents.prefix, nameComponents.base);
}

bool cmVisualStudio10TargetGenerator::ComputeClOptions()
{
  return std::all_of(
    this->Configurations.begin(), this->Configurations.end(),
    [this](std::string const& c) { return this->ComputeClOptions(c); });
}

bool cmVisualStudio10TargetGenerator::ComputeClOptions(
  std::string const& configName)
{
  // much of this was copied from here:
  // copied from cmLocalVisualStudio7Generator.cxx 805
  // TODO: Integrate code below with cmLocalVisualStudio7Generator.

  cmGlobalVisualStudio10Generator* gg = this->GlobalGenerator;
  std::unique_ptr<Options> pOptions;
  switch (this->ProjectType) {
    case VsProjectType::vcxproj:
      pOptions = cm::make_unique<Options>(
        this->LocalGenerator, Options::Compiler, gg->GetClFlagTable(), this);
      break;
    case VsProjectType::csproj:
      pOptions =
        cm::make_unique<Options>(this->LocalGenerator, Options::CSharpCompiler,
                                 gg->GetCSharpFlagTable());
      break;
    default:
      break;
  }
  Options& clOptions = *pOptions;

  std::string flags;
  const std::string& linkLanguage =
    this->GeneratorTarget->GetLinkerLanguage(configName);
  if (linkLanguage.empty()) {
    cmSystemTools::Error(cmStrCat(
      "CMake can not determine linker language for target: ", this->Name));
    return false;
  }

  // Choose a language whose flags to use for ClCompile.
  static const char* clLangs[] = { "CXX", "C", "Fortran" };
  std::string langForClCompile;
  if (this->ProjectType == VsProjectType::csproj) {
    langForClCompile = "CSharp";
  } else if (cm::contains(clLangs, linkLanguage)) {
    langForClCompile = linkLanguage;
  } else {
    std::set<std::string> languages;
    this->GeneratorTarget->GetLanguages(languages, configName);
    for (const char* l : clLangs) {
      if (languages.count(l)) {
        langForClCompile = l;
        break;
      }
    }
  }
  this->LangForClCompile = langForClCompile;
  if (!langForClCompile.empty()) {
    this->LocalGenerator->AddLanguageFlags(flags, this->GeneratorTarget,
                                           cmBuildStep::Compile,
                                           langForClCompile, configName);
    this->LocalGenerator->AddCompileOptions(flags, this->GeneratorTarget,
                                            langForClCompile, configName);
  }

  // Put the IPO enabled configurations into a set.
  if (this->GeneratorTarget->IsIPOEnabled(linkLanguage, configName)) {
    this->IPOEnabledConfigurations.insert(configName);
  }

  // Check if ASan is enabled.
  if (flags.find("/fsanitize=address") != std::string::npos ||
      flags.find("-fsanitize=address") != std::string::npos) {
    this->ASanEnabledConfigurations.insert(configName);
  }

  // Check if (lib)Fuzzer is enabled.
  if (flags.find("/fsanitize=fuzzer") != std::string::npos ||
      flags.find("-fsanitize=fuzzer") != std::string::npos) {
    this->FuzzerEnabledConfigurations.insert(configName);
  }

  // Precompile Headers
  std::string pchHeader =
    this->GeneratorTarget->GetPchHeader(configName, linkLanguage);
  if (this->MSTools && VsProjectType::vcxproj == this->ProjectType &&
      pchHeader.empty()) {
    clOptions.AddFlag("PrecompiledHeader", "NotUsing");
  } else if (this->MSTools && VsProjectType::vcxproj == this->ProjectType &&
             !pchHeader.empty()) {
    clOptions.AddFlag("PrecompiledHeader", "Use");
    clOptions.AddFlag("PrecompiledHeaderFile", pchHeader);
    std::string pchFile =
      this->GeneratorTarget->GetPchFile(configName, linkLanguage);
    clOptions.AddFlag("PrecompiledHeaderOutputFile", pchFile);
  }

  // Get preprocessor definitions for this directory.
  std::string defineFlags = this->Makefile->GetDefineFlags();
  if (this->MSTools) {
    if (this->ProjectType == VsProjectType::vcxproj) {
      clOptions.FixExceptionHandlingDefault();
      if (this->GlobalGenerator->GetVersion() >=
          cmGlobalVisualStudioGenerator::VSVersion::VS15) {
        // Toolsets that come with VS 2017 may now enable UseFullPaths
        // by default and there is no negative /FC option that projects
        // can use to switch it back.  Older toolsets disable this by
        // default anyway so this will not hurt them.  If the project
        // is using an explicit /FC option then parsing flags will
        // replace this setting with "true" below.
        clOptions.AddFlag("UseFullPaths", "false");
      }
      clOptions.AddFlag("AssemblerListingLocation", "$(IntDir)");
    }
  }

  // check for managed C++ assembly compiler flag. This overrides any
  // /clr* compiler flags which may be defined in the flags variable(s).
  if (this->ProjectType != VsProjectType::csproj) {
    // Warn if /clr was added manually. This should not be done
    // anymore, because cmGeneratorTarget may not be aware that the
    // target uses C++/CLI.
    if (flags.find("/clr") != std::string::npos ||
        flags.find("-clr") != std::string::npos ||
        defineFlags.find("/clr") != std::string::npos ||
        defineFlags.find("-clr") != std::string::npos) {
      if (configName == this->Configurations[0]) {
        std::string message =
          cmStrCat("For the target \"", this->GeneratorTarget->GetName(),
                   "\" the /clr compiler flag was added manually. ",
                   "Set usage of C++/CLI by setting COMMON_LANGUAGE_RUNTIME "
                   "target property.");
        this->Makefile->IssueMessage(MessageType::WARNING, message);
      }
    }
    if (cmValue clr =
          this->GeneratorTarget->GetProperty("COMMON_LANGUAGE_RUNTIME")) {
      std::string clrString = *clr;
      if (!clrString.empty()) {
        clrString = cmStrCat(':', clrString);
      }
      flags += cmStrCat(" /clr", clrString);
    }
  }

  // Get includes for this target
  if (!this->LangForClCompile.empty()) {
    auto includeList = this->GetIncludes(configName, this->LangForClCompile);

    auto sysIncludeFlag = this->Makefile->GetDefinition(
      cmStrCat("CMAKE_INCLUDE_SYSTEM_FLAG_", this->LangForClCompile));

    if (sysIncludeFlag) {
      bool gotOneSys = false;
      for (auto i : includeList) {
        cmSystemTools::ConvertToUnixSlashes(i);
        if (this->GeneratorTarget->IsSystemIncludeDirectory(
              i, configName, this->LangForClCompile)) {
          auto flag = cmTrimWhitespace(*sysIncludeFlag);
          if (this->MSTools) {
            cmSystemTools::ReplaceString(flag, "-external:I", "/external:I");
          }
          clOptions.AppendFlagString("AdditionalOptions",
                                     cmStrCat(flag, " \"", i, '"'));
          gotOneSys = true;
        } else {
          clOptions.AddInclude(i);
        }
      }

      if (gotOneSys) {
        if (auto sysIncludeFlagWarning = this->Makefile->GetDefinition(
              cmStrCat("_CMAKE_INCLUDE_SYSTEM_FLAG_", this->LangForClCompile,
                       "_WARNING"))) {
          flags = cmStrCat(flags, ' ', *sysIncludeFlagWarning);
        }
      }
    } else {
      clOptions.AddIncludes(includeList);
    }
  }

  clOptions.Parse(flags);
  clOptions.Parse(defineFlags);
  std::vector<std::string> targetDefines;
  switch (this->ProjectType) {
    case VsProjectType::vcxproj:
      if (!langForClCompile.empty()) {
        this->GeneratorTarget->GetCompileDefinitions(targetDefines, configName,
                                                     langForClCompile);
      }
      break;
    case VsProjectType::csproj:
      this->GeneratorTarget->GetCompileDefinitions(targetDefines, configName,
                                                   "CSharp");
      cm::erase_if(targetDefines, [](std::string const& def) {
        return def.find('=') != std::string::npos;
      });
      break;
    default:
      break;
  }
  clOptions.AddDefines(targetDefines);

  if (this->ProjectType == VsProjectType::csproj) {
    clOptions.AppendFlag("DefineConstants", targetDefines);
  }

  if (this->MSTools) {
    clOptions.SetVerboseMakefile(
      this->Makefile->IsOn("CMAKE_VERBOSE_MAKEFILE"));
  }

  // Add C-specific flags expressible in a ClCompile meant for C++.
  if (langForClCompile == "CXX"_s) {
    std::set<std::string> languages;
    this->GeneratorTarget->GetLanguages(languages, configName);
    if (languages.count("C")) {
      std::string flagsC;
      this->LocalGenerator->AddLanguageFlags(
        flagsC, this->GeneratorTarget, cmBuildStep::Compile, "C", configName);
      this->LocalGenerator->AddCompileOptions(flagsC, this->GeneratorTarget,
                                              "C", configName);
      Options optC(this->LocalGenerator, Options::Compiler,
                   gg->GetClFlagTable());
      optC.Parse(flagsC);
      if (const char* stdC = optC.GetFlag("LanguageStandard_C")) {
        clOptions.AddFlag("LanguageStandard_C", stdC);
      }
    }
  }

  // Add a definition for the configuration name.
  std::string configDefine = cmStrCat("CMAKE_INTDIR=\"", configName, '"');
  clOptions.AddDefine(configDefine);
  if (const std::string* exportMacro =
        this->GeneratorTarget->GetExportMacro()) {
    clOptions.AddDefine(*exportMacro);
  }

  if (this->MSTools) {
    // If we have the VS_WINRT_COMPONENT set then force Compile as WinRT
    if (this->GeneratorTarget->GetPropertyAsBool("VS_WINRT_COMPONENT")) {
      clOptions.AddFlag("CompileAsWinRT", "true");
      // For WinRT components, add the _WINRT_DLL define to produce a lib
      if (this->GeneratorTarget->GetType() == cmStateEnums::SHARED_LIBRARY ||
          this->GeneratorTarget->GetType() == cmStateEnums::MODULE_LIBRARY) {
        clOptions.AddDefine("_WINRT_DLL");
      }
    } else if (this->GlobalGenerator->TargetsWindowsStore() ||
               this->GlobalGenerator->TargetsWindowsPhone() ||
               this->Makefile->IsOn("CMAKE_VS_WINRT_BY_DEFAULT")) {
      if (!clOptions.IsWinRt()) {
        clOptions.AddFlag("CompileAsWinRT", "false");
      }
    }
    if (const char* winRT = clOptions.GetFlag("CompileAsWinRT")) {
      if (cmIsOn(winRT)) {
        this->TargetCompileAsWinRT = true;
      }
    }
  }

  if (this->ProjectType != VsProjectType::csproj &&
      (clOptions.IsManaged() || clOptions.HasFlag("CLRSupport"))) {
    this->Managed = true;
    std::string managedType = clOptions.HasFlag("CompileAsManaged")
      ? clOptions.GetFlag("CompileAsManaged")
      : "Mixed";
    if (managedType == "Safe"_s || managedType == "Pure"_s) {
      // force empty calling convention if safe clr is used
      clOptions.AddFlag("CallingConvention", "");
    }
    // The default values of these flags are incompatible to
    // managed assemblies. We have to force valid values if
    // the target is a managed C++ target.
    clOptions.AddFlag("ExceptionHandling", "Async");
    clOptions.AddFlag("BasicRuntimeChecks", "Default");
  }
  if (this->ProjectType == VsProjectType::csproj) {
    // /nowin32manifest overrides /win32manifest: parameter
    if (clOptions.HasFlag("NoWin32Manifest")) {
      clOptions.RemoveFlag("ApplicationManifest");
    }
  }

  if (const char* s = clOptions.GetFlag("SpectreMitigation")) {
    this->SpectreMitigation[configName] = s;
    clOptions.RemoveFlag("SpectreMitigation");
  }

  // Remove any target-wide -TC or -TP flag added by the project.
  // Such flags are unnecessary and break our model of language selection.
  if (langForClCompile == "C"_s || langForClCompile == "CXX"_s) {
    clOptions.RemoveFlag("CompileAs");
  }

  this->ClOptions[configName] = std::move(pOptions);
  return true;
}

void cmVisualStudio10TargetGenerator::WriteClOptions(
  Elem& e1, std::string const& configName, std::string const& platform)
{
  Options& clOptions = *(this->ClOptions[configName]);
  if (this->ProjectType == VsProjectType::csproj) {
    return;
  }
  Elem e2(e1, "ClCompile");
  OptionsHelper oh(clOptions, e2);
  oh.PrependInheritedString("AdditionalOptions");
  oh.OutputAdditionalIncludeDirectories(this->LangForClCompile);
  oh.OutputFlagMap();
  oh.OutputPreprocessorDefinitions(this->LangForClCompile, platform);

  if (this->NsightTegra) {
    if (cmValue processMax =
          this->GeneratorTarget->GetProperty("ANDROID_PROCESS_MAX")) {
      e2.Element("ProcessMax", *processMax);
    }
  }

  if (this->Android) {
    e2.Element("ObjectFileName", "$(IntDir)%(filename).o");
  } else if (this->MSTools) {
    cmsys::RegularExpression clangToolset("v[0-9]+_clang_.*");
    const char* toolset = this->GlobalGenerator->GetPlatformToolset();
    cmValue noCompileBatching =
      this->GeneratorTarget->GetProperty("VS_NO_COMPILE_BATCHING");
    if (noCompileBatching.IsOn() || (toolset && clangToolset.find(toolset))) {
      e2.Element("ObjectFileName", "$(IntDir)%(filename).obj");
    } else {
      e2.Element("ObjectFileName", "$(IntDir)");
    }

    // If not in debug mode, write the DebugInformationFormat field
    // without value so PDBs don't get generated uselessly. Each tag
    // goes on its own line because Visual Studio corrects it this
    // way when saving the project after CMake generates it.
    if (!clOptions.IsDebug()) {
      Elem e3(e2, "DebugInformationFormat");
      e3.SetHasElements();
    }

    // Specify the compiler program database file if configured.
    std::string pdb = this->GeneratorTarget->GetCompilePDBPath(configName);
    if (!pdb.empty()) {
      if (this->GlobalGenerator->IsCudaEnabled()) {
        // CUDA does not quote paths with spaces correctly when forwarding
        // this to the host compiler.  Use a relative path to avoid spaces.
        // FIXME: We can likely do this even when CUDA is not involved,
        // but for now we will make a minimal change.
        pdb = this->ConvertPath(pdb, true);
      }
      ConvertToWindowsSlash(pdb);
      e2.Element("ProgramDataBaseFileName", pdb);
    }

    // add AdditionalUsingDirectories
    if (this->AdditionalUsingDirectories.count(configName) > 0) {
      std::string dirs;
      for (auto const& u : this->AdditionalUsingDirectories[configName]) {
        if (!dirs.empty()) {
          dirs.append(";");
        }
        dirs.append(u);
      }
      e2.Element("AdditionalUsingDirectories", dirs);
    }
  }

  e2.Element("ScanSourceForModuleDependencies",
             this->ScanSourceForModuleDependencies[configName] ? "true"
                                                               : "false");
}

bool cmVisualStudio10TargetGenerator::ComputeRcOptions()
{
  return std::all_of(
    this->Configurations.begin(), this->Configurations.end(),
    [this](std::string const& c) { return this->ComputeRcOptions(c); });
}

bool cmVisualStudio10TargetGenerator::ComputeRcOptions(
  std::string const& configName)
{
  cmGlobalVisualStudio10Generator* gg = this->GlobalGenerator;
  auto pOptions = cm::make_unique<Options>(
    this->LocalGenerator, Options::ResourceCompiler, gg->GetRcFlagTable(), this);
  Options& rcOptions = *pOptions;

  std::string CONFIG = cmSystemTools::UpperCase(configName);
  std::string rcConfigFlagsVar = cmStrCat("CMAKE_RC_FLAGS_", CONFIG);
  std::string flags =
    cmStrCat(this->Makefile->GetSafeDefinition("CMAKE_RC_FLAGS"), ' ',
             this->Makefile->GetSafeDefinition(rcConfigFlagsVar));

  rcOptions.Parse(flags);

  // For historical reasons, add the C preprocessor defines to RC.
  Options& clOptions = *(this->ClOptions[configName]);
  rcOptions.AddDefines(clOptions.GetDefines());

  // Get includes for this target
  rcOptions.AddIncludes(this->GetIncludes(configName, "RC"));

  this->RcOptions[configName] = std::move(pOptions);
  return true;
}

void cmVisualStudio10TargetGenerator::WriteRCOptions(
  Elem& e1, std::string const& configName, std::string const& platform)
{
  if (!this->MSTools) {
    return;
  }
  Elem e2(e1, "ResourceCompile");

  OptionsHelper rcOptions(*(this->RcOptions[configName]), e2);
  rcOptions.OutputPreprocessorDefinitions("RC", platform);
  rcOptions.OutputAdditionalIncludeDirectories("RC");
  rcOptions.PrependInheritedString("AdditionalOptions");
  rcOptions.OutputFlagMap();
}

bool cmVisualStudio10TargetGenerator::ComputeCudaOptions()
{
  if (!this->GlobalGenerator->IsCudaEnabled()) {
    return true;
  }
  return std::all_of(this->Configurations.begin(), this->Configurations.end(),
                     [this](std::string const& c) {
                       return !this->GeneratorTarget->IsLanguageUsed("CUDA",
                                                                     c) ||
                         this->ComputeCudaOptions(c);
                     });
}

bool cmVisualStudio10TargetGenerator::ComputeCudaOptions(
  std::string const& configName)
{
  cmGlobalVisualStudio10Generator* gg = this->GlobalGenerator;
  auto pOptions = cm::make_unique<Options>(
    this->LocalGenerator, Options::CudaCompiler, gg->GetCudaFlagTable());
  Options& cudaOptions = *pOptions;

  auto cudaVersion = this->GlobalGenerator->GetPlatformToolsetCudaString();

  // Get compile flags for CUDA in this directory.
  std::string flags;
  this->LocalGenerator->AddLanguageFlags(
    flags, this->GeneratorTarget, cmBuildStep::Compile, "CUDA", configName);
  this->LocalGenerator->AddCompileOptions(flags, this->GeneratorTarget, "CUDA",
                                          configName);

  // Get preprocessor definitions for this directory.
  std::string defineFlags = this->Makefile->GetDefineFlags();

  cudaOptions.Parse(flags);
  cudaOptions.Parse(defineFlags);
  cudaOptions.ParseFinish();

  // If we haven't explicitly enabled GPU debug information
  // explicitly disable it
  if (!cudaOptions.HasFlag("GPUDebugInfo")) {
    cudaOptions.AddFlag("GPUDebugInfo", "false");
  }

  // The extension on object libraries the CUDA gives isn't
  // consistent with how MSVC generates object libraries for C+, so set
  // the default to not have any extension
  cudaOptions.AddFlag("CompileOut", "$(IntDir)%(Filename).obj");

  if (this->GeneratorTarget->GetPropertyAsBool("CUDA_SEPARABLE_COMPILATION")) {
    cudaOptions.AddFlag("GenerateRelocatableDeviceCode", "true");
  }
  bool notPtxLike = true;
  if (this->GeneratorTarget->GetPropertyAsBool("CUDA_PTX_COMPILATION")) {
    cudaOptions.AddFlag("NvccCompilation", "ptx");
    // We drop the %(Extension) component as CMake expects all PTX files
    // to not have the source file extension at all
    cudaOptions.AddFlag("CompileOut", "$(IntDir)%(Filename).ptx");
    notPtxLike = false;

    if (cmSystemTools::VersionCompare(cmSystemTools::OP_GREATER_EQUAL,
                                      cudaVersion, "9.0") &&
        cmSystemTools::VersionCompare(cmSystemTools::OP_LESS, cudaVersion,
                                      "11.5")) {
      // The DriverApi flag before 11.5 ( verified back to 9.0 ) which controls
      // PTX compilation doesn't propagate user defines causing
      // target_compile_definitions to behave differently for VS +
      // PTX compared to other generators so we patch the rules
      // to normalize behavior
      cudaOptions.AddFlag("DriverApiCommandLineTemplate",
                          "%(BaseCommandLineTemplate) [CompileOut] [FastMath] "
                          "[Defines] \"%(FullPath)\"");
    }
  } else if (this->GeneratorTarget->GetPropertyAsBool(
               "CUDA_CUBIN_COMPILATION")) {
    cudaOptions.AddFlag("NvccCompilation", "cubin");
    cudaOptions.AddFlag("CompileOut", "$(IntDir)%(Filename).cubin");
    notPtxLike = false;
  } else if (this->GeneratorTarget->GetPropertyAsBool(
               "CUDA_FATBIN_COMPILATION")) {
    cudaOptions.AddFlag("NvccCompilation", "fatbin");
    cudaOptions.AddFlag("CompileOut", "$(IntDir)%(Filename).fatbin");
    notPtxLike = false;
  } else if (this->GeneratorTarget->GetPropertyAsBool(
               "CUDA_OPTIX_COMPILATION")) {
    cudaOptions.AddFlag("NvccCompilation", "optix-ir");
    cudaOptions.AddFlag("CompileOut", "$(IntDir)%(Filename).optixir");
    notPtxLike = false;
  }

  if (notPtxLike &&
      cmSystemTools::VersionCompareGreaterEq(
        "8.0", this->GlobalGenerator->GetPlatformToolsetCudaString())) {
    // Explicitly state that we want this file to be treated as a
    // CUDA file no matter what the file extensions is
    // This is only needed for < CUDA 9
    cudaOptions.AppendFlagString("AdditionalOptions", "-x cu");
  }

  // Specify the compiler program database file if configured.
  std::string pdb = this->GeneratorTarget->GetCompilePDBPath(configName);
  if (!pdb.empty()) {
    // CUDA does not make the directory if it is non-standard.
    std::string const pdbDir = cmSystemTools::GetFilenamePath(pdb);
    cmSystemTools::MakeDirectory(pdbDir);
    if (cmSystemTools::VersionCompareGreaterEq(
          "9.2", this->GlobalGenerator->GetPlatformToolsetCudaString())) {
      // CUDA does not have a field for this and does not honor the
      // ProgramDataBaseFileName field in ClCompile.  Work around this
      // limitation by creating the directory and passing the flag ourselves.
      pdb = this->ConvertPath(pdb, true);
      ConvertToWindowsSlash(pdb);
      std::string const clFd = cmStrCat(R"(-Xcompiler="-Fd\")", pdb, R"(\"")");
      cudaOptions.AppendFlagString("AdditionalOptions", clFd);
    }
  }

  // CUDA automatically passes the proper '--machine' flag to nvcc
  // for the current architecture, but does not reflect this default
  // in the user-visible IDE settings.  Set it explicitly.
  if (this->Platform == "x64"_s) {
    cudaOptions.AddFlag("TargetMachinePlatform", "64");
  }

  // Convert the host compiler options to the toolset's abstractions
  // using a secondary flag table.
  cudaOptions.ClearTables();
  cudaOptions.AddTable(gg->GetCudaHostFlagTable());
  cudaOptions.Reparse("AdditionalCompilerOptions");

  // `CUDA 8.0.targets` places AdditionalCompilerOptions before nvcc!
  // Pass them through -Xcompiler in AdditionalOptions instead.
  if (const char* acoPtr = cudaOptions.GetFlag("AdditionalCompilerOptions")) {
    std::string aco = acoPtr;
    cudaOptions.RemoveFlag("AdditionalCompilerOptions");
    if (!aco.empty()) {
      aco = this->LocalGenerator->EscapeForShell(aco, false);
      cudaOptions.AppendFlagString("AdditionalOptions",
                                   cmStrCat("-Xcompiler=", aco));
    }
  }

  cudaOptions.FixCudaCodeGeneration();

  std::vector<std::string> targetDefines;
  this->GeneratorTarget->GetCompileDefinitions(targetDefines, configName,
                                               "CUDA");
  cudaOptions.AddDefines(targetDefines);

  // Add a definition for the configuration name.
  std::string configDefine = cmStrCat("CMAKE_INTDIR=\"", configName, '"');
  cudaOptions.AddDefine(configDefine);
  if (const std::string* exportMacro =
        this->GeneratorTarget->GetExportMacro()) {
    cudaOptions.AddDefine(*exportMacro);
  }

  // Get includes for this target
  cudaOptions.AddIncludes(this->GetIncludes(configName, "CUDA"));
  cudaOptions.AddFlag("UseHostInclude", "false");

  // Add runtime library selection flag.
  std::string const& cudaRuntime =
    this->GeneratorTarget->GetRuntimeLinkLibrary("CUDA", configName);
  if (cudaRuntime == "STATIC"_s) {
    cudaOptions.AddFlag("CudaRuntime", "Static");
  } else if (cudaRuntime == "SHARED"_s) {
    cudaOptions.AddFlag("CudaRuntime", "Shared");
  } else if (cudaRuntime == "NONE"_s) {
    cudaOptions.AddFlag("CudaRuntime", "None");
  }

  this->CudaOptions[configName] = std::move(pOptions);
  return true;
}

void cmVisualStudio10TargetGenerator::WriteCudaOptions(
  Elem& e1, std::string const& configName)
{
  if (!this->MSTools || !this->GlobalGenerator->IsCudaEnabled() ||
      !this->GeneratorTarget->IsLanguageUsed("CUDA", configName)) {
    return;
  }
  Elem e2(e1, "CudaCompile");

  OptionsHelper cudaOptions(*(this->CudaOptions[configName]), e2);
  cudaOptions.OutputAdditionalIncludeDirectories("CUDA");
  cudaOptions.OutputPreprocessorDefinitions("CUDA");
  cudaOptions.PrependInheritedString("AdditionalOptions");
  cudaOptions.OutputFlagMap();
}

bool cmVisualStudio10TargetGenerator::ComputeCudaLinkOptions()
{
  if (!this->GlobalGenerator->IsCudaEnabled()) {
    return true;
  }
  return std::all_of(
    this->Configurations.begin(), this->Configurations.end(),
    [this](std::string const& c) { return this->ComputeCudaLinkOptions(c); });
}

bool cmVisualStudio10TargetGenerator::ComputeCudaLinkOptions(
  std::string const& configName)
{
  cmGlobalVisualStudio10Generator* gg = this->GlobalGenerator;
  auto pOptions = cm::make_unique<Options>(
    this->LocalGenerator, Options::CudaCompiler, gg->GetCudaFlagTable());
  Options& cudaLinkOptions = *pOptions;

  cmGeneratorTarget::DeviceLinkSetter setter(*this->GeneratorTarget);

  // Determine if we need to do a device link
  const bool doDeviceLinking = requireDeviceLinking(
    *this->GeneratorTarget, *this->LocalGenerator, configName);

  cudaLinkOptions.AddFlag("PerformDeviceLink",
                          doDeviceLinking ? "true" : "false");

  // Add extra flags for device linking
  cudaLinkOptions.AppendFlagString(
    "AdditionalOptions",
    this->Makefile->GetSafeDefinition("_CMAKE_CUDA_EXTRA_FLAGS"));
  cudaLinkOptions.AppendFlagString(
    "AdditionalOptions",
    this->Makefile->GetSafeDefinition("_CMAKE_CUDA_EXTRA_DEVICE_LINK_FLAGS"));

  std::vector<std::string> linkOpts;
  std::string linkFlags;
  this->GeneratorTarget->GetLinkOptions(linkOpts, configName, "CUDA");
  // LINK_OPTIONS are escaped.
  this->LocalGenerator->AppendCompileOptions(linkFlags, linkOpts);

  cmComputeLinkInformation* pcli =
    this->GeneratorTarget->GetLinkInformation(configName);
  if (doDeviceLinking && pcli) {

    cmLinkLineDeviceComputer computer(
      this->LocalGenerator,
      this->LocalGenerator->GetStateSnapshot().GetDirectory());
    std::string ignored_;
    this->LocalGenerator->GetDeviceLinkFlags(computer, configName, ignored_,
                                             linkFlags, ignored_, ignored_,
                                             this->GeneratorTarget);

    this->LocalGenerator->AddLanguageFlagsForLinking(
      linkFlags, this->GeneratorTarget, "CUDA", configName);
  }
  cudaLinkOptions.AppendFlagString("AdditionalOptions", linkFlags);

  if (doDeviceLinking) {
    std::vector<std::string> libVec;
    auto const& kinded = this->GeneratorTarget->GetKindedSources(configName);
    // CMake conversion uses full paths when possible to allow deeper trees.
    // However, CUDA 8.0 msbuild rules fail on absolute paths so for CUDA
    // we must use relative paths.
    const bool forceRelative = true;
    for (cmGeneratorTarget::SourceAndKind const& si : kinded.Sources) {
      switch (si.Kind) {
        case cmGeneratorTarget::SourceKindExternalObject: {
          std::string path =
            this->ConvertPath(si.Source.Value->GetFullPath(), forceRelative);
          ConvertToWindowsSlash(path);
          libVec.emplace_back(std::move(path));
        } break;
        default:
          break;
      }
    }
    // For static libraries that have device linking enabled compute
    // the  libraries
    if (this->GeneratorTarget->GetType() == cmStateEnums::STATIC_LIBRARY) {
      cmComputeLinkInformation& cli = *pcli;
      cmLinkLineDeviceComputer computer(
        this->LocalGenerator,
        this->LocalGenerator->GetStateSnapshot().GetDirectory());
      std::vector<BT<std::string>> btLibVec;
      computer.ComputeLinkLibraries(cli, std::string{}, btLibVec);
      for (auto const& item : btLibVec) {
        libVec.emplace_back(item.Value);
      }
    }
    if (!libVec.empty()) {
      cudaLinkOptions.AddFlag("AdditionalDependencies", libVec);
    }
  }

  this->CudaLinkOptions[configName] = std::move(pOptions);
  return true;
}

void cmVisualStudio10TargetGenerator::WriteCudaLinkOptions(
  Elem& e1, std::string const& configName)
{
  // We need to write link options for OBJECT libraries so that
  // we override the default device link behavior ( enabled ) when
  // building object libraries with ptx/optix-ir/etc
  if (this->GeneratorTarget->GetType() > cmStateEnums::OBJECT_LIBRARY) {
    return;
  }

  if (!this->MSTools || !this->GlobalGenerator->IsCudaEnabled()) {
    return;
  }

  Elem e2(e1, "CudaLink");
  OptionsHelper cudaLinkOptions(*(this->CudaLinkOptions[configName]), e2);
  cudaLinkOptions.OutputFlagMap();
}

bool cmVisualStudio10TargetGenerator::ComputeMarmasmOptions()
{
  if (!this->GlobalGenerator->IsMarmasmEnabled()) {
    return true;
  }
  return std::all_of(
    this->Configurations.begin(), this->Configurations.end(),
    [this](std::string const& c) { return this->ComputeMarmasmOptions(c); });
}

bool cmVisualStudio10TargetGenerator::ComputeMarmasmOptions(
  std::string const& configName)
{
  cmGlobalVisualStudio10Generator* gg = this->GlobalGenerator;
  auto pOptions = cm::make_unique<Options>(
    this->LocalGenerator, Options::MarmasmCompiler, gg->GetMarmasmFlagTable());
  Options& marmasmOptions = *pOptions;

  std::string flags;
  this->LocalGenerator->AddLanguageFlags(flags, this->GeneratorTarget,
                                         cmBuildStep::Compile, "ASM_MARMASM",
                                         configName);
  this->LocalGenerator->AddCompileOptions(flags, this->GeneratorTarget,
                                          "ASM_MARMASM", configName);

  marmasmOptions.Parse(flags);

  // Get includes for this target
  marmasmOptions.AddIncludes(this->GetIncludes(configName, "ASM_MARMASM"));

  this->MarmasmOptions[configName] = std::move(pOptions);
  return true;
}

void cmVisualStudio10TargetGenerator::WriteMarmasmOptions(
  Elem& e1, std::string const& configName)
{
  if (!this->MSTools || !this->GlobalGenerator->IsMarmasmEnabled()) {
    return;
  }
  Elem e2(e1, "MARMASM");

  // Preprocessor definitions and includes are shared with clOptions.
  OptionsHelper clOptions(*(this->ClOptions[configName]), e2);
  clOptions.OutputPreprocessorDefinitions("ASM_MARMASM");

  OptionsHelper marmasmOptions(*(this->MarmasmOptions[configName]), e2);
  marmasmOptions.OutputAdditionalIncludeDirectories("ASM_MARMASM");
  marmasmOptions.PrependInheritedString("AdditionalOptions");
  marmasmOptions.OutputFlagMap();
}

bool cmVisualStudio10TargetGenerator::ComputeMasmOptions()
{
  if (!this->GlobalGenerator->IsMasmEnabled()) {
    return true;
  }
  return std::all_of(
    this->Configurations.begin(), this->Configurations.end(),
    [this](std::string const& c) { return this->ComputeMasmOptions(c); });
}

bool cmVisualStudio10TargetGenerator::ComputeMasmOptions(
  std::string const& configName)
{
  cmGlobalVisualStudio10Generator* gg = this->GlobalGenerator;
  auto pOptions = cm::make_unique<Options>(
    this->LocalGenerator, Options::MasmCompiler, gg->GetMasmFlagTable());
  Options& masmOptions = *pOptions;

  // MSBuild enables debug information by default.
  // Disable it explicitly unless a flag parsed below re-enables it.
  masmOptions.AddFlag("GenerateDebugInformation", "false");

  std::string flags;
  this->LocalGenerator->AddLanguageFlags(flags, this->GeneratorTarget,
                                         cmBuildStep::Compile, "ASM_MASM",
                                         configName);
  this->LocalGenerator->AddCompileOptions(flags, this->GeneratorTarget,
                                          "ASM_MASM", configName);

  masmOptions.Parse(flags);

  // Get includes for this target
  masmOptions.AddIncludes(this->GetIncludes(configName, "ASM_MASM"));

  this->MasmOptions[configName] = std::move(pOptions);
  return true;
}

void cmVisualStudio10TargetGenerator::WriteMasmOptions(
  Elem& e1, std::string const& configName)
{
  if (!this->MSTools || !this->GlobalGenerator->IsMasmEnabled()) {
    return;
  }
  Elem e2(e1, "MASM");

  // Preprocessor definitions and includes are shared with clOptions.
  OptionsHelper clOptions(*(this->ClOptions[configName]), e2);
  clOptions.OutputPreprocessorDefinitions("ASM_MASM");

  OptionsHelper masmOptions(*(this->MasmOptions[configName]), e2);
  masmOptions.OutputAdditionalIncludeDirectories("ASM_MASM");
  masmOptions.PrependInheritedString("AdditionalOptions");
  masmOptions.OutputFlagMap();
}

bool cmVisualStudio10TargetGenerator::ComputeNasmOptions()
{
  if (!this->GlobalGenerator->IsNasmEnabled()) {
    return true;
  }
  return std::all_of(
    this->Configurations.begin(), this->Configurations.end(),
    [this](std::string const& c) { return this->ComputeNasmOptions(c); });
}

bool cmVisualStudio10TargetGenerator::ComputeNasmOptions(
  std::string const& configName)
{
  cmGlobalVisualStudio10Generator* gg = this->GlobalGenerator;
  auto pOptions = cm::make_unique<Options>(
    this->LocalGenerator, Options::NasmCompiler, gg->GetNasmFlagTable());
  Options& nasmOptions = *pOptions;

  std::string flags;
  this->LocalGenerator->AddLanguageFlags(flags, this->GeneratorTarget,
                                         cmBuildStep::Compile, "ASM_NASM",
                                         configName);
  this->LocalGenerator->AddCompileOptions(flags, this->GeneratorTarget,
                                          "ASM_NASM", configName);
  flags += " -f";
  flags += this->Makefile->GetSafeDefinition("CMAKE_ASM_NASM_OBJECT_FORMAT");
  nasmOptions.Parse(flags);

  // Get includes for this target
  nasmOptions.AddIncludes(this->GetIncludes(configName, "ASM_NASM"));

  this->NasmOptions[configName] = std::move(pOptions);
  return true;
}

void cmVisualStudio10TargetGenerator::WriteNasmOptions(
  Elem& e1, std::string const& configName)
{
  if (!this->GlobalGenerator->IsNasmEnabled()) {
    return;
  }
  Elem e2(e1, "NASM");

  OptionsHelper nasmOptions(*(this->NasmOptions[configName]), e2);
  nasmOptions.OutputAdditionalIncludeDirectories("ASM_NASM");
  nasmOptions.OutputFlagMap();
  nasmOptions.PrependInheritedString("AdditionalOptions");
  nasmOptions.OutputPreprocessorDefinitions("ASM_NASM");

  // Preprocessor definitions and includes are shared with clOptions.
  OptionsHelper clOptions(*(this->ClOptions[configName]), e2);
  clOptions.OutputPreprocessorDefinitions("ASM_NASM");
}

void cmVisualStudio10TargetGenerator::WriteLibOptions(
  Elem& e1, std::string const& config)
{
  if (this->GeneratorTarget->GetType() != cmStateEnums::STATIC_LIBRARY &&
      this->GeneratorTarget->GetType() != cmStateEnums::OBJECT_LIBRARY) {
    return;
  }

  const std::string& linkLanguage =
    this->GeneratorTarget->GetLinkClosure(config)->LinkerLanguage;

  std::string libflags;
  this->LocalGenerator->GetStaticLibraryFlags(libflags, config, linkLanguage,
                                              this->GeneratorTarget);
  if (!libflags.empty()) {
    Elem e2(e1, "Lib");
    cmGlobalVisualStudio10Generator* gg = this->GlobalGenerator;
    cmVS10GeneratorOptions libOptions(this->LocalGenerator,
                                      cmVisualStudioGeneratorOptions::Linker,
                                      gg->GetLibFlagTable(), this);
    libOptions.Parse(libflags);
    OptionsHelper oh(libOptions, e2);
    oh.PrependInheritedString("AdditionalOptions");
    oh.OutputFlagMap();
  }

  // We cannot generate metadata for static libraries.  WindowsPhone
  // and WindowsStore tools look at GenerateWindowsMetadata in the
  // Link tool options even for static libraries.
  if (this->GlobalGenerator->TargetsWindowsPhone() ||
      this->GlobalGenerator->TargetsWindowsStore()) {
    Elem e2(e1, "Link");
    e2.Element("GenerateWindowsMetadata", "false");
  }
}

void cmVisualStudio10TargetGenerator::WriteManifestOptions(
  Elem& e1, std::string const& config)
{
  if (this->GeneratorTarget->GetType() != cmStateEnums::EXECUTABLE &&
      this->GeneratorTarget->GetType() != cmStateEnums::SHARED_LIBRARY &&
      this->GeneratorTarget->GetType() != cmStateEnums::MODULE_LIBRARY) {
    return;
  }

  std::vector<cmSourceFile const*> manifest_srcs;
  this->GeneratorTarget->GetManifests(manifest_srcs, config);

  cmValue dpiAware = this->GeneratorTarget->GetProperty("VS_DPI_AWARE");

  if (!manifest_srcs.empty() || dpiAware) {
    Elem e2(e1, "Manifest");
    if (!manifest_srcs.empty()) {
      std::ostringstream oss;
      for (cmSourceFile const* mi : manifest_srcs) {
        std::string m = this->ConvertPath(mi->GetFullPath(), false);
        ConvertToWindowsSlash(m);
        oss << m << ";";
      }
      e2.Element("AdditionalManifestFiles", oss.str());
    }
    if (dpiAware) {
      if (*dpiAware == "PerMonitor"_s) {
        e2.Element("EnableDpiAwareness", "PerMonitorHighDPIAware");
      } else if (cmIsOn(*dpiAware)) {
        e2.Element("EnableDpiAwareness", "true");
      } else if (cmIsOff(*dpiAware)) {
        e2.Element("EnableDpiAwareness", "false");
      } else {
        cmSystemTools::Error(
          cmStrCat("Bad parameter for VS_DPI_AWARE: ", *dpiAware));
      }
    }
  }
}

void cmVisualStudio10TargetGenerator::WriteAntBuildOptions(
  Elem& e1, std::string const& configName)
{
  // Look through the sources for AndroidManifest.xml and use
  // its location as the root source directory.
  std::string rootDir = this->LocalGenerator->GetCurrentSourceDirectory();
  {
    for (cmGeneratorTarget::AllConfigSource const& source :
         this->GeneratorTarget->GetAllConfigSources()) {
      if (source.Kind == cmGeneratorTarget::SourceKindExtra &&
          "androidmanifest.xml" ==
            cmSystemTools::LowerCase(source.Source->GetLocation().GetName())) {
        rootDir = source.Source->GetLocation().GetDirectory();
        break;
      }
    }
  }

  // Tell MSBuild to launch Ant.
  Elem e2(e1, "AntBuild");
  {
    std::string antBuildPath = rootDir;
    ConvertToWindowsSlash(antBuildPath);
    e2.Element("AntBuildPath", antBuildPath);
  }

  if (this->GeneratorTarget->GetPropertyAsBool("ANDROID_SKIP_ANT_STEP")) {
    e2.Element("SkipAntStep", "true");
  }

  if (this->GeneratorTarget->GetPropertyAsBool("ANDROID_PROGUARD")) {
    e2.Element("EnableProGuard", "true");
  }

  if (cmValue proGuardConfigLocation =
        this->GeneratorTarget->GetProperty("ANDROID_PROGUARD_CONFIG_PATH")) {
    e2.Element("ProGuardConfigLocation", *proGuardConfigLocation);
  }

  if (cmValue securePropertiesLocation =
        this->GeneratorTarget->GetProperty("ANDROID_SECURE_PROPS_PATH")) {
    e2.Element("SecurePropertiesLocation", *securePropertiesLocation);
  }

  if (cmValue nativeLibDirectoriesExpression =
        this->GeneratorTarget->GetProperty("ANDROID_NATIVE_LIB_DIRECTORIES")) {
    std::string nativeLibDirs = cmGeneratorExpression::Evaluate(
      *nativeLibDirectoriesExpression, this->LocalGenerator, configName);
    e2.Element("NativeLibDirectories", nativeLibDirs);
  }

  if (cmValue nativeLibDependenciesExpression =
        this->GeneratorTarget->GetProperty(
          "ANDROID_NATIVE_LIB_DEPENDENCIES")) {
    std::string nativeLibDeps = cmGeneratorExpression::Evaluate(
      *nativeLibDependenciesExpression, this->LocalGenerator, configName);
    e2.Element("NativeLibDependencies", nativeLibDeps);
  }

  if (cmValue javaSourceDir =
        this->GeneratorTarget->GetProperty("ANDROID_JAVA_SOURCE_DIR")) {
    e2.Element("JavaSourceDir", *javaSourceDir);
  }

  if (cmValue jarDirectoriesExpression =
        this->GeneratorTarget->GetProperty("ANDROID_JAR_DIRECTORIES")) {
    std::string jarDirectories = cmGeneratorExpression::Evaluate(
      *jarDirectoriesExpression, this->LocalGenerator, configName);
    e2.Element("JarDirectories", jarDirectories);
  }

  if (cmValue jarDeps =
        this->GeneratorTarget->GetProperty("ANDROID_JAR_DEPENDENCIES")) {
    e2.Element("JarDependencies", *jarDeps);
  }

  if (cmValue assetsDirectories =
        this->GeneratorTarget->GetProperty("ANDROID_ASSETS_DIRECTORIES")) {
    e2.Element("AssetsDirectories", *assetsDirectories);
  }

  {
    std::string manifest_xml = cmStrCat(rootDir, "/AndroidManifest.xml");
    ConvertToWindowsSlash(manifest_xml);
    e2.Element("AndroidManifestLocation", manifest_xml);
  }

  if (cmValue antAdditionalOptions =
        this->GeneratorTarget->GetProperty("ANDROID_ANT_ADDITIONAL_OPTIONS")) {
    e2.Element("AdditionalOptions",
               cmStrCat(*antAdditionalOptions, " %(AdditionalOptions)"));
  }
}

bool cmVisualStudio10TargetGenerator::ComputeLinkOptions()
{
  if (this->GeneratorTarget->GetType() == cmStateEnums::EXECUTABLE ||
      this->GeneratorTarget->GetType() == cmStateEnums::SHARED_LIBRARY ||
      this->GeneratorTarget->GetType() == cmStateEnums::MODULE_LIBRARY) {
    for (std::string const& c : this->Configurations) {
      if (!this->ComputeLinkOptions(c)) {
        return false;
      }
    }
  }
  return true;
}

bool cmVisualStudio10TargetGenerator::ComputeLinkOptions(
  std::string const& config)
{
  cmGlobalVisualStudio10Generator* gg = this->GlobalGenerator;
  auto pOptions = cm::make_unique<Options>(
    this->LocalGenerator, Options::Linker, gg->GetLinkFlagTable(), this);
  Options& linkOptions = *pOptions;

  cmGeneratorTarget::LinkClosure const* linkClosure =
    this->GeneratorTarget->GetLinkClosure(config);

  const std::string& linkLanguage = linkClosure->LinkerLanguage;
  if (linkLanguage.empty()) {
    cmSystemTools::Error(cmStrCat(
      "CMake can not determine linker language for target: ", this->Name));
    return false;
  }

  std::string CONFIG = cmSystemTools::UpperCase(config);

  const char* linkType = "SHARED";
  if (this->GeneratorTarget->GetType() == cmStateEnums::MODULE_LIBRARY) {
    linkType = "MODULE";
  }
  if (this->GeneratorTarget->GetType() == cmStateEnums::EXECUTABLE) {
    linkType = "EXE";
  }
  std::string flags;
  std::string linkFlagVarBase = cmStrCat("CMAKE_", linkType, "_LINKER_FLAGS");
  flags += ' ';
  flags += this->Makefile->GetRequiredDefinition(linkFlagVarBase);
  std::string linkFlagVar = cmStrCat(linkFlagVarBase, '_', CONFIG);
  flags += ' ';
  flags += this->Makefile->GetRequiredDefinition(linkFlagVar);
  cmValue targetLinkFlags = this->GeneratorTarget->GetProperty("LINK_FLAGS");
  if (targetLinkFlags) {
    flags += ' ';
    flags += *targetLinkFlags;
  }
  std::string flagsProp = cmStrCat("LINK_FLAGS_", CONFIG);
  if (cmValue flagsConfig = this->GeneratorTarget->GetProperty(flagsProp)) {
    flags += ' ';
    flags += *flagsConfig;
  }

  std::vector<std::string> opts;
  this->GeneratorTarget->GetLinkOptions(opts, config, linkLanguage);
  // LINK_OPTIONS are escaped.
  this->LocalGenerator->AppendCompileOptions(flags, opts);

  cmComputeLinkInformation* pcli =
    this->GeneratorTarget->GetLinkInformation(config);
  if (!pcli) {
    cmSystemTools::Error(
      cmStrCat("CMake can not compute cmComputeLinkInformation for target: ",
               this->Name));
    return false;
  }
  cmComputeLinkInformation& cli = *pcli;

  std::vector<std::string> libVec;
  std::vector<std::string> vsTargetVec;
  this->AddLibraries(cli, libVec, vsTargetVec, config);
  std::string standardLibsVar =
    cmStrCat("CMAKE_", linkLanguage, "_STANDARD_LIBRARIES");
  std::string const& libs = this->Makefile->GetSafeDefinition(standardLibsVar);
  cmSystemTools::ParseWindowsCommandLine(libs.c_str(), libVec);
  linkOptions.AddFlag("AdditionalDependencies", libVec);

  // Populate TargetsFileAndConfigsVec
  for (std::string const& ti : vsTargetVec) {
    this->AddTargetsFileAndConfigPair(ti, config);
  }

  std::vector<std::string> const& ldirs = cli.GetDirectories();
  std::vector<std::string> linkDirs;
  for (std::string const& d : ldirs) {
    // first just full path
    linkDirs.push_back(d);
    // next path with configuration type Debug, Release, etc
    linkDirs.emplace_back(cmStrCat(d, "/$(Configuration)"));
  }
  linkDirs.push_back("%(AdditionalLibraryDirectories)");
  linkOptions.AddFlag("AdditionalLibraryDirectories", linkDirs);

  cmGeneratorTarget::Names targetNames;
  if (this->GeneratorTarget->GetType() == cmStateEnums::EXECUTABLE) {
    targetNames = this->GeneratorTarget->GetExecutableNames(config);
  } else {
    targetNames = this->GeneratorTarget->GetLibraryNames(config);
  }

  if (this->MSTools) {
    if (this->GeneratorTarget->IsWin32Executable(config)) {
      if (this->GlobalGenerator->TargetsWindowsCE()) {
        linkOptions.AddFlag("SubSystem", "WindowsCE");
        if (this->GeneratorTarget->GetType() == cmStateEnums::EXECUTABLE) {
          if (this->ClOptions[config]->UsingUnicode()) {
            linkOptions.AddFlag("EntryPointSymbol", "wWinMainCRTStartup");
          } else {
            linkOptions.AddFlag("EntryPointSymbol", "WinMainCRTStartup");
          }
        }
      } else {
        linkOptions.AddFlag("SubSystem", "Windows");
      }
    } else {
      if (this->GlobalGenerator->TargetsWindowsCE()) {
        linkOptions.AddFlag("SubSystem", "WindowsCE");
        if (this->GeneratorTarget->GetType() == cmStateEnums::EXECUTABLE) {
          if (this->ClOptions[config]->UsingUnicode()) {
            linkOptions.AddFlag("EntryPointSymbol", "mainWCRTStartup");
          } else {
            linkOptions.AddFlag("EntryPointSymbol", "mainACRTStartup");
          }
        }
      } else {
        linkOptions.AddFlag("SubSystem", "Console");
      };
    }

    if (cmValue stackVal = this->Makefile->GetDefinition(
          cmStrCat("CMAKE_", linkLanguage, "_STACK_SIZE"))) {
      linkOptions.AddFlag("StackReserveSize", *stackVal);
    }

    linkOptions.AddFlag("GenerateDebugInformation", "false");

    std::string pdb = cmStrCat(this->GeneratorTarget->GetPDBDirectory(config),
                               '/', targetNames.PDB);
    if (!targetNames.ImportLibrary.empty()) {
      std::string imLib =
        cmStrCat(this->GeneratorTarget->GetDirectory(
                   config, cmStateEnums::ImportLibraryArtifact),
                 '/', targetNames.ImportLibrary);

      linkOptions.AddFlag("ImportLibrary", imLib);
    }
    linkOptions.AddFlag("ProgramDataBaseFile", pdb);

    // A Windows Runtime component uses internal .NET metadata,
    // so does not have an import library.
    if (this->GeneratorTarget->GetPropertyAsBool("VS_WINRT_COMPONENT") &&
        this->GeneratorTarget->GetType() != cmStateEnums::EXECUTABLE) {
      linkOptions.AddFlag("GenerateWindowsMetadata", "true");
    } else if (this->GlobalGenerator->TargetsWindowsPhone() ||
               this->GlobalGenerator->TargetsWindowsStore()) {
      // WindowsPhone and WindowsStore components are in an app container
      // and produce WindowsMetadata.  If we are not producing a WINRT
      // component, then do not generate the metadata here.
      linkOptions.AddFlag("GenerateWindowsMetadata", "false");
    }

    if (this->GlobalGenerator->TargetsWindowsPhone() &&
        this->GlobalGenerator->GetSystemVersion() == "8.0"_s) {
      // WindowsPhone 8.0 does not have ole32.
      linkOptions.AppendFlag("IgnoreSpecificDefaultLibraries", "ole32.lib");
    }
  } else if (this->NsightTegra) {
    linkOptions.AddFlag("SoName", targetNames.SharedObject);
  }

  linkOptions.Parse(flags);
  linkOptions.FixManifestUACFlags();

  if (this->MSTools) {
    cmGeneratorTarget::ModuleDefinitionInfo const* mdi =
      this->GeneratorTarget->GetModuleDefinitionInfo(config);
    if (mdi && !mdi->DefFile.empty()) {
      linkOptions.AddFlag("ModuleDefinitionFile", mdi->DefFile);
    }
    linkOptions.AppendFlag("IgnoreSpecificDefaultLibraries",
                           "%(IgnoreSpecificDefaultLibraries)");
  }

  // VS 2015 without all updates has a v140 toolset whose
  // GenerateDebugInformation expects No/Debug instead of false/true.
  if (gg->GetPlatformToolsetNeedsDebugEnum()) {
    if (const char* debug = linkOptions.GetFlag("GenerateDebugInformation")) {
      if (strcmp(debug, "false") == 0) {
        linkOptions.AddFlag("GenerateDebugInformation", "No");
      } else if (strcmp(debug, "true") == 0) {
        linkOptions.AddFlag("GenerateDebugInformation", "Debug");
      }
    }
  }

  // Managed code cannot be linked with /DEBUG:FASTLINK
  if (this->Managed) {
    if (const char* debug = linkOptions.GetFlag("GenerateDebugInformation")) {
      if (strcmp(debug, "DebugFastLink") == 0) {
        linkOptions.AddFlag("GenerateDebugInformation", "Debug");
      }
    }
  }

  this->LinkOptions[config] = std::move(pOptions);
  return true;
}

bool cmVisualStudio10TargetGenerator::ComputeLibOptions()
{
  if (this->GeneratorTarget->GetType() == cmStateEnums::STATIC_LIBRARY) {
    for (std::string const& c : this->Configurations) {
      if (!this->ComputeLibOptions(c)) {
        return false;
      }
    }
  }
  return true;
}

bool cmVisualStudio10TargetGenerator::ComputeLibOptions(
  std::string const& config)
{
  cmComputeLinkInformation* pcli =
    this->GeneratorTarget->GetLinkInformation(config);
  if (!pcli) {
    cmSystemTools::Error(
      cmStrCat("CMake can not compute cmComputeLinkInformation for target: ",
               this->Name));
    return false;
  }

  cmComputeLinkInformation& cli = *pcli;
  using ItemVector = cmComputeLinkInformation::ItemVector;
  const ItemVector& libs = cli.GetItems();
  for (cmComputeLinkInformation::Item const& l : libs) {
    if (l.IsPath == cmComputeLinkInformation::ItemIsPath::Yes &&
        cmVS10IsTargetsFile(l.Value.Value)) {
      std::string path =
        this->LocalGenerator->MaybeRelativeToCurBinDir(l.Value.Value);
      ConvertToWindowsSlash(path);
      this->AddTargetsFileAndConfigPair(path, config);
    }
  }

  return true;
}

void cmVisualStudio10TargetGenerator::WriteLinkOptions(
  Elem& e1, std::string const& config)
{
  if (this->GeneratorTarget->GetType() == cmStateEnums::STATIC_LIBRARY ||
      this->GeneratorTarget->GetType() > cmStateEnums::MODULE_LIBRARY) {
    return;
  }
  if (this->ProjectType == VsProjectType::csproj) {
    return;
  }

  {
    Elem e2(e1, "Link");
    OptionsHelper linkOptions(*(this->LinkOptions[config]), e2);
    linkOptions.PrependInheritedString("AdditionalOptions");
    linkOptions.OutputFlagMap();
  }

  if (!this->GlobalGenerator->NeedLinkLibraryDependencies(
        this->GeneratorTarget)) {
    Elem e2(e1, "ProjectReference");
    e2.Element("LinkLibraryDependencies", "false");
  }
}

void cmVisualStudio10TargetGenerator::AddLibraries(
  const cmComputeLinkInformation& cli, std::vector<std::string>& libVec,
  std::vector<std::string>& vsTargetVec, const std::string& config)
{
  using ItemVector = cmComputeLinkInformation::ItemVector;
  ItemVector const& libs = cli.GetItems();
  for (cmComputeLinkInformation::Item const& l : libs) {
    if (l.Target) {
      auto managedType = l.Target->GetManagedType(config);
      if (managedType != cmGeneratorTarget::ManagedType::Native &&
          this->GeneratorTarget->GetManagedType(config) !=
            cmGeneratorTarget::ManagedType::Native &&
          l.Target->IsImported() &&
          l.Target->GetType() != cmStateEnums::INTERFACE_LIBRARY) {
        auto location = l.Target->GetFullPath(config);
        if (!location.empty()) {
          ConvertToWindowsSlash(location);
          switch (this->ProjectType) {
            case VsProjectType::csproj:
              // If the target we want to "link" to is an imported managed
              // target and this is a C# project, we add a hint reference. This
              // reference is written to project file in
              // WriteDotNetReferences().
              this->DotNetHintReferences[config].push_back(
                DotNetHintReference(l.Target->GetName(), location));
              break;
            case VsProjectType::vcxproj:
              // Add path of assembly to list of using-directories, so the
              // managed assembly can be used by '#using <assembly.dll>' in
              // code.
              this->AdditionalUsingDirectories[config].insert(
                cmSystemTools::GetFilenamePath(location));
              break;
            default:
              // In .proj files, we wouldn't be referencing libraries.
              break;
          }
        }
      }
      // Do not allow C# targets to be added to the LIB listing. LIB files are
      // used for linking C++ dependencies. C# libraries do not have lib files.
      // Instead, they compile down to C# reference libraries (DLL files). The
      // `<ProjectReference>` elements added to the vcxproj are enough for the
      // IDE to deduce the DLL file required by other C# projects that need its
      // reference library.
      if (managedType == cmGeneratorTarget::ManagedType::Managed) {
        continue;
      }
    }

    if (l.IsPath == cmComputeLinkInformation::ItemIsPath::Yes) {
      std::string path =
        this->LocalGenerator->MaybeRelativeToCurBinDir(l.Value.Value);
      ConvertToWindowsSlash(path);
      if (cmVS10IsTargetsFile(l.Value.Value)) {
        vsTargetVec.push_back(path);
      } else {
        libVec.push_back(l.HasFeature() ? l.GetFormattedItem(path).Value
                                        : path);
      }
    } else if (!l.Target ||
               (l.Target->GetType() != cmStateEnums::INTERFACE_LIBRARY &&
                l.Target->GetType() != cmStateEnums::OBJECT_LIBRARY)) {
      libVec.push_back(l.Value.Value);
    }
  }
}

void cmVisualStudio10TargetGenerator::AddTargetsFileAndConfigPair(
  std::string const& targetsFile, std::string const& config)
{
  for (TargetsFileAndConfigs& i : this->TargetsFileAndConfigsVec) {
    if (cmSystemTools::ComparePath(targetsFile, i.File)) {
      if (!cm::contains(i.Configs, config)) {
        i.Configs.push_back(config);
      }
      return;
    }
  }
  TargetsFileAndConfigs entry;
  entry.File = targetsFile;
  entry.Configs.push_back(config);
  this->TargetsFileAndConfigsVec.push_back(entry);
}

void cmVisualStudio10TargetGenerator::WriteMidlOptions(
  Elem& e1, std::string const& configName)
{
  if (!this->MSTools) {
    return;
  }
  if (this->ProjectType == VsProjectType::csproj) {
    return;
  }
  if (this->GeneratorTarget->GetType() > cmStateEnums::UTILITY) {
    return;
  }

  // This processes *any* of the .idl files specified in the project's file
  // list (and passed as the item metadata %(Filename) expressing the rule
  // input filename) into output files at the per-config *build* dir
  // ($(IntDir)) each.
  //
  // IOW, this MIDL section is intended to provide a fully generic syntax
  // content suitable for most cases (read: if you get errors, then it's quite
  // probable that the error is on your side of the .idl setup).
  //
  // Also, note that the marked-as-generated _i.c file in the Visual Studio
  // generator case needs to be referred to as $(IntDir)\foo_i.c at the
  // project's file list, otherwise the compiler-side processing won't pick it
  // up (for non-directory form, it ends up looking in project binary dir
  // only).  Perhaps there's something to be done to make this more automatic
  // on the CMake side?
  std::vector<std::string> const includes =
    this->GetIncludes(configName, "MIDL");
  std::ostringstream oss;
  for (std::string const& i : includes) {
    oss << i << ";";
  }
  oss << "%(AdditionalIncludeDirectories)";

  Elem e2(e1, "Midl");
  e2.Element("AdditionalIncludeDirectories", oss.str());
  e2.Element("OutputDirectory", "$(ProjectDir)/$(IntDir)");
  e2.Element("HeaderFileName", "%(Filename).h");
  e2.Element("TypeLibraryName", "%(Filename).tlb");
  e2.Element("InterfaceIdentifierFileName", "%(Filename)_i.c");
  e2.Element("ProxyFileName", "%(Filename)_p.c");
}

void cmVisualStudio10TargetGenerator::WriteItemDefinitionGroups(Elem& e0)
{
  if (this->ProjectType == VsProjectType::csproj) {
    return;
  }
  std::vector<std::string> platforms = { this->Platform };
  if (this->BuildAsX)
    platforms.push_back("ARM64");
  for (std::string const& p : platforms) {
    for (const std::string& c : this->Configurations) {
      Elem e1(e0, "ItemDefinitionGroup");
      e1.Attribute("Condition", this->CalcCondition(c, p));

      //    output cl compile flags <ClCompile></ClCompile>
      if (this->GeneratorTarget->GetType() <= cmStateEnums::OBJECT_LIBRARY) {
        this->WriteClOptions(e1, c, p);
        //    output rc compile flags <ResourceCompile></ResourceCompile>
        this->WriteRCOptions(e1, c, p);
        this->WriteCudaOptions(e1, c);
        this->WriteMarmasmOptions(e1, c);
        this->WriteMasmOptions(e1, c);
        this->WriteNasmOptions(e1, c);
      }
      //    output midl flags       <Midl></Midl>
      this->WriteMidlOptions(e1, c);
      // write events
      if (this->ProjectType != VsProjectType::csproj) {
        this->WriteEvents(e1, c);
      }
      //    output link flags       <Link></Link>
      this->WriteLinkOptions(e1, c);
      this->WriteCudaLinkOptions(e1, c);
      //    output lib flags       <Lib></Lib>
      this->WriteLibOptions(e1, c);
      //    output manifest flags  <Manifest></Manifest>
      this->WriteManifestOptions(e1, c);
      if (this->NsightTegra &&
          this->GeneratorTarget->Target->IsAndroidGuiExecutable()) {
        this->WriteAntBuildOptions(e1, c);
      }
    }
  }
}

void cmVisualStudio10TargetGenerator::WriteEvents(
  Elem& e1, std::string const& configName)
{
  bool addedPrelink = false;
  cmGeneratorTarget::ModuleDefinitionInfo const* mdi =
    this->GeneratorTarget->GetModuleDefinitionInfo(configName);
  if (mdi && mdi->DefFileGenerated) {
    addedPrelink = true;
    std::vector<cmCustomCommand> commands =
      this->GeneratorTarget->GetPreLinkCommands();
    this->GlobalGenerator->AddSymbolExportCommand(this->GeneratorTarget,
                                                  commands, configName);
    this->WriteEvent(e1, "PreLinkEvent", commands, configName);
  }
  if (!addedPrelink) {
    this->WriteEvent(e1, "PreLinkEvent",
                     this->GeneratorTarget->GetPreLinkCommands(), configName);
  }
  this->WriteEvent(e1, "PreBuildEvent",
                   this->GeneratorTarget->GetPreBuildCommands(), configName);
  this->WriteEvent(e1, "PostBuildEvent",
                   this->GeneratorTarget->GetPostBuildCommands(), configName);
}

void cmVisualStudio10TargetGenerator::WriteEvent(
  Elem& e1, const std::string& name,
  std::vector<cmCustomCommand> const& commands, std::string const& configName)
{
  if (commands.empty()) {
    return;
  }
  cmLocalVisualStudio7Generator* lg = this->LocalGenerator;
  std::string script;
  const char* pre = "";
  std::string comment;
  bool stdPipesUTF8 = false;
  for (cmCustomCommand const& cc : commands) {
    cmCustomCommandGenerator ccg(cc, configName, lg);
    if (!ccg.HasOnlyEmptyCommandLines()) {
      comment += pre;
      comment += lg->ConstructComment(ccg);
      script += pre;
      pre = "\n";
      script += lg->ConstructScript(ccg);

      stdPipesUTF8 = stdPipesUTF8 || cc.GetStdPipesUTF8();
    }
  }
  if (!script.empty()) {
    script += lg->FinishConstructScript(this->ProjectType);
  }
  comment = cmVS10EscapeComment(comment);
  if (this->ProjectType != VsProjectType::csproj) {
    Elem e2(e1, name);
    if (stdPipesUTF8) {
      this->WriteStdOutEncodingUtf8(e2);
    }
    e2.Element("Message", comment);
    e2.Element("Command", script);
  } else {
    std::string strippedComment = comment;
    strippedComment.erase(
      std::remove(strippedComment.begin(), strippedComment.end(), '\t'),
      strippedComment.end());
    std::ostringstream oss;
    if (!comment.empty() && !strippedComment.empty()) {
      oss << "echo " << comment << "\n";
    }
    oss << script << "\n";
    e1.Element(name, oss.str());
  }
}

void cmVisualStudio10TargetGenerator::WriteProjectReferences(Elem& e0)
{
  cmGlobalGenerator::TargetDependSet const& unordered =
    this->GlobalGenerator->GetTargetDirectDepends(this->GeneratorTarget);
  using OrderedTargetDependSet =
    cmGlobalVisualStudioGenerator::OrderedTargetDependSet;
  OrderedTargetDependSet depends(unordered, CMAKE_CHECK_BUILD_SYSTEM_TARGET);
  Elem e1(e0, "ItemGroup");
  e1.SetHasElements();
  for (cmGeneratorTarget const* dt : depends) {
    if (!dt->IsInBuildSystem()) {
      continue;
    }
    // skip fortran targets as they can not be processed by MSBuild
    // the only reference will be in the .sln file
    if (this->GlobalGenerator->TargetIsFortranOnly(dt)) {
      continue;
    }
    cmLocalGenerator* lg = dt->GetLocalGenerator();
    std::string name = dt->GetName();
    std::string path;
    if (cmValue p = dt->GetProperty("EXTERNAL_MSPROJECT")) {
      path = *p;
    } else {
      path = cmStrCat(lg->GetCurrentBinaryDirectory(), '/', dt->GetName(),
                      computeProjectFileExtension(dt));
    }
    ConvertToWindowsSlash(path);
    Elem e2(e1, "ProjectReference");
    e2.Attribute("Include", path);
    e2.Element("Project",
               cmStrCat('{', this->GlobalGenerator->GetGUID(name), '}'));
    e2.Element("Name", name);
    this->WriteDotNetReferenceCustomTags(e2, name);
    if (dt->IsCSharpOnly() || cmHasLiteralSuffix(path, "csproj")) {
      e2.Element("SkipGetTargetFrameworkProperties", "true");
    }
    // Don't reference targets that don't produce any output.
    else if (this->Configurations.empty() ||
             dt->GetManagedType(this->Configurations[0]) ==
               cmGeneratorTarget::ManagedType::Undefined) {
      e2.Element("ReferenceOutputAssembly", "false");
      e2.Element("CopyToOutputDirectory", "Never");
    }
  }
}

void cmVisualStudio10TargetGenerator::WritePlatformExtensions(Elem& e1)
{
  // This only applies to Windows 10 apps
  if (this->GlobalGenerator->TargetsWindowsStore() &&
      cmHasLiteralPrefix(this->GlobalGenerator->GetSystemVersion(), "10.0")) {
    cmValue desktopExtensionsVersion =
      this->GeneratorTarget->GetProperty("VS_DESKTOP_EXTENSIONS_VERSION");
    if (desktopExtensionsVersion) {
      this->WriteSinglePlatformExtension(e1, "WindowsDesktop",
                                         *desktopExtensionsVersion);
    }
    cmValue mobileExtensionsVersion =
      this->GeneratorTarget->GetProperty("VS_MOBILE_EXTENSIONS_VERSION");
    if (mobileExtensionsVersion) {
      this->WriteSinglePlatformExtension(e1, "WindowsMobile",
                                         *mobileExtensionsVersion);
    }
  }
}

void cmVisualStudio10TargetGenerator::WriteSinglePlatformExtension(
  Elem& e1, std::string const& extension, std::string const& version)
{
  const std::string s =
    cmStrCat("$([Microsoft.Build.Utilities.ToolLocationHelper]"
             "::GetPlatformExtensionSDKLocation(`",
             extension, ", Version=", version,
             "`, $(TargetPlatformIdentifier), $(TargetPlatformVersion), null, "
             "$(ExtensionSDKDirectoryRoot), null))"
             "\\DesignTime\\CommonConfiguration\\Neutral\\",
             extension, ".props");

  Elem e2(e1, "Import");
  e2.Attribute("Project", s);
  e2.Attribute("Condition", cmStrCat("exists('", s, "')"));
}

void cmVisualStudio10TargetGenerator::WriteSDKReferences(Elem& e0)
{
  cmList sdkReferences;
  std::unique_ptr<Elem> spe1;
  if (cmValue vsSDKReferences =
        this->GeneratorTarget->GetProperty("VS_SDK_REFERENCES")) {
    sdkReferences.assign(*vsSDKReferences);
    spe1 = cm::make_unique<Elem>(e0, "ItemGroup");
    for (auto const& ri : sdkReferences) {
      Elem(*spe1, "SDKReference").Attribute("Include", ri);
    }
  }

  // This only applies to Windows 10 apps
  if (this->GlobalGenerator->TargetsWindowsStore() &&
      cmHasLiteralPrefix(this->GlobalGenerator->GetSystemVersion(), "10.0")) {
    cmValue desktopExtensionsVersion =
      this->GeneratorTarget->GetProperty("VS_DESKTOP_EXTENSIONS_VERSION");
    cmValue mobileExtensionsVersion =
      this->GeneratorTarget->GetProperty("VS_MOBILE_EXTENSIONS_VERSION");
    cmValue iotExtensionsVersion =
      this->GeneratorTarget->GetProperty("VS_IOT_EXTENSIONS_VERSION");

    if (desktopExtensionsVersion || mobileExtensionsVersion ||
        iotExtensionsVersion) {
      if (!spe1) {
        spe1 = cm::make_unique<Elem>(e0, "ItemGroup");
      }
      if (desktopExtensionsVersion) {
        this->WriteSingleSDKReference(*spe1, "WindowsDesktop",
                                      *desktopExtensionsVersion);
      }
      if (mobileExtensionsVersion) {
        this->WriteSingleSDKReference(*spe1, "WindowsMobile",
                                      *mobileExtensionsVersion);
      }
      if (iotExtensionsVersion) {
        this->WriteSingleSDKReference(*spe1, "WindowsIoT",
                                      *iotExtensionsVersion);
      }
    }
  }
}

void cmVisualStudio10TargetGenerator::WriteSingleSDKReference(
  Elem& e1, std::string const& extension, std::string const& version)
{
  Elem(e1, "SDKReference")
    .Attribute("Include", cmStrCat(extension, ", Version=", version));
}

namespace {
std::string ComputeCertificateThumbprint(const std::string& source)
{
  std::string thumbprint;

  CRYPT_INTEGER_BLOB cryptBlob;
  HCERTSTORE certStore = nullptr;
  PCCERT_CONTEXT certContext = nullptr;

  HANDLE certFile = CreateFileW(
    cmsys::Encoding::ToWide(source.c_str()).c_str(), GENERIC_READ,
    FILE_SHARE_READ, nullptr, OPEN_EXISTING, FILE_ATTRIBUTE_NORMAL, nullptr);

  if (certFile != INVALID_HANDLE_VALUE && certFile != nullptr) {
    DWORD fileSize = GetFileSize(certFile, nullptr);
    if (fileSize != INVALID_FILE_SIZE) {
      auto certData = cm::make_unique<BYTE[]>(fileSize);
      if (certData != nullptr) {
        DWORD dwRead = 0;
        if (ReadFile(certFile, certData.get(), fileSize, &dwRead, nullptr)) {
          cryptBlob.cbData = fileSize;
          cryptBlob.pbData = certData.get();

          // Verify that this is a valid cert
          if (PFXIsPFXBlob(&cryptBlob)) {
            // Open the certificate as a store
            certStore =
              PFXImportCertStore(&cryptBlob, nullptr, CRYPT_EXPORTABLE);
            if (certStore != nullptr) {
              // There should only be 1 cert.
              certContext =
                CertEnumCertificatesInStore(certStore, certContext);
              if (certContext != nullptr) {
                // The hash is 20 bytes
                BYTE hashData[20];
                DWORD hashLength = 20;

                // Buffer to print the hash. Each byte takes 2 chars +
                // terminating character
                char hashPrint[41];
                char* pHashPrint = hashPrint;
                // Get the hash property from the certificate
                if (CertGetCertificateContextProperty(
                      certContext, CERT_HASH_PROP_ID, hashData, &hashLength)) {
                  for (DWORD i = 0; i < hashLength; i++) {
                    // Convert each byte to hexadecimal
                    snprintf(pHashPrint, 3, "%02X", hashData[i]);
                    pHashPrint += 2;
                  }
                  *pHashPrint = '\0';
                  thumbprint = hashPrint;
                }
                CertFreeCertificateContext(certContext);
              }
              CertCloseStore(certStore, 0);
            }
          }
        }
      }
    }
    CloseHandle(certFile);
  }

  return thumbprint;
}
}

void cmVisualStudio10TargetGenerator::WriteWinRTPackageCertificateKeyFile(
  Elem& e0)
{
  if ((this->GlobalGenerator->TargetsWindowsStore() ||
       this->GlobalGenerator->TargetsWindowsPhone()) &&
      (cmStateEnums::EXECUTABLE == this->GeneratorTarget->GetType())) {
    std::string pfxFile;
    for (cmGeneratorTarget::AllConfigSource const& source :
         this->GeneratorTarget->GetAllConfigSources()) {
      if (source.Kind == cmGeneratorTarget::SourceKindCertificate) {
        pfxFile = this->ConvertPath(source.Source->GetFullPath(), false);
        ConvertToWindowsSlash(pfxFile);
        break;
      }
    }

    if (this->IsMissingFiles &&
        !(this->GlobalGenerator->TargetsWindowsPhone() &&
          this->GlobalGenerator->GetSystemVersion() == "8.0"_s)) {
      // Move the manifest to a project directory to avoid clashes
      std::string artifactDir =
        this->LocalGenerator->GetTargetDirectory(this->GeneratorTarget);
      ConvertToWindowsSlash(artifactDir);
      Elem e1(e0, "PropertyGroup");
      e1.Element("AppxPackageArtifactsDir", cmStrCat(artifactDir, '\\'));
      std::string resourcePriFile =
        cmStrCat(this->DefaultArtifactDir, "/resources.pri");
      ConvertToWindowsSlash(resourcePriFile);
      e1.Element("ProjectPriFullPath", resourcePriFile);

      // If we are missing files and we don't have a certificate and
      // aren't targeting WP8.0, add a default certificate
      if (pfxFile.empty()) {
        std::string templateFolder =
          cmStrCat(cmSystemTools::GetCMakeRoot(), "/Templates/Windows");
        pfxFile =
          cmStrCat(this->DefaultArtifactDir, "/Windows_TemporaryKey.pfx");
        cmSystemTools::CopyAFile(
          cmStrCat(templateFolder, "/Windows_TemporaryKey.pfx"), pfxFile,
          false);
        ConvertToWindowsSlash(pfxFile);
        this->AddedFiles.push_back(pfxFile);
        this->AddedDefaultCertificate = true;
      }

      e1.Element("PackageCertificateKeyFile", pfxFile);
      std::string thumb = ComputeCertificateThumbprint(pfxFile);
      if (!thumb.empty()) {
        e1.Element("PackageCertificateThumbprint", thumb);
      }
    } else if (!pfxFile.empty()) {
      Elem e1(e0, "PropertyGroup");
      e1.Element("PackageCertificateKeyFile", pfxFile);
      std::string thumb = ComputeCertificateThumbprint(pfxFile);
      if (!thumb.empty()) {
        e1.Element("PackageCertificateThumbprint", thumb);
      }
    }
  }
}

void cmVisualStudio10TargetGenerator::ClassifyAllConfigSources()
{
  for (cmGeneratorTarget::AllConfigSource const& source :
       this->GeneratorTarget->GetAllConfigSources()) {
    this->ClassifyAllConfigSource(source);
  }
}

void cmVisualStudio10TargetGenerator::ClassifyAllConfigSource(
  cmGeneratorTarget::AllConfigSource const& acs)
{
  switch (acs.Kind) {
    case cmGeneratorTarget::SourceKindResx: {
      // Build and save the name of the corresponding .h file
      // This relationship will be used later when building the project files.
      // Both names would have been auto generated from Visual Studio
      // where the user supplied the file name and Visual Studio
      // appended the suffix.
      std::string resx = acs.Source->ResolveFullPath();
      std::string hFileName =
        cmStrCat(resx.substr(0, resx.find_last_of('.')), ".h");
      this->ExpectedResxHeaders.insert(hFileName);
    } break;
    case cmGeneratorTarget::SourceKindXaml: {
      // Build and save the name of the corresponding .h and .cpp file
      // This relationship will be used later when building the project files.
      // Both names would have been auto generated from Visual Studio
      // where the user supplied the file name and Visual Studio
      // appended the suffix.
      std::string xaml = acs.Source->ResolveFullPath();
      std::string hFileName = cmStrCat(xaml, ".h");
      std::string cppFileName = cmStrCat(xaml, ".cpp");
      this->ExpectedXamlHeaders.insert(hFileName);
      this->ExpectedXamlSources.insert(cppFileName);
    } break;
    default:
      break;
  }
}

bool cmVisualStudio10TargetGenerator::IsResxHeader(
  const std::string& headerFile)
{
  return this->ExpectedResxHeaders.count(headerFile) > 0;
}

bool cmVisualStudio10TargetGenerator::IsXamlHeader(
  const std::string& headerFile)
{
  return this->ExpectedXamlHeaders.count(headerFile) > 0;
}

bool cmVisualStudio10TargetGenerator::IsXamlSource(
  const std::string& sourceFile)
{
  return this->ExpectedXamlSources.count(sourceFile) > 0;
}

void cmVisualStudio10TargetGenerator::WriteApplicationTypeSettings(Elem& e1)
{
  cmGlobalVisualStudio10Generator* gg = this->GlobalGenerator;
  bool isAppContainer = false;
  bool const isWindowsPhone = this->GlobalGenerator->TargetsWindowsPhone();
  bool const isWindowsStore = this->GlobalGenerator->TargetsWindowsStore();
  bool const isAndroid = this->GlobalGenerator->TargetsAndroid();
  std::string const& rev = this->GlobalGenerator->GetApplicationTypeRevision();
  if (isWindowsPhone || isWindowsStore) {
    e1.Element("ApplicationType",
               (isWindowsPhone ? "Windows Phone" : "Windows Store"));
    e1.Element("DefaultLanguage", "en-US");
    if (rev == "10.0"_s) {
      e1.Element("ApplicationTypeRevision", rev);
      // Visual Studio 14.0 is necessary for building 10.0 apps
      e1.Element("MinimumVisualStudioVersion", "14.0");

      if (this->GeneratorTarget->GetType() < cmStateEnums::UTILITY) {
        isAppContainer = true;
      }
    } else if (rev == "8.1"_s) {
      e1.Element("ApplicationTypeRevision", rev);
      // Visual Studio 12.0 is necessary for building 8.1 apps
      e1.Element("MinimumVisualStudioVersion", "12.0");

      if (this->GeneratorTarget->GetType() < cmStateEnums::UTILITY) {
        isAppContainer = true;
      }
    } else if (rev == "8.0"_s) {
      e1.Element("ApplicationTypeRevision", rev);
      // Visual Studio 11.0 is necessary for building 8.0 apps
      e1.Element("MinimumVisualStudioVersion", "11.0");

      if (isWindowsStore &&
          this->GeneratorTarget->GetType() < cmStateEnums::UTILITY) {
        isAppContainer = true;
      } else if (isWindowsPhone &&
                 this->GeneratorTarget->GetType() ==
                   cmStateEnums::EXECUTABLE) {
        e1.Element("XapOutputs", "true");
        e1.Element("XapFilename",
                   cmStrCat(this->Name, "_$(Configuration)_$(Platform).xap"));
      }
    }
  } else if (isAndroid) {
    e1.Element("ApplicationType", "Android");
    e1.Element("ApplicationTypeRevision",
               gg->GetAndroidApplicationTypeRevision());
  }
  if (isAppContainer) {
    e1.Element("AppContainerApplication", "true");
  } else if (!isAndroid) {
    if (this->Platform == "ARM64"_s) {
      e1.Element("WindowsSDKDesktopARM64Support", "true");
    } else if (this->Platform == "ARM"_s) {
      e1.Element("WindowsSDKDesktopARMSupport", "true");
    }
  }
  std::string const& targetPlatformVersion =
    gg->GetWindowsTargetPlatformVersion();
  if (!targetPlatformVersion.empty()) {
    e1.Element("WindowsTargetPlatformVersion", targetPlatformVersion);
  }
  cmValue targetPlatformMinVersion = this->GeneratorTarget->GetProperty(
    "VS_WINDOWS_TARGET_PLATFORM_MIN_VERSION");
  if (targetPlatformMinVersion) {
    e1.Element("WindowsTargetPlatformMinVersion", *targetPlatformMinVersion);
  } else if (isWindowsStore && rev == "10.0"_s) {
    // If the min version is not set, then use the TargetPlatformVersion
    if (!targetPlatformVersion.empty()) {
      e1.Element("WindowsTargetPlatformMinVersion", targetPlatformVersion);
    }
  }

  // Added IoT Startup Task support
  if (this->GeneratorTarget->GetPropertyAsBool("VS_IOT_STARTUP_TASK")) {
    e1.Element("ContainsStartupTask", "true");
  }
}

void cmVisualStudio10TargetGenerator::VerifyNecessaryFiles()
{
  // For Windows and Windows Phone executables, we will assume that if a
  // manifest is not present that we need to add all the necessary files
  if (this->GeneratorTarget->GetType() == cmStateEnums::EXECUTABLE) {
    std::vector<cmGeneratorTarget::AllConfigSource> manifestSources =
      this->GeneratorTarget->GetAllConfigSources(
        cmGeneratorTarget::SourceKindAppManifest);
    std::string const& v = this->GlobalGenerator->GetSystemVersion();
    if (this->GlobalGenerator->TargetsWindowsPhone()) {
      if (v == "8.0"_s) {
        // Look through the sources for WMAppManifest.xml
        bool foundManifest = false;
        for (cmGeneratorTarget::AllConfigSource const& source :
             this->GeneratorTarget->GetAllConfigSources()) {
          if (source.Kind == cmGeneratorTarget::SourceKindExtra &&
              "wmappmanifest.xml" ==
                cmSystemTools::LowerCase(
                  source.Source->GetLocation().GetName())) {
            foundManifest = true;
            break;
          }
        }
        if (!foundManifest) {
          this->IsMissingFiles = true;
        }
      } else if (v == "8.1"_s) {
        if (manifestSources.empty()) {
          this->IsMissingFiles = true;
        }
      }
    } else if (this->GlobalGenerator->TargetsWindowsStore()) {
      if (manifestSources.empty()) {
        if (v == "8.0"_s) {
          this->IsMissingFiles = true;
        } else if (v == "8.1"_s || cmHasLiteralPrefix(v, "10.0")) {
          this->IsMissingFiles = true;
        }
      }
    }
  }
}

void cmVisualStudio10TargetGenerator::WriteMissingFiles(Elem& e1)
{
  std::string const& v = this->GlobalGenerator->GetSystemVersion();
  if (this->GlobalGenerator->TargetsWindowsPhone()) {
    if (v == "8.0"_s) {
      this->WriteMissingFilesWP80(e1);
    } else if (v == "8.1"_s) {
      this->WriteMissingFilesWP81(e1);
    }
  } else if (this->GlobalGenerator->TargetsWindowsStore()) {
    if (v == "8.0"_s) {
      this->WriteMissingFilesWS80(e1);
    } else if (v == "8.1"_s) {
      this->WriteMissingFilesWS81(e1);
    } else if (cmHasLiteralPrefix(v, "10.0")) {
      this->WriteMissingFilesWS10_0(e1);
    }
  }
}

void cmVisualStudio10TargetGenerator::WriteMissingFilesWP80(Elem& e1)
{
  std::string templateFolder =
    cmStrCat(cmSystemTools::GetCMakeRoot(), "/Templates/Windows");

  // For WP80, the manifest needs to be in the same folder as the project
  // this can cause an overwrite problem if projects aren't organized in
  // folders
  std::string manifestFile = cmStrCat(
    this->LocalGenerator->GetCurrentBinaryDirectory(), "/WMAppManifest.xml");
  std::string artifactDir =
    this->LocalGenerator->GetTargetDirectory(this->GeneratorTarget);
  ConvertToWindowsSlash(artifactDir);
  std::string artifactDirXML = cmVS10EscapeXML(artifactDir);
  const std::string& targetNameXML = cmVS10EscapeXML(GetTargetOutputName());

  cmGeneratedFileStream fout(manifestFile);
  fout.SetCopyIfDifferent(true);

  /* clang-format off */
  fout <<
    "<?xml version=\"1.0\" encoding=\"utf-8\"?>\n"
    "<Deployment"
    " xmlns=\"http://schemas.microsoft.com/windowsphone/2012/deployment\""
    " AppPlatformVersion=\"8.0\">\n"
    "\t<DefaultLanguage xmlns=\"\" code=\"en-US\"/>\n"
    "\t<App xmlns=\"\" ProductID=\"{" << this->GUID << "}\""
    " Title=\"CMake Test Program\" RuntimeType=\"Modern Native\""
    " Version=\"1.0.0.0\" Genre=\"apps.normal\"  Author=\"CMake\""
    " Description=\"Default CMake App\" Publisher=\"CMake\""
    " PublisherID=\"{" << this->GUID << "}\">\n"
    "\t\t<IconPath IsRelative=\"true\" IsResource=\"false\">"
       << artifactDirXML << "\\ApplicationIcon.png</IconPath>\n"
    "\t\t<Capabilities/>\n"
    "\t\t<Tasks>\n"
    "\t\t\t<DefaultTask Name=\"_default\""
    " ImagePath=\"" << targetNameXML << ".exe\" ImageParams=\"\" />\n"
    "\t\t</Tasks>\n"
    "\t\t<Tokens>\n"
    "\t\t\t<PrimaryToken TokenID=\"" << targetNameXML << "Token\""
    " TaskName=\"_default\">\n"
    "\t\t\t\t<TemplateFlip>\n"
    "\t\t\t\t\t<SmallImageURI IsRelative=\"true\" IsResource=\"false\">"
       << artifactDirXML << "\\SmallLogo.png</SmallImageURI>\n"
    "\t\t\t\t\t<Count>0</Count>\n"
    "\t\t\t\t\t<BackgroundImageURI IsRelative=\"true\" IsResource=\"false\">"
       << artifactDirXML << "\\Logo.png</BackgroundImageURI>\n"
    "\t\t\t\t</TemplateFlip>\n"
    "\t\t\t</PrimaryToken>\n"
    "\t\t</Tokens>\n"
    "\t\t<ScreenResolutions>\n"
    "\t\t\t<ScreenResolution Name=\"ID_RESOLUTION_WVGA\" />\n"
    "\t\t</ScreenResolutions>\n"
    "\t</App>\n"
    "</Deployment>\n";
  /* clang-format on */

  std::string sourceFile = this->ConvertPath(manifestFile, false);
  ConvertToWindowsSlash(sourceFile);
  {
    Elem e2(e1, "Xml");
    e2.Attribute("Include", sourceFile);
    e2.Element("SubType", "Designer");
  }
  this->AddedFiles.push_back(sourceFile);

  std::string smallLogo = cmStrCat(this->DefaultArtifactDir, "/SmallLogo.png");
  cmSystemTools::CopyAFile(cmStrCat(templateFolder, "/SmallLogo.png"),
                           smallLogo, false);
  ConvertToWindowsSlash(smallLogo);
  Elem(e1, "Image").Attribute("Include", smallLogo);
  this->AddedFiles.push_back(smallLogo);

  std::string logo = cmStrCat(this->DefaultArtifactDir, "/Logo.png");
  cmSystemTools::CopyAFile(cmStrCat(templateFolder, "/Logo.png"), logo, false);
  ConvertToWindowsSlash(logo);
  Elem(e1, "Image").Attribute("Include", logo);
  this->AddedFiles.push_back(logo);

  std::string applicationIcon =
    cmStrCat(this->DefaultArtifactDir, "/ApplicationIcon.png");
  cmSystemTools::CopyAFile(cmStrCat(templateFolder, "/ApplicationIcon.png"),
                           applicationIcon, false);
  ConvertToWindowsSlash(applicationIcon);
  Elem(e1, "Image").Attribute("Include", applicationIcon);
  this->AddedFiles.push_back(applicationIcon);
}

void cmVisualStudio10TargetGenerator::WriteMissingFilesWP81(Elem& e1)
{
  std::string manifestFile =
    cmStrCat(this->DefaultArtifactDir, "/package.appxManifest");
  std::string artifactDir =
    this->LocalGenerator->GetTargetDirectory(this->GeneratorTarget);
  ConvertToWindowsSlash(artifactDir);
  std::string artifactDirXML = cmVS10EscapeXML(artifactDir);
  const std::string& targetNameXML = cmVS10EscapeXML(GetTargetOutputName());

  cmGeneratedFileStream fout(manifestFile);
  fout.SetCopyIfDifferent(true);

  /* clang-format off */
  fout <<
    "<?xml version=\"1.0\" encoding=\"utf-8\"?>\n"
    "<Package xmlns=\"http://schemas.microsoft.com/appx/2010/manifest\""
    " xmlns:m2=\"http://schemas.microsoft.com/appx/2013/manifest\""
    " xmlns:mp=\"http://schemas.microsoft.com/appx/2014/phone/manifest\">\n"
    "\t<Identity Name=\"" << this->GUID << "\" Publisher=\"CN=CMake\""
    " Version=\"1.0.0.0\" />\n"
    "\t<mp:PhoneIdentity PhoneProductId=\"" << this->GUID << "\""
    " PhonePublisherId=\"00000000-0000-0000-0000-000000000000\"/>\n"
    "\t<Properties>\n"
    "\t\t<DisplayName>" << targetNameXML << "</DisplayName>\n"
    "\t\t<PublisherDisplayName>CMake</PublisherDisplayName>\n"
    "\t\t<Logo>" << artifactDirXML << "\\StoreLogo.png</Logo>\n"
    "\t</Properties>\n"
    "\t<Prerequisites>\n"
    "\t\t<OSMinVersion>6.3.1</OSMinVersion>\n"
    "\t\t<OSMaxVersionTested>6.3.1</OSMaxVersionTested>\n"
    "\t</Prerequisites>\n"
    "\t<Resources>\n"
    "\t\t<Resource Language=\"x-generate\" />\n"
    "\t</Resources>\n"
    "\t<Applications>\n"
    "\t\t<Application Id=\"App\""
    " Executable=\"" << targetNameXML << ".exe\""
    " EntryPoint=\"" << targetNameXML << ".App\">\n"
    "\t\t\t<m2:VisualElements\n"
    "\t\t\t\tDisplayName=\"" << targetNameXML << "\"\n"
    "\t\t\t\tDescription=\"" << targetNameXML << "\"\n"
    "\t\t\t\tBackgroundColor=\"#336699\"\n"
    "\t\t\t\tForegroundText=\"light\"\n"
    "\t\t\t\tSquare150x150Logo=\"" << artifactDirXML << "\\Logo.png\"\n"
    "\t\t\t\tSquare30x30Logo=\"" << artifactDirXML << "\\SmallLogo.png\">\n"
    "\t\t\t\t<m2:DefaultTile ShortName=\"" << targetNameXML << "\">\n"
    "\t\t\t\t\t<m2:ShowNameOnTiles>\n"
    "\t\t\t\t\t\t<m2:ShowOn Tile=\"square150x150Logo\" />\n"
    "\t\t\t\t\t</m2:ShowNameOnTiles>\n"
    "\t\t\t\t</m2:DefaultTile>\n"
    "\t\t\t\t<m2:SplashScreen"
    " Image=\"" << artifactDirXML << "\\SplashScreen.png\" />\n"
    "\t\t\t</m2:VisualElements>\n"
    "\t\t</Application>\n"
    "\t</Applications>\n"
    "</Package>\n";
  /* clang-format on */

  this->WriteCommonMissingFiles(e1, manifestFile);
}

void cmVisualStudio10TargetGenerator::WriteMissingFilesWS80(Elem& e1)
{
  std::string manifestFile =
    cmStrCat(this->DefaultArtifactDir, "/package.appxManifest");
  std::string artifactDir =
    this->LocalGenerator->GetTargetDirectory(this->GeneratorTarget);
  ConvertToWindowsSlash(artifactDir);
  std::string artifactDirXML = cmVS10EscapeXML(artifactDir);
  const std::string& targetNameXML = cmVS10EscapeXML(GetTargetOutputName());

  cmGeneratedFileStream fout(manifestFile);
  fout.SetCopyIfDifferent(true);

  /* clang-format off */
  fout <<
    "<?xml version=\"1.0\" encoding=\"utf-8\"?>\n"
    "<Package xmlns=\"http://schemas.microsoft.com/appx/2010/manifest\">\n"
    "\t<Identity Name=\"" << this->GUID << "\" Publisher=\"CN=CMake\""
    " Version=\"1.0.0.0\" />\n"
    "\t<Properties>\n"
    "\t\t<DisplayName>" << targetNameXML << "</DisplayName>\n"
    "\t\t<PublisherDisplayName>CMake</PublisherDisplayName>\n"
    "\t\t<Logo>" << artifactDirXML << "\\StoreLogo.png</Logo>\n"
    "\t</Properties>\n"
    "\t<Prerequisites>\n"
    "\t\t<OSMinVersion>6.2.1</OSMinVersion>\n"
    "\t\t<OSMaxVersionTested>6.2.1</OSMaxVersionTested>\n"
    "\t</Prerequisites>\n"
    "\t<Resources>\n"
    "\t\t<Resource Language=\"x-generate\" />\n"
    "\t</Resources>\n"
    "\t<Applications>\n"
    "\t\t<Application Id=\"App\""
    " Executable=\"" << targetNameXML << ".exe\""
    " EntryPoint=\"" << targetNameXML << ".App\">\n"
    "\t\t\t<VisualElements"
    " DisplayName=\"" << targetNameXML << "\""
    " Description=\"" << targetNameXML << "\""
    " BackgroundColor=\"#336699\" ForegroundText=\"light\""
    " Logo=\"" << artifactDirXML << "\\Logo.png\""
    " SmallLogo=\"" << artifactDirXML << "\\SmallLogo.png\">\n"
    "\t\t\t\t<DefaultTile ShowName=\"allLogos\""
    " ShortName=\"" << targetNameXML << "\" />\n"
    "\t\t\t\t<SplashScreen"
    " Image=\"" << artifactDirXML << "\\SplashScreen.png\" />\n"
    "\t\t\t</VisualElements>\n"
    "\t\t</Application>\n"
    "\t</Applications>\n"
    "</Package>\n";
  /* clang-format on */

  this->WriteCommonMissingFiles(e1, manifestFile);
}

void cmVisualStudio10TargetGenerator::WriteMissingFilesWS81(Elem& e1)
{
  std::string manifestFile =
    cmStrCat(this->DefaultArtifactDir, "/package.appxManifest");
  std::string artifactDir =
    this->LocalGenerator->GetTargetDirectory(this->GeneratorTarget);
  ConvertToWindowsSlash(artifactDir);
  std::string artifactDirXML = cmVS10EscapeXML(artifactDir);
  const std::string& targetNameXML = cmVS10EscapeXML(GetTargetOutputName());

  cmGeneratedFileStream fout(manifestFile);
  fout.SetCopyIfDifferent(true);

  /* clang-format off */
  fout <<
    "<?xml version=\"1.0\" encoding=\"utf-8\"?>\n"
    "<Package xmlns=\"http://schemas.microsoft.com/appx/2010/manifest\""
    " xmlns:m2=\"http://schemas.microsoft.com/appx/2013/manifest\">\n"
    "\t<Identity Name=\"" << this->GUID << "\" Publisher=\"CN=CMake\""
    " Version=\"1.0.0.0\" />\n"
    "\t<Properties>\n"
    "\t\t<DisplayName>" << targetNameXML << "</DisplayName>\n"
    "\t\t<PublisherDisplayName>CMake</PublisherDisplayName>\n"
    "\t\t<Logo>" << artifactDirXML << "\\StoreLogo.png</Logo>\n"
    "\t</Properties>\n"
    "\t<Prerequisites>\n"
    "\t\t<OSMinVersion>6.3</OSMinVersion>\n"
    "\t\t<OSMaxVersionTested>6.3</OSMaxVersionTested>\n"
    "\t</Prerequisites>\n"
    "\t<Resources>\n"
    "\t\t<Resource Language=\"x-generate\" />\n"
    "\t</Resources>\n"
    "\t<Applications>\n"
    "\t\t<Application Id=\"App\""
    " Executable=\"" << targetNameXML << ".exe\""
    " EntryPoint=\"" << targetNameXML << ".App\">\n"
    "\t\t\t<m2:VisualElements\n"
    "\t\t\t\tDisplayName=\"" << targetNameXML << "\"\n"
    "\t\t\t\tDescription=\"" << targetNameXML << "\"\n"
    "\t\t\t\tBackgroundColor=\"#336699\"\n"
    "\t\t\t\tForegroundText=\"light\"\n"
    "\t\t\t\tSquare150x150Logo=\"" << artifactDirXML << "\\Logo.png\"\n"
    "\t\t\t\tSquare30x30Logo=\"" << artifactDirXML << "\\SmallLogo.png\">\n"
    "\t\t\t\t<m2:DefaultTile ShortName=\"" << targetNameXML << "\">\n"
    "\t\t\t\t\t<m2:ShowNameOnTiles>\n"
    "\t\t\t\t\t\t<m2:ShowOn Tile=\"square150x150Logo\" />\n"
    "\t\t\t\t\t</m2:ShowNameOnTiles>\n"
    "\t\t\t\t</m2:DefaultTile>\n"
    "\t\t\t\t<m2:SplashScreen"
    " Image=\"" << artifactDirXML << "\\SplashScreen.png\" />\n"
    "\t\t\t</m2:VisualElements>\n"
    "\t\t</Application>\n"
    "\t</Applications>\n"
    "</Package>\n";
  /* clang-format on */

  this->WriteCommonMissingFiles(e1, manifestFile);
}

void cmVisualStudio10TargetGenerator::WriteMissingFilesWS10_0(Elem& e1)
{
  std::string manifestFile =
    cmStrCat(this->DefaultArtifactDir, "/package.appxManifest");
  std::string artifactDir =
    this->LocalGenerator->GetTargetDirectory(this->GeneratorTarget);
  ConvertToWindowsSlash(artifactDir);
  std::string artifactDirXML = cmVS10EscapeXML(artifactDir);
  const std::string& targetNameXML = cmVS10EscapeXML(GetTargetOutputName());

  cmGeneratedFileStream fout(manifestFile);
  fout.SetCopyIfDifferent(true);

  /* clang-format off */
  fout <<
    "<?xml version=\"1.0\" encoding=\"utf-8\"?>\n"
    "<Package\n\t"
    "xmlns=\"http://schemas.microsoft.com/appx/manifest/foundation/windows10\""
    "\txmlns:mp=\"http://schemas.microsoft.com/appx/2014/phone/manifest\"\n"
    "\txmlns:uap=\"http://schemas.microsoft.com/appx/manifest/uap/windows10\""
    "\n\tIgnorableNamespaces=\"uap mp\">\n\n"
    "\t<Identity Name=\"" << this->GUID << "\" Publisher=\"CN=CMake\""
    " Version=\"1.0.0.0\" />\n"
    "\t<mp:PhoneIdentity PhoneProductId=\"" << this->GUID <<
    "\" PhonePublisherId=\"00000000-0000-0000-0000-000000000000\"/>\n"
    "\t<Properties>\n"
    "\t\t<DisplayName>" << targetNameXML << "</DisplayName>\n"
    "\t\t<PublisherDisplayName>CMake</PublisherDisplayName>\n"
    "\t\t<Logo>" << artifactDirXML << "\\StoreLogo.png</Logo>\n"
    "\t</Properties>\n"
    "\t<Dependencies>\n"
    "\t\t<TargetDeviceFamily Name=\"Windows.Universal\" "
    "MinVersion=\"10.0.0.0\" MaxVersionTested=\"10.0.0.0\" />\n"
    "\t</Dependencies>\n"

    "\t<Resources>\n"
    "\t\t<Resource Language=\"x-generate\" />\n"
    "\t</Resources>\n"
    "\t<Applications>\n"
    "\t\t<Application Id=\"App\""
    " Executable=\"" << targetNameXML << ".exe\""
    " EntryPoint=\"" << targetNameXML << ".App\">\n"
    "\t\t\t<uap:VisualElements\n"
    "\t\t\t\tDisplayName=\"" << targetNameXML << "\"\n"
    "\t\t\t\tDescription=\"" << targetNameXML << "\"\n"
    "\t\t\t\tBackgroundColor=\"#336699\"\n"
    "\t\t\t\tSquare150x150Logo=\"" << artifactDirXML << "\\Logo.png\"\n"
    "\t\t\t\tSquare44x44Logo=\"" << artifactDirXML <<
    "\\SmallLogo44x44.png\">\n"
    "\t\t\t\t<uap:SplashScreen"
    " Image=\"" << artifactDirXML << "\\SplashScreen.png\" />\n"
    "\t\t\t</uap:VisualElements>\n"
    "\t\t</Application>\n"
    "\t</Applications>\n"
    "</Package>\n";
  /* clang-format on */

  this->WriteCommonMissingFiles(e1, manifestFile);
}

void cmVisualStudio10TargetGenerator::WriteCommonMissingFiles(
  Elem& e1, const std::string& manifestFile)
{
  std::string templateFolder =
    cmStrCat(cmSystemTools::GetCMakeRoot(), "/Templates/Windows");

  std::string sourceFile = this->ConvertPath(manifestFile, false);
  ConvertToWindowsSlash(sourceFile);
  {
    Elem e2(e1, "AppxManifest");
    e2.Attribute("Include", sourceFile);
    e2.Element("SubType", "Designer");
  }
  this->AddedFiles.push_back(sourceFile);

  std::string smallLogo = cmStrCat(this->DefaultArtifactDir, "/SmallLogo.png");
  cmSystemTools::CopyAFile(cmStrCat(templateFolder, "/SmallLogo.png"),
                           smallLogo, false);
  ConvertToWindowsSlash(smallLogo);
  Elem(e1, "Image").Attribute("Include", smallLogo);
  this->AddedFiles.push_back(smallLogo);

  std::string smallLogo44 =
    cmStrCat(this->DefaultArtifactDir, "/SmallLogo44x44.png");
  cmSystemTools::CopyAFile(cmStrCat(templateFolder, "/SmallLogo44x44.png"),
                           smallLogo44, false);
  ConvertToWindowsSlash(smallLogo44);
  Elem(e1, "Image").Attribute("Include", smallLogo44);
  this->AddedFiles.push_back(smallLogo44);

  std::string logo = cmStrCat(this->DefaultArtifactDir, "/Logo.png");
  cmSystemTools::CopyAFile(cmStrCat(templateFolder, "/Logo.png"), logo, false);
  ConvertToWindowsSlash(logo);
  Elem(e1, "Image").Attribute("Include", logo);
  this->AddedFiles.push_back(logo);

  std::string storeLogo = cmStrCat(this->DefaultArtifactDir, "/StoreLogo.png");
  cmSystemTools::CopyAFile(cmStrCat(templateFolder, "/StoreLogo.png"),
                           storeLogo, false);
  ConvertToWindowsSlash(storeLogo);
  Elem(e1, "Image").Attribute("Include", storeLogo);
  this->AddedFiles.push_back(storeLogo);

  std::string splashScreen =
    cmStrCat(this->DefaultArtifactDir, "/SplashScreen.png");
  cmSystemTools::CopyAFile(cmStrCat(templateFolder, "/SplashScreen.png"),
                           splashScreen, false);
  ConvertToWindowsSlash(splashScreen);
  Elem(e1, "Image").Attribute("Include", splashScreen);
  this->AddedFiles.push_back(splashScreen);

  if (this->AddedDefaultCertificate) {
    // This file has already been added to the build so don't copy it
    std::string keyFile =
      cmStrCat(this->DefaultArtifactDir, "/Windows_TemporaryKey.pfx");
    ConvertToWindowsSlash(keyFile);
    Elem(e1, "None").Attribute("Include", keyFile);
  }
}

bool cmVisualStudio10TargetGenerator::ForceOld(const std::string& source) const
{
  HANDLE h =
    CreateFileW(cmSystemTools::ConvertToWindowsExtendedPath(source).c_str(),
                FILE_WRITE_ATTRIBUTES, FILE_SHARE_WRITE, 0, OPEN_EXISTING,
                FILE_FLAG_BACKUP_SEMANTICS, 0);
  if (!h) {
    return false;
  }

  FILETIME const ftime_20010101 = { 3365781504u, 29389701u };
  if (!SetFileTime(h, &ftime_20010101, &ftime_20010101, &ftime_20010101)) {
    CloseHandle(h);
    return false;
  }

  CloseHandle(h);
  return true;
}

void cmVisualStudio10TargetGenerator::GetCSharpSourceProperties(
  cmSourceFile const* sf, std::map<std::string, std::string>& tags)
{
  if (this->ProjectType == VsProjectType::csproj) {
    const cmPropertyMap& props = sf->GetProperties();
    for (const std::string& p : props.GetKeys()) {
      static const cm::string_view propNamePrefix = "VS_CSHARP_";
      if (cmHasPrefix(p, propNamePrefix)) {
        std::string tagName = p.substr(propNamePrefix.length());
        if (!tagName.empty()) {
          cmValue val = props.GetPropertyValue(p);
          if (cmNonempty(val)) {
            tags[tagName] = *val;
          } else {
            tags.erase(tagName);
          }
        }
      }
    }
  }
}

void cmVisualStudio10TargetGenerator::WriteCSharpSourceProperties(
  Elem& e2, const std::map<std::string, std::string>& tags)
{
  for (const auto& i : tags) {
    e2.Element(i.first, i.second);
  }
}

std::string cmVisualStudio10TargetGenerator::GetCSharpSourceLink(
  cmSourceFile const* source)
{
  // For out of source files, we first check if a matching source group
  // for this file exists, otherwise we check if the path relative to current
  // source- or binary-dir is used within the link and return that.
  // In case of .cs files we can't do that automatically for files in the
  // binary directory, because this leads to compilation errors.
  std::string link;
  std::string sourceGroupedFile;
  std::string const& fullFileName = source->GetFullPath();
  std::string const& srcDir = this->Makefile->GetCurrentSourceDirectory();
  std::string const& binDir = this->Makefile->GetCurrentBinaryDirectory();
  // unfortunately we have to copy the source groups, because
  // FindSourceGroup uses a regex which is modifying the group
  std::vector<cmSourceGroup> sourceGroups = this->Makefile->GetSourceGroups();
  cmSourceGroup* sourceGroup =
    this->Makefile->FindSourceGroup(fullFileName, sourceGroups);
  if (sourceGroup && !sourceGroup->GetFullName().empty()) {
    sourceGroupedFile =
      cmStrCat(sourceGroup->GetFullName(), '/',
               cmsys::SystemTools::GetFilenameName(fullFileName));
    cmsys::SystemTools::ConvertToUnixSlashes(sourceGroupedFile);
  }

  if (!sourceGroupedFile.empty() &&
      cmHasSuffix(fullFileName, sourceGroupedFile)) {
    link = sourceGroupedFile;
  } else if (cmHasPrefix(fullFileName, srcDir)) {
    link = fullFileName.substr(srcDir.length() + 1);
  } else if (!cmHasSuffix(fullFileName, ".cs") &&
             cmHasPrefix(fullFileName, binDir)) {
    link = fullFileName.substr(binDir.length() + 1);
  } else if (cmValue l = source->GetProperty("VS_CSHARP_Link")) {
    link = *l;
  }

  ConvertToWindowsSlash(link);
  return link;
}

std::string cmVisualStudio10TargetGenerator::GetCMakeFilePath(
  const char* relativeFilePath) const
{
  // Always search in the standard modules location.
  std::string path =
    cmStrCat(cmSystemTools::GetCMakeRoot(), '/', relativeFilePath);
  ConvertToWindowsSlash(path);

  return path;
}

void cmVisualStudio10TargetGenerator::WriteStdOutEncodingUtf8(Elem& e1)
{
  if (this->GlobalGenerator->IsUtf8EncodingSupported()) {
    e1.Element("UseUtf8Encoding", "Always");
  } else if (this->GlobalGenerator->IsStdOutEncodingSupported()) {
    e1.Element("StdOutEncoding", "UTF-8");
  }
}

void cmVisualStudio10TargetGenerator::UpdateCache()
{
  std::vector<std::string> packageReferences;

  if (this->GeneratorTarget->HasPackageReferences()) {
    // Store a cache entry that later determines, if a package restore is
    // required.
    this->GeneratorTarget->Makefile->AddCacheDefinition(
      cmStrCat(this->GeneratorTarget->GetName(),
               "_REQUIRES_VS_PACKAGE_RESTORE"),
      "ON", "Value Computed by CMake", cmStateEnums::STATIC);
  } else {
    // If there are any dependencies that require package restore, inherit the
    // cache variable.
    cmGlobalGenerator::TargetDependSet const& unordered =
      this->GlobalGenerator->GetTargetDirectDepends(this->GeneratorTarget);
    using OrderedTargetDependSet =
      cmGlobalVisualStudioGenerator::OrderedTargetDependSet;
    OrderedTargetDependSet depends(unordered, CMAKE_CHECK_BUILD_SYSTEM_TARGET);

    for (cmGeneratorTarget const* dt : depends) {
      if (dt->HasPackageReferences()) {
        this->GeneratorTarget->Makefile->AddCacheDefinition(
          cmStrCat(this->GeneratorTarget->GetName(),
                   "_REQUIRES_VS_PACKAGE_RESTORE"),
          "ON", "Value Computed by CMake", cmStateEnums::STATIC);
      }
    }
  }
}<|MERGE_RESOLUTION|>--- conflicted
+++ resolved
@@ -155,8 +155,8 @@
   cmVS10GeneratorOptions(cmLocalVisualStudioGenerator* lg, Tool tool,
                          cmVS7FlagTable const* table,
                          cmVisualStudio10TargetGenerator* g = nullptr)
-    : cmVisualStudioGeneratorOptions(
-        lg, tool, table, nullptr, g == nullptr ? false : g->BuildAsX)
+    : cmVisualStudioGeneratorOptions(lg, tool, table, nullptr,
+                                     g == nullptr ? false : g->BuildAsX)
     , TargetGenerator(g)
   {
   }
@@ -191,9 +191,11 @@
   }
   ~OptionsHelper() { O.Parent = nullptr; }
 
-  void OutputPreprocessorDefinitions(const std::string& lang, std::string const& platform = "")
+  void OutputPreprocessorDefinitions(const std::string& lang,
+                                     std::string const& platform = "")
   {
-    O.OutputPreprocessorDefinitions(O.Parent->S, O.Parent->Indent + 1, lang, platform);
+    O.OutputPreprocessorDefinitions(O.Parent->S, O.Parent->Indent + 1, lang,
+                                    platform);
   }
   void OutputAdditionalIncludeDirectories(const std::string& lang)
   {
@@ -314,8 +316,7 @@
 cmVisualStudio10TargetGenerator::~cmVisualStudio10TargetGenerator() = default;
 
 std::string cmVisualStudio10TargetGenerator::CalcCondition(
-  const std::string& config,
-  const std::string& platform) const
+  const std::string& config, const std::string& platform) const
 {
   std::string platformSet = platform != "" ? platform : this->Platform;
   std::ostringstream oss;
@@ -1457,8 +1458,8 @@
         std::string configType;
         if (cmValue vsConfigurationType =
               this->GeneratorTarget->GetProperty("VS_CONFIGURATION_TYPE")) {
-          configType = cmGeneratorExpression::Evaluate(*vsConfigurationType,
-                                                      this->LocalGenerator, c);
+          configType = cmGeneratorExpression::Evaluate(
+            *vsConfigurationType, this->LocalGenerator, c);
         } else {
           switch (this->GeneratorTarget->GetType()) {
             case cmStateEnums::SHARED_LIBRARY:
@@ -2616,7 +2617,7 @@
         }
         e2.Attribute("Condition", conditions.str());
       } else if (this->BuildAsX && tool == "ResourceCompile") {
-                   e2.Attribute("Condition", "'$(Platform)'=='ARM64EC'");
+        e2.Attribute("Condition", "'$(Platform)'=='ARM64EC'");
       }
       this->WriteSource(e2, si.Source);
 
@@ -3036,38 +3037,23 @@
     for (std::string const& config : this->Configurations) {
       const std::string cond = this->CalcCondition(config, p);
       if (this->BuildAsX && p == this->Platform) {
-          e1.WritePlatformConfigTag("BuildAsX", cond, "true");
-      }
-
-<<<<<<< HEAD
-    if (ttype >= cmStateEnums::UTILITY) {
-      e1.WritePlatformConfigTag(
-        "IntDir", cond, R"($(Platform)\$(Configuration)\$(ProjectName)\)");
-    } else {
-      if (ttype == cmStateEnums::SHARED_LIBRARY ||
-          ttype == cmStateEnums::MODULE_LIBRARY ||
-          ttype == cmStateEnums::EXECUTABLE) {
-        auto linker = this->GeneratorTarget->GetLinkerTool(config);
-        if (!linker.empty()) {
-          ConvertToWindowsSlash(linker);
-          e1.WritePlatformConfigTag("LinkToolExe", cond, linker);
-        }
-      }
-
-      std::string intermediateDir = cmStrCat(
-        this->LocalGenerator->GetTargetDirectory(this->GeneratorTarget), '/',
-        config, '/');
-      std::string outDir;
-      std::string targetNameFull;
-      if (ttype == cmStateEnums::OBJECT_LIBRARY) {
-        outDir = intermediateDir;
-        targetNameFull = cmStrCat(this->GeneratorTarget->GetName(), ".lib");
-=======
+        e1.WritePlatformConfigTag("BuildAsX", cond, "true");
+      }
+
       if (ttype >= cmStateEnums::UTILITY) {
         e1.WritePlatformConfigTag(
-          "IntDir", cond, "$(Platform)\\$(Configuration)\\$(ProjectName)\\");
->>>>>>> 1bb547ff
+          "IntDir", cond, R"($(Platform)\$(Configuration)\$(ProjectName)\)");
       } else {
+        if (ttype == cmStateEnums::SHARED_LIBRARY ||
+            ttype == cmStateEnums::MODULE_LIBRARY ||
+            ttype == cmStateEnums::EXECUTABLE) {
+          auto linker = this->GeneratorTarget->GetLinkerTool(config);
+          if (!linker.empty()) {
+            ConvertToWindowsSlash(linker);
+            e1.WritePlatformConfigTag("LinkToolExe", cond, linker);
+          }
+        }
+
         std::string intermediateDir = cmStrCat(
           this->LocalGenerator->GetTargetDirectory(this->GeneratorTarget), '/',
           config, '/');
@@ -3099,7 +3085,8 @@
 
         if (cmValue sdkIncludeDirectories = this->Makefile->GetDefinition(
               "CMAKE_VS_SDK_INCLUDE_DIRECTORIES")) {
-          e1.WritePlatformConfigTag("IncludePath", cond, *sdkIncludeDirectories);
+          e1.WritePlatformConfigTag("IncludePath", cond,
+                                    *sdkIncludeDirectories);
         }
 
         if (cmValue sdkReferenceDirectories = this->Makefile->GetDefinition(
@@ -3110,7 +3097,8 @@
 
         if (cmValue sdkLibraryDirectories = this->Makefile->GetDefinition(
               "CMAKE_VS_SDK_LIBRARY_DIRECTORIES")) {
-          e1.WritePlatformConfigTag("LibraryPath", cond, *sdkLibraryDirectories);
+          e1.WritePlatformConfigTag("LibraryPath", cond,
+                                    *sdkLibraryDirectories);
         }
 
         if (cmValue sdkLibraryWDirectories = this->Makefile->GetDefinition(
@@ -3119,14 +3107,15 @@
                                     *sdkLibraryWDirectories);
         }
 
-        if (cmValue sdkSourceDirectories =
-              this->Makefile->GetDefinition("CMAKE_VS_SDK_SOURCE_DIRECTORIES")) {
+        if (cmValue sdkSourceDirectories = this->Makefile->GetDefinition(
+              "CMAKE_VS_SDK_SOURCE_DIRECTORIES")) {
           e1.WritePlatformConfigTag("SourcePath", cond, *sdkSourceDirectories);
         }
 
         if (cmValue sdkExcludeDirectories = this->Makefile->GetDefinition(
               "CMAKE_VS_SDK_EXCLUDE_DIRECTORIES")) {
-          e1.WritePlatformConfigTag("ExcludePath", cond, *sdkExcludeDirectories);
+          e1.WritePlatformConfigTag("ExcludePath", cond,
+                                    *sdkExcludeDirectories);
         }
 
         std::string name =
@@ -3666,8 +3655,9 @@
   std::string const& configName)
 {
   cmGlobalVisualStudio10Generator* gg = this->GlobalGenerator;
-  auto pOptions = cm::make_unique<Options>(
-    this->LocalGenerator, Options::ResourceCompiler, gg->GetRcFlagTable(), this);
+  auto pOptions =
+    cm::make_unique<Options>(this->LocalGenerator, Options::ResourceCompiler,
+                             gg->GetRcFlagTable(), this);
   Options& rcOptions = *pOptions;
 
   std::string CONFIG = cmSystemTools::UpperCase(configName);
