--- conflicted
+++ resolved
@@ -169,8 +169,6 @@
 #define VS10_CXX_USER_PROPS                                                   \
   "$(UserRootDir)\\Microsoft.Cpp.$(Platform).user.props"
 #define VS10_CXX_TARGETS "$(VCTargetsPath)\\Microsoft.Cpp.targets"
-<<<<<<< HEAD
-=======
 
 #define VS10_CSharp_DEFAULT_PROPS                                             \
   "$(MSBuildExtensionsPath)\\$(MSBuildToolsVersion)\\Microsoft.Common.props"
@@ -179,7 +177,6 @@
 #define VS10_CSharp_USER_PROPS                                                \
   "$(UserRootDir)\\Microsoft.CSharp.$(Platform).user.props"
 #define VS10_CSharp_TARGETS "$(MSBuildToolsPath)\\Microsoft.CSharp.targets"
->>>>>>> da7833c5
 
 void cmVisualStudio10TargetGenerator::Generate()
 {
@@ -279,13 +276,9 @@
     this->WriteString("</PropertyGroup>\n", 1);
   }
 
-<<<<<<< HEAD
-  this->WriteProjectConfigurations();
-=======
   if (csproj != this->ProjectType) {
     this->WriteProjectConfigurations();
   }
->>>>>>> da7833c5
   this->WriteString("<PropertyGroup Label=\"Globals\">\n", 1);
   this->WriteString("<ProjectGUID>", 2);
   (*this->BuildFileStream) << "{" << this->GUID << "}</ProjectGUID>\n";
@@ -384,12 +377,9 @@
                       2);
   }
 
-<<<<<<< HEAD
   std::string cmakeGeneratedVersionString = "<VisualStudioCMakeGeneratedProject>" + std::string(cmVersion::GetCMakeVersion()) + "</VisualStudioCMakeGeneratedProject>\n";
   this->WriteString(cmakeGeneratedVersionString.c_str(), 2);
 
-=======
->>>>>>> da7833c5
   std::vector<std::string> keys = this->GeneratorTarget->GetPropertyKeys();
   for (std::vector<std::string>::const_iterator keyIt = keys.begin();
        keyIt != keys.end(); ++keyIt) {
@@ -444,11 +434,6 @@
   }
 
   this->WriteString("</PropertyGroup>\n", 1);
-<<<<<<< HEAD
-  this->WriteString("<Import Project=\"" VS10_CXX_DEFAULT_PROPS "\" />\n", 1);
-  this->WriteProjectConfigurationValues();
-  this->WriteString("<Import Project=\"" VS10_CXX_PROPS "\" />\n", 1);
-=======
 
   switch (this->ProjectType) {
     case vcxproj:
@@ -468,7 +453,6 @@
   if (vcxproj == this->ProjectType) {
     this->WriteString("<Import Project=\"" VS10_CXX_PROPS "\" />\n", 1);
   }
->>>>>>> da7833c5
   this->WriteString("<ImportGroup Label=\"ExtensionSettings\">\n", 1);
   if (this->GlobalGenerator->IsMasmEnabled()) {
     this->WriteString("<Import Project=\"$(VCTargetsPath)\\"
@@ -478,19 +462,6 @@
   this->WriteString("</ImportGroup>\n", 1);
   this->WriteString("<ImportGroup Label=\"PropertySheets\">\n", 1);
   {
-<<<<<<< HEAD
-    std::string props = VS10_CXX_USER_PROPS;
-    if (const char* p =
-          this->GeneratorTarget->GetProperty("VS_USER_PROPS_CXX")) {
-      props = p;
-      this->ConvertToWindowsSlash(props);
-    }
-    this->WriteString("", 2);
-    (*this->BuildFileStream)
-      << "<Import Project=\"" << cmVS10EscapeXML(props) << "\""
-      << " Condition=\"exists('" << cmVS10EscapeXML(props) << "')\""
-      << " Label=\"LocalAppDataPlatform\" />\n";
-=======
     std::string props;
     switch (this->ProjectType) {
       case vcxproj:
@@ -511,7 +482,6 @@
         << " Condition=\"exists('" << cmVS10EscapeXML(props) << "')\""
         << " Label=\"LocalAppDataPlatform\" />\n";
     }
->>>>>>> da7833c5
   }
   this->WritePlatformExtensions();
   this->WriteString("</ImportGroup>\n", 1);
@@ -527,9 +497,6 @@
   this->WriteWinRTReferences();
   this->WriteProjectReferences();
   this->WriteSDKReferences();
-<<<<<<< HEAD
-  this->WriteString("<Import Project=\"" VS10_CXX_TARGETS "\" />\n", 1);
-=======
   switch (this->ProjectType) {
     case vcxproj:
       this->WriteString("<Import Project=\"" VS10_CXX_TARGETS "\" />\n", 1);
@@ -538,7 +505,6 @@
       this->WriteString("<Import Project=\"" VS10_CSharp_TARGETS "\" />\n", 1);
       break;
   }
->>>>>>> da7833c5
 
   this->WriteTargetSpecificReferences();
   this->WriteString("<ImportGroup Label=\"ExtensionTargets\">\n", 1);
@@ -899,43 +865,6 @@
        i != this->Configurations.end(); ++i) {
     this->WritePlatformConfigTag("PropertyGroup", i->c_str(), 1,
                                  " Label=\"Configuration\"", "\n");
-<<<<<<< HEAD
-    std::string configType = "<ConfigurationType>";
-    if (const char* vsConfigurationType =
-          this->GeneratorTarget->GetProperty("VS_CONFIGURATION_TYPE")) {
-      configType += cmVS10EscapeXML(vsConfigurationType);
-    } else {
-      switch (this->GeneratorTarget->GetType()) {
-        case cmStateEnums::SHARED_LIBRARY:
-        case cmStateEnums::MODULE_LIBRARY:
-          configType += "DynamicLibrary";
-          break;
-        case cmStateEnums::OBJECT_LIBRARY:
-        case cmStateEnums::STATIC_LIBRARY:
-          configType += "StaticLibrary";
-          break;
-        case cmStateEnums::EXECUTABLE:
-          if (this->NsightTegra &&
-              !this->GeneratorTarget->GetPropertyAsBool("ANDROID_GUI")) {
-            // Android executables are .so too.
-            configType += "DynamicLibrary";
-          } else {
-            configType += "Application";
-          }
-          break;
-        case cmStateEnums::UTILITY:
-        case cmStateEnums::GLOBAL_TARGET:
-          if (this->NsightTegra) {
-            // Tegra-Android platform does not understand "Utility".
-            configType += "StaticLibrary";
-          } else {
-            configType += "Utility";
-          }
-          break;
-        case cmStateEnums::UNKNOWN_LIBRARY:
-        case cmStateEnums::INTERFACE_LIBRARY:
-          break;
-=======
 
     if (csproj != this->ProjectType) {
       std::string configType = "<ConfigurationType>";
@@ -974,7 +903,6 @@
           case cmStateEnums::INTERFACE_LIBRARY:
             break;
         }
->>>>>>> da7833c5
       }
       configType += "</ConfigurationType>\n";
       this->WriteString(configType.c_str(), 2);
@@ -2075,12 +2003,9 @@
 {
   cmStateEnums::TargetType ttype = this->GeneratorTarget->GetType();
   if (ttype > cmStateEnums::GLOBAL_TARGET) {
-<<<<<<< HEAD
-=======
     return;
   }
   if (csproj == this->ProjectType) {
->>>>>>> da7833c5
     return;
   }
 
@@ -2214,10 +2139,6 @@
 
   cmGlobalVisualStudio10Generator* gg =
     static_cast<cmGlobalVisualStudio10Generator*>(this->GlobalGenerator);
-<<<<<<< HEAD
-  CM_AUTO_PTR<Options> pOptions(new Options(
-    this->LocalGenerator, Options::Compiler, gg->GetClFlagTable()));
-=======
   CM_AUTO_PTR<Options> pOptions;
   switch (this->ProjectType) {
     case vcxproj:
@@ -2230,7 +2151,6 @@
                                                   gg->GetCSharpFlagTable()));
       break;
   }
->>>>>>> da7833c5
   Options& clOptions = *pOptions;
 
   std::string flags;
@@ -3016,12 +2936,9 @@
 {
   if (this->GeneratorTarget->GetType() == cmStateEnums::STATIC_LIBRARY ||
       this->GeneratorTarget->GetType() > cmStateEnums::MODULE_LIBRARY) {
-<<<<<<< HEAD
-=======
     return;
   }
   if (csproj == this->ProjectType) {
->>>>>>> da7833c5
     return;
   }
   Options& linkOptions = *(this->LinkOptions[config]);
