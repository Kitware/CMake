--- conflicted
+++ resolved
@@ -354,7 +354,6 @@
 
 void cmVisualStudio10TargetGenerator::Generate()
 {
-<<<<<<< HEAD
   for (std::string const& config : this->Configurations) {
     this->GeneratorTarget->CheckCxxModuleStatus(config);
   }
@@ -367,10 +366,7 @@
                "by the generator"));
   }
 
-  this->ProjectType = this->ComputeProjectType(this->GeneratorTarget);
-=======
   this->ProjectType = computeProjectType(this->GeneratorTarget);
->>>>>>> 289932de
   this->Managed = this->ProjectType == VsProjectType::csproj;
   const std::string ProjectFileExtension =
     computeProjectFileExtension(this->ProjectType);
