/* Distributed under the OSI-approved BSD 3-Clause License.  See accompanying
   file Copyright.txt or https://cmake.org/licensing for details.  */
#pragma once

#include "cmConfigure.h" // IWYU pragma: keep

#include "cm_jsoncpp_value.h"
#include "cm_uv.h"

#include <memory> // IWYU pragma: keep
#include <string>
#include <vector>

class cmConnection;
class cmFileMonitor;
class cmServerProtocol;
class cmServerRequest;
class cmServerResponse;

/***
 * This essentially hold and manages a libuv event queue and responds to
 * messages
 * on any of its connections.
 */
class cmServerBase
{
public:
  cmServerBase(cmConnection* connection);
  virtual ~cmServerBase();

  virtual void AddNewConnection(cmConnection* ownedConnection);

  /***
   * The main override responsible for tailoring behavior towards
   * whatever the given server is supposed to do
   *
   * This should almost always be called by the given connections
   * directly.
   *
   * @param connection The connection the request was received on
   * @param request The actual request
   */
  virtual void ProcessRequest(cmConnection* connection,
                              const std::string& request) = 0;
  virtual void OnConnected(cmConnection* connection);

  /***
   * Start a dedicated thread. If this is used to start the server, it will
   * join on the
   * servers dtor.
   */
  virtual bool StartServeThread();
  virtual bool Serve(std::string* errorMessage);

  virtual void OnServeStart();
  virtual void StartShutDown();

  virtual bool OnSignal(int signum);
  uv_loop_t* GetLoop();

  void OnDisconnect(cmConnection* pConnection);

protected:
  mutable uv_rwlock_t ConnectionsMutex;
  std::vector<std::unique_ptr<cmConnection>> Connections;

  bool ServeThreadRunning = false;
  uv_thread_t ServeThread;
  uv_async_t ShutdownSignal;
#ifndef NDEBUG
public:
  // When the server starts it will mark down it's current thread ID,
  // which is useful in other contexts to just assert that operations
  // are performed on that same thread.
  uv_thread_t ServeThreadId = {};

protected:
#endif

  uv_loop_t Loop;

  uv_signal_t SIGINTHandler;
  uv_signal_t SIGHUPHandler;
};

class cmServer : public cmServerBase
{
  CM_DISABLE_COPY(cmServer)

public:
  class DebugInfo;

  cmServer(cmConnection* conn, bool supportExperimental);
  ~cmServer() override;

  bool Serve(std::string* errorMessage) override;

  cmFileMonitor* FileMonitor() const;

private:
  void RegisterProtocol(cmServerProtocol* protocol);

  // Callbacks from cmServerConnection:
<<<<<<< HEAD
  bool PopOne();
  bool QueueRequest(const std::string& request);
=======
>>>>>>> a1cdf537

  void ProcessRequest(cmConnection* connection,
                      const std::string& request) override;
  std::shared_ptr<cmFileMonitor> fileMonitor;

public:
  void OnServeStart() override;

  void StartShutDown() override;

public:
  void OnConnected(cmConnection* connection) override;

private:
  static void reportProgress(const char* msg, float progress, void* data);
  static void reportMessage(const char* msg, const char* title, bool& cancel,
                            void* data);

  // Handle requests:
  cmServerResponse SetProtocolVersion(const cmServerRequest& request);

  void PrintHello(cmConnection* connection) const;

  // Write responses:
  void WriteProgress(const cmServerRequest& request, int min, int current,
                     int max, const std::string& message) const;
  void WriteMessage(const cmServerRequest& request, const std::string& message,
                    const std::string& title) const;
  void WriteResponse(cmConnection* connection,
                     const cmServerResponse& response,
                     const DebugInfo* debug) const;
  void WriteParseError(cmConnection* connection,
                       const std::string& message) const;
  void WriteSignal(const std::string& name, const Json::Value& obj) const;

  void WriteJsonObject(Json::Value const& jsonValue,
                       const DebugInfo* debug) const;

  void WriteJsonObject(cmConnection* connection, Json::Value const& jsonValue,
                       const DebugInfo* debug) const;

  static cmServerProtocol* FindMatchingProtocol(
    const std::vector<cmServerProtocol*>& protocols, int major, int minor);

  const bool SupportExperimental;

  cmServerProtocol* Protocol = nullptr;
  std::vector<cmServerProtocol*> SupportedProtocols;

  friend class cmServerProtocol;
  friend class cmServerRequest;
};<|MERGE_RESOLUTION|>--- conflicted
+++ resolved
@@ -101,11 +101,6 @@
   void RegisterProtocol(cmServerProtocol* protocol);
 
   // Callbacks from cmServerConnection:
-<<<<<<< HEAD
-  bool PopOne();
-  bool QueueRequest(const std::string& request);
-=======
->>>>>>> a1cdf537
 
   void ProcessRequest(cmConnection* connection,
                       const std::string& request) override;
