--- conflicted
+++ resolved
@@ -41,22 +41,19 @@
   // of the toolset is installed
   bool IsWindowsStoreToolsetInstalled() const;
 
-<<<<<<< HEAD
   bool FindMakeProgram(cmMakefile* mf) CM_OVERRIDE;
+  std::string FindMSBuildCommand() CM_OVERRIDE;
+  std::string FindDevEnvCommand() CM_OVERRIDE;
 
   std::string const& GetMSBuildCommand();
   std::string MSBuildCommand;
   bool MSBuildCommandInitialized;
-  virtual std::string FindMSBuildCommand();
-  virtual std::string FindDevEnvCommand();
-  virtual std::string GetVSMakeProgram() { return this->GetMSBuildCommand(); }
-=======
+
   // Check for a Win 8 SDK known to the registry or VS installer tool.
   bool IsWin81SDKInstalled() const;
 
-  std::string FindMSBuildCommand() CM_OVERRIDE;
-  std::string FindDevEnvCommand() CM_OVERRIDE;
->>>>>>> da7833c5
+
+  virtual std::string GetVSMakeProgram() { return this->GetMSBuildCommand(); }
 
 private:
   class Factory;
