--- conflicted
+++ resolved
@@ -62,11 +62,7 @@
   if (!this->LG->GetMakefile()->IsOn("CMAKE_CROSSCOMPILING")) {
     return CM_NULLPTR;
   }
-<<<<<<< HEAD
-  std::string const& argv0 = this->CC.GetCommandLines()[c][0];
-=======
   std::string const& argv0 = this->CommandLines[c][0];
->>>>>>> da7833c5
   cmGeneratorTarget* target = this->LG->FindGeneratorTargetToUse(argv0);
   if (target && target->GetType() == cmStateEnums::EXECUTABLE &&
       !target->IsImported()) {
@@ -87,7 +83,6 @@
   }
   return CM_NULLPTR;
 }
-<<<<<<< HEAD
 
 std::string cmCustomCommandGenerator::GetCommand(unsigned int c) const
 {
@@ -97,21 +92,6 @@
   if (const char* location = this->GetArgv0Location(c)) {
     return std::string(location);
   }
-
-  std::string const& argv0 = this->CC.GetCommandLines()[c][0];
-  CM_AUTO_PTR<cmCompiledGeneratorExpression> cge = this->GE->Parse(argv0);
-  std::string exe = cge->Evaluate(this->LG, this->Config);
-=======
-
-std::string cmCustomCommandGenerator::GetCommand(unsigned int c) const
-{
-  if (const char* emulator = this->GetCrossCompilingEmulator(c)) {
-    return std::string(emulator);
-  }
-  if (const char* location = this->GetArgv0Location(c)) {
-    return std::string(location);
-  }
->>>>>>> da7833c5
 
   return this->CommandLines[c][0];
 }
@@ -157,11 +137,7 @@
       // so transform the latter now.
       arg = location;
     } else {
-<<<<<<< HEAD
-      arg = this->GE->Parse(commandLine[j])->Evaluate(this->LG, this->Config);
-=======
       arg = commandLine[j];
->>>>>>> da7833c5
     }
     cmd += " ";
     if (this->OldStyle) {
