--- conflicted
+++ resolved
@@ -33,11 +33,7 @@
   std::shared_ptr<cmDebuggerThread> StartThread(std::string const& name);
   void EndThread(std::shared_ptr<cmDebuggerThread> const& thread);
   cm::optional<dap::StackTraceResponse> GetThreadStackTraceResponse(
-<<<<<<< HEAD
-    const dap::StackTraceRequest& request);
-=======
     dap::StackTraceRequest const& request);
->>>>>>> ba8c4a15
 };
 
 } // namespace cmDebugger