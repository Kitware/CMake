--- conflicted
+++ resolved
@@ -6,13 +6,7 @@
 
 #include <cmext/string_view>
 
-<<<<<<< HEAD
-#include <CoreFoundation/CoreFoundation.h>
-
 char const* cmXCodeObject::PBXTypeNames[] = {
-=======
-const char* cmXCodeObject::PBXTypeNames[] = {
->>>>>>> 42390e7a
   /* clang-format needs this comment to break after the opening brace */
   "PBXGroup",
   "PBXBuildStyle",
