/* Distributed under the OSI-approved BSD 3-Clause License.  See accompanying
   file Copyright.txt or https://cmake.org/licensing for details.  */
#ifndef cmPolicies_h
#define cmPolicies_h

#include "cmConfigure.h" // IWYU pragma: keep

#include <bitset>
#include <string>

class cmMakefile;

#define CM_FOR_EACH_POLICY_TABLE(POLICY, SELECT)                              \
  SELECT(POLICY, CMP0000,                                                     \
         "A minimum required CMake version must be specified.", 2, 6, 0,      \
         cmPolicies::WARN)                                                    \
  SELECT(POLICY, CMP0001,                                                     \
         "CMAKE_BACKWARDS_COMPATIBILITY should no longer be used.", 2, 6, 0,  \
         cmPolicies::WARN)                                                    \
  SELECT(POLICY, CMP0002, "Logical target names must be globally unique.", 2, \
         6, 0, cmPolicies::WARN)                                              \
  SELECT(                                                                     \
    POLICY, CMP0003,                                                          \
    "Libraries linked via full path no longer produce linker search paths.",  \
    2, 6, 0, cmPolicies::WARN)                                                \
  SELECT(POLICY, CMP0004,                                                     \
         "Libraries linked may not have leading or trailing whitespace.", 2,  \
         6, 0, cmPolicies::WARN)                                              \
  SELECT(POLICY, CMP0005,                                                     \
         "Preprocessor definition values are now escaped automatically.", 2,  \
         6, 0, cmPolicies::WARN)                                              \
  SELECT(POLICY, CMP0006,                                                     \
         "Installing MACOSX_BUNDLE targets requires a BUNDLE DESTINATION.",   \
         2, 6, 0, cmPolicies::WARN)                                           \
  SELECT(POLICY, CMP0007, "list command no longer ignores empty elements.",   \
         2, 6, 0, cmPolicies::WARN)                                           \
  SELECT(                                                                     \
    POLICY, CMP0008,                                                          \
    "Libraries linked by full-path must have a valid library file name.", 2,  \
    6, 1, cmPolicies::WARN)                                                   \
  SELECT(POLICY, CMP0009,                                                     \
         "FILE GLOB_RECURSE calls should not follow symlinks by default.", 2, \
         6, 2, cmPolicies::WARN)                                              \
  SELECT(POLICY, CMP0010, "Bad variable reference syntax is an error.", 2, 6, \
         3, cmPolicies::WARN)                                                 \
  SELECT(POLICY, CMP0011,                                                     \
         "Included scripts do automatic cmake_policy PUSH and POP.", 2, 6, 3, \
         cmPolicies::WARN)                                                    \
  SELECT(POLICY, CMP0012, "if() recognizes numbers and boolean constants.",   \
         2, 8, 0, cmPolicies::WARN)                                           \
  SELECT(POLICY, CMP0013, "Duplicate binary directories are not allowed.", 2, \
         8, 0, cmPolicies::WARN)                                              \
  SELECT(POLICY, CMP0014, "Input directories must have CMakeLists.txt.", 2,   \
         8, 0, cmPolicies::WARN)                                              \
  SELECT(POLICY, CMP0015,                                                     \
         "link_directories() treats paths relative to the source dir.", 2, 8, \
         1, cmPolicies::WARN)                                                 \
  SELECT(POLICY, CMP0016,                                                     \
         "target_link_libraries() reports error if its only argument "        \
         "is not a target.",                                                  \
         2, 8, 3, cmPolicies::WARN)                                           \
  SELECT(POLICY, CMP0017,                                                     \
         "Prefer files from the CMake module directory when including from "  \
         "there.",                                                            \
         2, 8, 4, cmPolicies::WARN)                                           \
  SELECT(POLICY, CMP0018,                                                     \
         "Ignore CMAKE_SHARED_LIBRARY_<Lang>_FLAGS variable.", 2, 8, 9,       \
         cmPolicies::WARN)                                                    \
  SELECT(POLICY, CMP0019,                                                     \
         "Do not re-expand variables in include and link information.", 2, 8, \
         11, cmPolicies::WARN)                                                \
  SELECT(POLICY, CMP0020,                                                     \
         "Automatically link Qt executables to qtmain target on Windows.", 2, \
         8, 11, cmPolicies::WARN)                                             \
  SELECT(                                                                     \
    POLICY, CMP0021,                                                          \
    "Fatal error on relative paths in INCLUDE_DIRECTORIES target property.",  \
    2, 8, 12, cmPolicies::WARN)                                               \
  SELECT(POLICY, CMP0022,                                                     \
         "INTERFACE_LINK_LIBRARIES defines the link interface.", 2, 8, 12,    \
         cmPolicies::WARN)                                                    \
  SELECT(                                                                     \
    POLICY, CMP0023,                                                          \
    "Plain and keyword target_link_libraries signatures cannot be mixed.", 2, \
    8, 12, cmPolicies::WARN)                                                  \
  SELECT(POLICY, CMP0024, "Disallow include export result.", 3, 0, 0,         \
         cmPolicies::WARN)                                                    \
  SELECT(POLICY, CMP0025, "Compiler id for Apple Clang is now AppleClang.",   \
         3, 0, 0, cmPolicies::WARN)                                           \
  SELECT(POLICY, CMP0026, "Disallow use of the LOCATION target property.", 3, \
         0, 0, cmPolicies::WARN)                                              \
  SELECT(POLICY, CMP0027,                                                     \
         "Conditionally linked imported targets with missing include "        \
         "directories.",                                                      \
         3, 0, 0, cmPolicies::WARN)                                           \
  SELECT(POLICY, CMP0028,                                                     \
         "Double colon in target name means ALIAS or IMPORTED target.", 3, 0, \
         0, cmPolicies::WARN)                                                 \
  SELECT(POLICY, CMP0029, "The subdir_depends command should not be called.", \
         3, 0, 0, cmPolicies::WARN)                                           \
  SELECT(POLICY, CMP0030,                                                     \
         "The use_mangled_mesa command should not be called.", 3, 0, 0,       \
         cmPolicies::WARN)                                                    \
  SELECT(POLICY, CMP0031, "The load_command command should not be called.",   \
         3, 0, 0, cmPolicies::WARN)                                           \
  SELECT(POLICY, CMP0032,                                                     \
         "The output_required_files command should not be called.", 3, 0, 0,  \
         cmPolicies::WARN)                                                    \
  SELECT(POLICY, CMP0033,                                                     \
         "The export_library_dependencies command should not be called.", 3,  \
         0, 0, cmPolicies::WARN)                                              \
  SELECT(POLICY, CMP0034, "The utility_source command should not be called.", \
         3, 0, 0, cmPolicies::WARN)                                           \
  SELECT(POLICY, CMP0035,                                                     \
         "The variable_requires command should not be called.", 3, 0, 0,      \
         cmPolicies::WARN)                                                    \
  SELECT(POLICY, CMP0036, "The build_name command should not be called.", 3,  \
         0, 0, cmPolicies::WARN)                                              \
  SELECT(POLICY, CMP0037,                                                     \
         "Target names should not be reserved and should match a validity "   \
         "pattern.",                                                          \
         3, 0, 0, cmPolicies::WARN)                                           \
  SELECT(POLICY, CMP0038, "Targets may not link directly to themselves.", 3,  \
         0, 0, cmPolicies::WARN)                                              \
  SELECT(POLICY, CMP0039, "Utility targets may not have link dependencies.",  \
         3, 0, 0, cmPolicies::WARN)                                           \
  SELECT(POLICY, CMP0040,                                                     \
         "The target in the TARGET signature of add_custom_command() must "   \
         "exist.",                                                            \
         3, 0, 0, cmPolicies::WARN)                                           \
  SELECT(POLICY, CMP0041,                                                     \
         "Error on relative include with generator expression.", 3, 0, 0,     \
         cmPolicies::WARN)                                                    \
  SELECT(POLICY, CMP0042, "MACOSX_RPATH is enabled by default.", 3, 0, 0,     \
         cmPolicies::WARN)                                                    \
  SELECT(POLICY, CMP0043, "Ignore COMPILE_DEFINITIONS_<Config> properties.",  \
         3, 0, 0, cmPolicies::WARN)                                           \
  SELECT(POLICY, CMP0044,                                                     \
         "Case sensitive <LANG>_COMPILER_ID generator expressions.", 3, 0, 0, \
         cmPolicies::WARN)                                                    \
  SELECT(POLICY, CMP0045,                                                     \
         "Error on non-existent target in get_target_property.", 3, 0, 0,     \
         cmPolicies::WARN)                                                    \
  SELECT(POLICY, CMP0046,                                                     \
         "Error on non-existent dependency in add_dependencies.", 3, 0, 0,    \
         cmPolicies::WARN)                                                    \
  SELECT(POLICY, CMP0047, "Use QCC compiler id for the qcc drivers on QNX.",  \
         3, 0, 0, cmPolicies::WARN)                                           \
  SELECT(POLICY, CMP0048, "project() command manages VERSION variables.", 3,  \
         0, 0, cmPolicies::WARN)                                              \
  SELECT(POLICY, CMP0049,                                                     \
         "Do not expand variables in target source entries.", 3, 0, 0,        \
         cmPolicies::WARN)                                                    \
  SELECT(POLICY, CMP0050, "Disallow add_custom_command SOURCE signatures.",   \
         3, 0, 0, cmPolicies::WARN)                                           \
  SELECT(POLICY, CMP0051, "List TARGET_OBJECTS in SOURCES target property.",  \
         3, 1, 0, cmPolicies::WARN)                                           \
  SELECT(POLICY, CMP0052, "Reject source and build dirs in installed "        \
                          "INTERFACE_INCLUDE_DIRECTORIES.",                   \
         3, 1, 0, cmPolicies::WARN)                                           \
  SELECT(POLICY, CMP0053,                                                     \
         "Simplify variable reference and escape sequence evaluation.", 3, 1, \
         0, cmPolicies::WARN)                                                 \
  SELECT(                                                                     \
    POLICY, CMP0054,                                                          \
    "Only interpret if() arguments as variables or keywords when unquoted.",  \
    3, 1, 0, cmPolicies::WARN)                                                \
  SELECT(POLICY, CMP0055, "Strict checking for break() command.", 3, 2, 0,    \
         cmPolicies::WARN)                                                    \
  SELECT(POLICY, CMP0056,                                                     \
         "Honor link flags in try_compile() source-file signature.", 3, 2, 0, \
         cmPolicies::WARN)                                                    \
  SELECT(POLICY, CMP0057, "Support new IN_LIST if() operator.", 3, 3, 0,      \
         cmPolicies::WARN)                                                    \
  SELECT(POLICY, CMP0058,                                                     \
         "Ninja requires custom command byproducts to be explicit.", 3, 3, 0, \
         cmPolicies::WARN)                                                    \
  SELECT(POLICY, CMP0059,                                                     \
         "Do not treat DEFINITIONS as a built-in directory property.", 3, 3,  \
         0, cmPolicies::WARN)                                                 \
  SELECT(POLICY, CMP0060,                                                     \
         "Link libraries by full path even in implicit directories.", 3, 3,   \
         0, cmPolicies::WARN)                                                 \
  SELECT(POLICY, CMP0061,                                                     \
         "CTest does not by default tell make to ignore errors (-i).", 3, 3,  \
         0, cmPolicies::WARN)                                                 \
  SELECT(POLICY, CMP0062, "Disallow install() of export() result.", 3, 3, 0,  \
         cmPolicies::WARN)                                                    \
  SELECT(POLICY, CMP0063,                                                     \
         "Honor visibility properties for all target types.", 3, 3, 0,        \
         cmPolicies::WARN)                                                    \
  SELECT(POLICY, CMP0064, "Support new TEST if() operator.", 3, 4, 0,         \
         cmPolicies::WARN)                                                    \
  SELECT(POLICY, CMP0065,                                                     \
         "Do not add flags to export symbols from executables without "       \
         "the ENABLE_EXPORTS target property.",                               \
         3, 4, 0, cmPolicies::WARN)                                           \
  SELECT(POLICY, CMP0066,                                                     \
         "Honor per-config flags in try_compile() source-file signature.", 3, \
         7, 0, cmPolicies::WARN)                                              \
  SELECT(POLICY, CMP0067,                                                     \
         "Honor language standard in try_compile() source-file signature.",   \
         3, 8, 0, cmPolicies::WARN)                                           \
  SELECT(POLICY, CMP0068,                                                     \
         "RPATH settings on macOS do not affect install_name.", 3, 9, 0,      \
         cmPolicies::WARN)                                                    \
  SELECT(POLICY, CMP0069,                                                     \
         "INTERPROCEDURAL_OPTIMIZATION is enforced when enabled.", 3, 9, 0,   \
         cmPolicies::WARN)                                                    \
  SELECT(POLICY, CMP0070,                                                     \
         "Define file(GENERATE) behavior for relative paths.", 3, 10, 0,      \
<<<<<<< HEAD
         cmPolicies::WARN)
=======
         cmPolicies::WARN)                                                    \
  SELECT(POLICY, CMP0071, "Let AUTOMOC and AUTOUIC process GENERATED files.", \
         3, 10, 0, cmPolicies::WARN)
>>>>>>> a1cdf537

#define CM_SELECT_ID(F, A1, A2, A3, A4, A5, A6) F(A1)
#define CM_FOR_EACH_POLICY_ID(POLICY)                                         \
  CM_FOR_EACH_POLICY_TABLE(POLICY, CM_SELECT_ID)

#define CM_FOR_EACH_TARGET_POLICY(F)                                          \
  F(CMP0003)                                                                  \
  F(CMP0004)                                                                  \
  F(CMP0008)                                                                  \
  F(CMP0020)                                                                  \
  F(CMP0021)                                                                  \
  F(CMP0022)                                                                  \
  F(CMP0027)                                                                  \
  F(CMP0038)                                                                  \
  F(CMP0041)                                                                  \
  F(CMP0042)                                                                  \
  F(CMP0046)                                                                  \
  F(CMP0052)                                                                  \
  F(CMP0060)                                                                  \
  F(CMP0063)                                                                  \
  F(CMP0065)                                                                  \
  F(CMP0068)                                                                  \
  F(CMP0069)

/** \class cmPolicies
 * \brief Handles changes in CMake behavior and policies
 *
 * See the cmake wiki section on
 * <a href="https://cmake.org/Wiki/CMake/Policies">policies</a>
 * for an overview of this class's purpose
 */
class cmPolicies
{
public:
  /// Status of a policy
  enum PolicyStatus
  {
    OLD,  ///< Use old behavior
    WARN, ///< Use old behavior but issue a warning
    NEW,  ///< Use new behavior
    /// Issue an error if user doesn't set policy status to NEW and hits the
    /// check
    REQUIRED_IF_USED,
    REQUIRED_ALWAYS ///< Issue an error unless user sets policy status to NEW.
  };

  /// Policy identifiers
  enum PolicyID
  {
#define POLICY_ENUM(POLICY_ID) POLICY_ID,
    CM_FOR_EACH_POLICY_ID(POLICY_ENUM)
#undef POLICY_ENUM

    /** \brief Always the last entry.
     *
     * Useful mostly to avoid adding a comma the last policy when adding a new
     * one.
     */
    CMPCOUNT
  };

  ///! convert a string policy ID into a number
  static bool GetPolicyID(const char* id, /* out */ cmPolicies::PolicyID& pid);

  ///! Get the default status for a policy
  static cmPolicies::PolicyStatus GetPolicyStatus(cmPolicies::PolicyID id);

  ///! Set a policy level for this listfile
  static bool ApplyPolicyVersion(cmMakefile* mf, const char* version);

  ///! return a warning string for a given policy
  static std::string GetPolicyWarning(cmPolicies::PolicyID id);
  static std::string GetPolicyDeprecatedWarning(cmPolicies::PolicyID id);

  ///! return an error string for when a required policy is unspecified
  static std::string GetRequiredPolicyError(cmPolicies::PolicyID id);

  ///! return an error string for when a required policy is unspecified
  static std::string GetRequiredAlwaysPolicyError(cmPolicies::PolicyID id);

  /** Represent a set of policy values.  */
  struct PolicyMap
  {
    PolicyStatus Get(PolicyID id) const;
    void Set(PolicyID id, PolicyStatus status);
    bool IsDefined(PolicyID id) const;
    bool IsEmpty() const;

  private:
#define POLICY_STATUS_COUNT 3
    std::bitset<cmPolicies::CMPCOUNT * POLICY_STATUS_COUNT> Status;
  };
};

#endif<|MERGE_RESOLUTION|>--- conflicted
+++ resolved
@@ -209,13 +209,9 @@
          cmPolicies::WARN)                                                    \
   SELECT(POLICY, CMP0070,                                                     \
          "Define file(GENERATE) behavior for relative paths.", 3, 10, 0,      \
-<<<<<<< HEAD
-         cmPolicies::WARN)
-=======
          cmPolicies::WARN)                                                    \
   SELECT(POLICY, CMP0071, "Let AUTOMOC and AUTOUIC process GENERATED files.", \
          3, 10, 0, cmPolicies::WARN)
->>>>>>> a1cdf537
 
 #define CM_SELECT_ID(F, A1, A2, A3, A4, A5, A6) F(A1)
 #define CM_FOR_EACH_POLICY_ID(POLICY)                                         \
