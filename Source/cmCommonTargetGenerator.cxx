/* Distributed under the OSI-approved BSD 3-Clause License.  See accompanying
   file Copyright.txt or https://cmake.org/licensing for details.  */
#include "cmCommonTargetGenerator.h"

#include <set>
#include <sstream>
#include <utility>

#include "cmAlgorithms.h"
#include "cmComputeLinkInformation.h"
#include "cmGeneratorTarget.h"
#include "cmGlobalCommonGenerator.h"
#include "cmLinkLineComputer.h"
#include "cmLocalCommonGenerator.h"
#include "cmLocalGenerator.h"
#include "cmMakefile.h"
#include "cmOutputConverter.h"
#include "cmSourceFile.h"
#include "cmStateTypes.h"

cmCommonTargetGenerator::cmCommonTargetGenerator(cmGeneratorTarget* gt)
  : GeneratorTarget(gt)
  , Makefile(gt->Makefile)
  , LocalCommonGenerator(
      static_cast<cmLocalCommonGenerator*>(gt->LocalGenerator))
  , GlobalCommonGenerator(static_cast<cmGlobalCommonGenerator*>(
      gt->LocalGenerator->GetGlobalGenerator()))
  , ConfigName(LocalCommonGenerator->GetConfigName())
{
}

cmCommonTargetGenerator::~cmCommonTargetGenerator()
{
}

std::string const& cmCommonTargetGenerator::GetConfigName() const
{
  return this->ConfigName;
}

const char* cmCommonTargetGenerator::GetFeature(const std::string& feature)
{
  return this->GeneratorTarget->GetFeature(feature, this->ConfigName);
}

void cmCommonTargetGenerator::AddModuleDefinitionFlag(
  cmLinkLineComputer* linkLineComputer, std::string& flags)
{
  cmGeneratorTarget::ModuleDefinitionInfo const* mdi =
    this->GeneratorTarget->GetModuleDefinitionInfo(this->GetConfigName());
  if (!mdi || mdi->DefFile.empty()) {
    return;
  }

  // TODO: Create a per-language flag variable.
  const char* defFileFlag =
    this->Makefile->GetDefinition("CMAKE_LINK_DEF_FILE_FLAG");
  if (!defFileFlag) {
    return;
  }

  // Append the flag and value.  Use ConvertToLinkReference to help
  // vs6's "cl -link" pass it to the linker.
  std::string flag = defFileFlag;
  flag += this->LocalCommonGenerator->ConvertToOutputFormat(
    linkLineComputer->ConvertToLinkReference(mdi->DefFile),
    cmOutputConverter::SHELL);
  this->LocalCommonGenerator->AppendFlags(flags, flag);
}

void cmCommonTargetGenerator::AppendFortranFormatFlags(
  std::string& flags, cmSourceFile const& source)
{
  const char* srcfmt = source.GetProperty("Fortran_FORMAT");
  cmOutputConverter::FortranFormat format =
    cmOutputConverter::GetFortranFormat(srcfmt);
  if (format == cmOutputConverter::FortranFormatNone) {
    const char* tgtfmt = this->GeneratorTarget->GetProperty("Fortran_FORMAT");
    format = cmOutputConverter::GetFortranFormat(tgtfmt);
  }
  const char* var = nullptr;
  switch (format) {
    case cmOutputConverter::FortranFormatFixed:
      var = "CMAKE_Fortran_FORMAT_FIXED_FLAG";
      break;
    case cmOutputConverter::FortranFormatFree:
      var = "CMAKE_Fortran_FORMAT_FREE_FLAG";
      break;
    default:
      break;
  }
  if (var) {
    this->LocalCommonGenerator->AppendFlags(
      flags, this->Makefile->GetDefinition(var));
  }
}

std::string cmCommonTargetGenerator::GetFlags(const std::string& l)
{
  ByLanguageMap::iterator i = this->FlagsByLanguage.find(l);
  if (i == this->FlagsByLanguage.end()) {
    std::string flags;

    this->LocalCommonGenerator->GetTargetCompileFlags(
      this->GeneratorTarget, this->ConfigName, l, flags);

    ByLanguageMap::value_type entry(l, flags);
    i = this->FlagsByLanguage.insert(entry).first;
  }
  return i->second;
}

std::string cmCommonTargetGenerator::GetDefines(const std::string& l)
{
  ByLanguageMap::iterator i = this->DefinesByLanguage.find(l);
  if (i == this->DefinesByLanguage.end()) {
    std::set<std::string> defines;
    this->LocalCommonGenerator->GetTargetDefines(this->GeneratorTarget,
                                                 this->ConfigName, l, defines);

    std::string definesString;
    this->LocalCommonGenerator->JoinDefines(defines, definesString, l);

    ByLanguageMap::value_type entry(l, definesString);
    i = this->DefinesByLanguage.insert(entry).first;
  }
  return i->second;
}

std::string cmCommonTargetGenerator::GetIncludes(std::string const& l)
{
  ByLanguageMap::iterator i = this->IncludesByLanguage.find(l);
  if (i == this->IncludesByLanguage.end()) {
    std::string includes;
    this->AddIncludeFlags(includes, l);
    ByLanguageMap::value_type entry(l, includes);
    i = this->IncludesByLanguage.insert(entry).first;
  }
  return i->second;
}

std::vector<std::string> cmCommonTargetGenerator::GetLinkedTargetDirectories()
  const
{
  std::vector<std::string> dirs;
  std::set<cmGeneratorTarget const*> emitted;
  if (cmComputeLinkInformation* cli =
        this->GeneratorTarget->GetLinkInformation(this->ConfigName)) {
    cmComputeLinkInformation::ItemVector const& items = cli->GetItems();
    for (auto const& item : items) {
      cmGeneratorTarget const* linkee = item.Target;
      if (linkee && !linkee->IsImported()
          // We can ignore the INTERFACE_LIBRARY items because
          // Target->GetLinkInformation already processed their
          // link interface and they don't have any output themselves.
          && linkee->GetType() != cmStateEnums::INTERFACE_LIBRARY &&
          emitted.insert(linkee).second) {
        cmLocalGenerator* lg = linkee->GetLocalGenerator();
        std::string di = lg->GetCurrentBinaryDirectory();
        di += "/";
        di += lg->GetTargetDirectory(linkee);
        dirs.push_back(di);
      }
    }
  }
  return dirs;
}

std::string cmCommonTargetGenerator::ComputeTargetCompilePDB() const
{
  std::string compilePdbPath;
  if (this->GeneratorTarget->GetType() > cmStateEnums::OBJECT_LIBRARY) {
    return compilePdbPath;
  }
  compilePdbPath =
    this->GeneratorTarget->GetCompilePDBPath(this->GetConfigName());
  if (compilePdbPath.empty()) {
    // Match VS default: `$(IntDir)vc$(PlatformToolsetVersion).pdb`.
    // A trailing slash tells the toolchain to add its default file name.
    compilePdbPath = this->GeneratorTarget->GetSupportDirectory() + "/";
    if (this->GeneratorTarget->GetType() == cmStateEnums::STATIC_LIBRARY) {
      // Match VS default for static libs: `$(IntDir)$(ProjectName).pdb`.
      compilePdbPath += this->GeneratorTarget->GetName();
      compilePdbPath += ".pdb";
    }
  }

  return compilePdbPath;
}

std::string cmCommonTargetGenerator::GetManifests()
{
  std::vector<cmSourceFile const*> manifest_srcs;
  this->GeneratorTarget->GetManifests(manifest_srcs, this->ConfigName);

  std::vector<std::string> manifests;
<<<<<<< HEAD
  for (std::vector<cmSourceFile const*>::iterator mi = manifest_srcs.begin();
       mi != manifest_srcs.end(); ++mi) {
    manifests.push_back(this->LocalCommonGenerator->ConvertToOutputFormat(
      this->LocalCommonGenerator->ConvertToRelativePath(
        this->LocalCommonGenerator->GetWorkingDirectory(),
        (*mi)->GetFullPath()),
=======
  for (cmSourceFile const* manifest_src : manifest_srcs) {
    manifests.push_back(this->LocalCommonGenerator->ConvertToOutputFormat(
      this->LocalCommonGenerator->ConvertToRelativePath(
        this->LocalCommonGenerator->GetWorkingDirectory(),
        manifest_src->GetFullPath()),
>>>>>>> a1cdf537
      cmOutputConverter::SHELL));
  }

  return cmJoin(manifests, " ");
}

void cmCommonTargetGenerator::AppendOSXVerFlag(std::string& flags,
                                               const std::string& lang,
                                               const char* name, bool so)
{
  // Lookup the flag to specify the version.
  std::string fvar = "CMAKE_";
  fvar += lang;
  fvar += "_OSX_";
  fvar += name;
  fvar += "_VERSION_FLAG";
  const char* flag = this->Makefile->GetDefinition(fvar);

  // Skip if no such flag.
  if (!flag) {
    return;
  }

  // Lookup the target version information.
  int major;
  int minor;
  int patch;
  this->GeneratorTarget->GetTargetVersion(so, major, minor, patch);
  if (major > 0 || minor > 0 || patch > 0) {
    // Append the flag since a non-zero version is specified.
    std::ostringstream vflag;
    vflag << flag << major << "." << minor << "." << patch;
    this->LocalCommonGenerator->AppendFlags(flags, vflag.str());
  }
}<|MERGE_RESOLUTION|>--- conflicted
+++ resolved
@@ -194,20 +194,11 @@
   this->GeneratorTarget->GetManifests(manifest_srcs, this->ConfigName);
 
   std::vector<std::string> manifests;
-<<<<<<< HEAD
-  for (std::vector<cmSourceFile const*>::iterator mi = manifest_srcs.begin();
-       mi != manifest_srcs.end(); ++mi) {
-    manifests.push_back(this->LocalCommonGenerator->ConvertToOutputFormat(
-      this->LocalCommonGenerator->ConvertToRelativePath(
-        this->LocalCommonGenerator->GetWorkingDirectory(),
-        (*mi)->GetFullPath()),
-=======
   for (cmSourceFile const* manifest_src : manifest_srcs) {
     manifests.push_back(this->LocalCommonGenerator->ConvertToOutputFormat(
       this->LocalCommonGenerator->ConvertToRelativePath(
         this->LocalCommonGenerator->GetWorkingDirectory(),
         manifest_src->GetFullPath()),
->>>>>>> a1cdf537
       cmOutputConverter::SHELL));
   }
 
