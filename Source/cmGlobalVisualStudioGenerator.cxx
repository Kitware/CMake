--- conflicted
+++ resolved
@@ -753,13 +753,10 @@
     if (!gt->GetConfigCommonSourceFiles(sources)) {
       return false;
     }
-<<<<<<< HEAD
-=======
     // Only "real" targets are allowed to be C# targets.
     if (gt->Target->GetType() > cmStateEnums::OBJECT_LIBRARY) {
       return false;
     }
->>>>>>> da7833c5
   }
   gt->GetLanguages(languages, "");
   if (languages.size() == 1) {
