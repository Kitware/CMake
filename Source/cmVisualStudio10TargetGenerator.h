--- conflicted
+++ resolved
@@ -65,11 +65,7 @@
                        std::unordered_map<std::string, std::string>>;
 
   std::string ConvertPath(std::string const& path, bool forceRelative);
-<<<<<<< HEAD
-  std::string CalcCondition(const std::string& config, const std::string& platform = "") const;
-=======
-  std::string CalcCondition(std::string const& config) const;
->>>>>>> ba8c4a15
+  std::string CalcCondition(std::string const& config, const std::string& platform = "") const;
   void WriteProjectConfigurations(Elem& e0);
   void WriteProjectConfigurationValues(Elem& e0);
   void WriteMSToolConfigurationValues(Elem& e1, std::string const& config);
@@ -248,19 +244,12 @@
   std::string const Platform;
   std::string const Name;
   std::string const GUID;
-<<<<<<< HEAD
-  bool MSTools;
-  bool Managed;
-  bool NsightTegra;
-  bool BuildAsX;
-  bool Android;
-=======
   bool MSTools = false;
   bool Managed = false;
   bool NsightTegra = false;
+  bool BuildAsX = false;
   bool Android = false;
   bool WindowsKernelMode = false;
->>>>>>> ba8c4a15
   bool HaveCustomCommandDepfile = false;
   std::map<std::string, bool> ScanSourceForModuleDependencies;
   unsigned int NsightTegraVersion[4];
