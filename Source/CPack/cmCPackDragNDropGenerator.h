--- conflicted
+++ resolved
@@ -23,11 +23,7 @@
   cmCPackTypeMacro(cmCPackDragNDropGenerator, cmCPackGenerator);
 
   cmCPackDragNDropGenerator();
-<<<<<<< HEAD
-  ~cmCPackDragNDropGenerator() CM_OVERRIDE;
-=======
   ~cmCPackDragNDropGenerator() override;
->>>>>>> a1cdf537
 
 protected:
   int InitializeInternal() override;
