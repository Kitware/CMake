/* Distributed under the OSI-approved BSD 3-Clause License.  See accompanying
   file Copyright.txt or https://cmake.org/licensing for details.  */
#ifndef cmCPackCygwinSourceGenerator_h
#define cmCPackCygwinSourceGenerator_h

#include "cmCPackTarBZip2Generator.h"

/** \class cmCPackCygwinSourceGenerator
 * \brief A generator for cygwin source files
 */
class cmCPackCygwinSourceGenerator : public cmCPackTarBZip2Generator
{
public:
  cmCPackTypeMacro(cmCPackCygwinSourceGenerator, cmCPackTarBZip2Generator);

  /**
   * Construct generator
   */
  cmCPackCygwinSourceGenerator();
<<<<<<< HEAD
  ~cmCPackCygwinSourceGenerator() CM_OVERRIDE;
=======
  ~cmCPackCygwinSourceGenerator() override;
>>>>>>> a1cdf537

protected:
  const char* GetPackagingInstallPrefix();
  virtual int InitializeInternal();
  int PackageFiles();
  virtual const char* GetOutputExtension();
  std::string InstallPrefix;
  std::string OutputExtension;
};

#endif<|MERGE_RESOLUTION|>--- conflicted
+++ resolved
@@ -17,11 +17,7 @@
    * Construct generator
    */
   cmCPackCygwinSourceGenerator();
-<<<<<<< HEAD
-  ~cmCPackCygwinSourceGenerator() CM_OVERRIDE;
-=======
   ~cmCPackCygwinSourceGenerator() override;
->>>>>>> a1cdf537
 
 protected:
   const char* GetPackagingInstallPrefix();
