/* Distributed under the OSI-approved BSD 3-Clause License.  See accompanying
   file Copyright.txt or https://cmake.org/licensing for details.  */
#ifndef cmCPackCygwinBinaryGenerator_h
#define cmCPackCygwinBinaryGenerator_h

#include "cmCPackTarBZip2Generator.h"

/** \class cmCPackCygwinBinaryGenerator
 * \brief A generator for TarBZip2 files
 */
class cmCPackCygwinBinaryGenerator : public cmCPackTarBZip2Generator
{
public:
  cmCPackTypeMacro(cmCPackCygwinBinaryGenerator, cmCPackTarBZip2Generator);

  /**
   * Construct generator
   */
  cmCPackCygwinBinaryGenerator();
<<<<<<< HEAD
  ~cmCPackCygwinBinaryGenerator() CM_OVERRIDE;
=======
  ~cmCPackCygwinBinaryGenerator() override;
>>>>>>> a1cdf537

protected:
  virtual int InitializeInternal();
  int PackageFiles();
  virtual const char* GetOutputExtension();
  std::string OutputExtension;
};

#endif<|MERGE_RESOLUTION|>--- conflicted
+++ resolved
@@ -17,11 +17,7 @@
    * Construct generator
    */
   cmCPackCygwinBinaryGenerator();
-<<<<<<< HEAD
-  ~cmCPackCygwinBinaryGenerator() CM_OVERRIDE;
-=======
   ~cmCPackCygwinBinaryGenerator() override;
->>>>>>> a1cdf537
 
 protected:
   virtual int InitializeInternal();
