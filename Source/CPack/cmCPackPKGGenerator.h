--- conflicted
+++ resolved
@@ -27,11 +27,7 @@
    * Construct generator
    */
   cmCPackPKGGenerator();
-<<<<<<< HEAD
-  ~cmCPackPKGGenerator() CM_OVERRIDE;
-=======
   ~cmCPackPKGGenerator() override;
->>>>>>> a1cdf537
 
   bool SupportsComponentInstallation() const override;
 
