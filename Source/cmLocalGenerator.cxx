/* Distributed under the OSI-approved BSD 3-Clause License.  See accompanying
   file Copyright.txt or https://cmake.org/licensing for details.  */
#include "cmLocalGenerator.h"

#include "cmAlgorithms.h"
#include "cmComputeLinkInformation.h"
#include "cmCustomCommandGenerator.h"
#include "cmGeneratedFileStream.h"
#include "cmGeneratorExpression.h"
#include "cmGeneratorExpressionEvaluationFile.h"
#include "cmGeneratorTarget.h"
#include "cmGlobalGenerator.h"
#include "cmInstallGenerator.h"
#include "cmInstallScriptGenerator.h"
#include "cmInstallTargetGenerator.h"
#include "cmLinkLineComputer.h"
#include "cmMakefile.h"
#include "cmRulePlaceholderExpander.h"
#include "cmSourceFile.h"
#include "cmSourceFileLocation.h"
#include "cmState.h"
#include "cmStateDirectory.h"
#include "cmStateTypes.h"
#include "cmSystemTools.h"
#include "cmTarget.h"
#include "cmTestGenerator.h"
#include "cmVersion.h"
#include "cmake.h"

#if defined(CMAKE_BUILD_WITH_CMAKE)
#  define CM_LG_ENCODE_OBJECT_NAMES
#  include "cmCryptoHash.h"
#endif

#include "cmsys/RegularExpression.hxx"
#include <algorithm>
#include <assert.h>
#include <initializer_list>
#include <iterator>
#include <sstream>
#include <stdio.h>
#include <string.h>
#include <unordered_set>
#include <utility>

#if defined(__HAIKU__)
#  include <FindDirectory.h>
#  include <StorageDefs.h>
#endif

// List of variables that are replaced when
// rules are expanced.  These variables are
// replaced in the form <var> with GetSafeDefinition(var).
// ${LANG} is replaced in the variable first with all enabled
// languages.
static auto ruleReplaceVars = { "CMAKE_${LANG}_COMPILER",
                                "CMAKE_SHARED_LIBRARY_CREATE_${LANG}_FLAGS",
                                "CMAKE_SHARED_MODULE_CREATE_${LANG}_FLAGS",
                                "CMAKE_SHARED_MODULE_${LANG}_FLAGS",
                                "CMAKE_SHARED_LIBRARY_${LANG}_FLAGS",
                                "CMAKE_${LANG}_LINK_FLAGS",
                                "CMAKE_SHARED_LIBRARY_SONAME_${LANG}_FLAG",
                                "CMAKE_${LANG}_ARCHIVE",
                                "CMAKE_AR",
                                "CMAKE_CURRENT_SOURCE_DIR",
                                "CMAKE_CURRENT_BINARY_DIR",
                                "CMAKE_RANLIB",
                                "CMAKE_LINKER",
                                "CMAKE_MT",
                                "CMAKE_CUDA_HOST_COMPILER",
                                "CMAKE_CUDA_HOST_LINK_LAUNCHER",
                                "CMAKE_CL_SHOWINCLUDES_PREFIX" };

cmLocalGenerator::cmLocalGenerator(cmGlobalGenerator* gg, cmMakefile* makefile)
  : cmOutputConverter(makefile->GetStateSnapshot())
  , StateSnapshot(makefile->GetStateSnapshot())
  , DirectoryBacktrace(makefile->GetBacktrace())
{
  this->GlobalGenerator = gg;

  this->Makefile = makefile;

  this->AliasTargets = makefile->GetAliasTargets();

  this->EmitUniversalBinaryFlags = true;
  this->BackwardsCompatibility = 0;
  this->BackwardsCompatibilityFinal = false;

  this->ComputeObjectMaxPath();

  // Canonicalize entries of the CPATH environment variable the same
  // way detection of CMAKE_<LANG>_IMPLICIT_INCLUDE_DIRECTORIES does.
  {
    std::vector<std::string> cpath;
    cmSystemTools::GetPath(cpath, "CPATH");
    for (std::string& cp : cpath) {
      if (cmSystemTools::FileIsFullPath(cp)) {
        cp = cmSystemTools::CollapseFullPath(cp);
        this->EnvCPATH.emplace(std::move(cp));
      }
    }
  }

  std::vector<std::string> enabledLanguages =
    this->GetState()->GetEnabledLanguages();

  if (const char* sysrootCompile =
        this->Makefile->GetDefinition("CMAKE_SYSROOT_COMPILE")) {
    this->CompilerSysroot = sysrootCompile;
  } else {
    this->CompilerSysroot = this->Makefile->GetSafeDefinition("CMAKE_SYSROOT");
  }

  if (const char* sysrootLink =
        this->Makefile->GetDefinition("CMAKE_SYSROOT_LINK")) {
    this->LinkerSysroot = sysrootLink;
  } else {
    this->LinkerSysroot = this->Makefile->GetSafeDefinition("CMAKE_SYSROOT");
  }

  for (std::string const& lang : enabledLanguages) {
    if (lang == "NONE") {
      continue;
    }
    this->Compilers["CMAKE_" + lang + "_COMPILER"] = lang;

    this->VariableMappings["CMAKE_" + lang + "_COMPILER"] =
      this->Makefile->GetSafeDefinition("CMAKE_" + lang + "_COMPILER");

    std::string const& compilerArg1 = "CMAKE_" + lang + "_COMPILER_ARG1";
    std::string const& compilerTarget = "CMAKE_" + lang + "_COMPILER_TARGET";
    std::string const& compilerOptionTarget =
      "CMAKE_" + lang + "_COMPILE_OPTIONS_TARGET";
    std::string const& compilerExternalToolchain =
      "CMAKE_" + lang + "_COMPILER_EXTERNAL_TOOLCHAIN";
    std::string const& compilerOptionExternalToolchain =
      "CMAKE_" + lang + "_COMPILE_OPTIONS_EXTERNAL_TOOLCHAIN";
    std::string const& compilerOptionSysroot =
      "CMAKE_" + lang + "_COMPILE_OPTIONS_SYSROOT";

    this->VariableMappings[compilerArg1] =
      this->Makefile->GetSafeDefinition(compilerArg1);
    this->VariableMappings[compilerTarget] =
      this->Makefile->GetSafeDefinition(compilerTarget);
    this->VariableMappings[compilerOptionTarget] =
      this->Makefile->GetSafeDefinition(compilerOptionTarget);
    this->VariableMappings[compilerExternalToolchain] =
      this->Makefile->GetSafeDefinition(compilerExternalToolchain);
    this->VariableMappings[compilerOptionExternalToolchain] =
      this->Makefile->GetSafeDefinition(compilerOptionExternalToolchain);
    this->VariableMappings[compilerOptionSysroot] =
      this->Makefile->GetSafeDefinition(compilerOptionSysroot);

    for (std::string replaceVar : ruleReplaceVars) {
      if (replaceVar.find("${LANG}") != std::string::npos) {
        cmSystemTools::ReplaceString(replaceVar, "${LANG}", lang);
      }

      this->VariableMappings[replaceVar] =
        this->Makefile->GetSafeDefinition(replaceVar);
    }
  }
}

cmRulePlaceholderExpander* cmLocalGenerator::CreateRulePlaceholderExpander()
  const
{
  return new cmRulePlaceholderExpander(this->Compilers, this->VariableMappings,
                                       this->CompilerSysroot,
                                       this->LinkerSysroot);
}

cmLocalGenerator::~cmLocalGenerator()
{
  cmDeleteAll(this->GeneratorTargets);
  cmDeleteAll(this->OwnedImportedGeneratorTargets);
}

void cmLocalGenerator::IssueMessage(MessageType t,
                                    std::string const& text) const
{
  this->GetCMakeInstance()->IssueMessage(t, text, this->DirectoryBacktrace);
}

void cmLocalGenerator::ComputeObjectMaxPath()
{
// Choose a maximum object file name length.
#if defined(_WIN32) || defined(__CYGWIN__)
  this->ObjectPathMax = 250;
#else
  this->ObjectPathMax = 1000;
#endif
  const char* plen = this->Makefile->GetDefinition("CMAKE_OBJECT_PATH_MAX");
  if (plen && *plen) {
    unsigned int pmax;
    if (sscanf(plen, "%u", &pmax) == 1) {
      if (pmax >= 128) {
        this->ObjectPathMax = pmax;
      } else {
        std::ostringstream w;
        w << "CMAKE_OBJECT_PATH_MAX is set to " << pmax
          << ", which is less than the minimum of 128.  "
          << "The value will be ignored.";
        this->IssueMessage(MessageType::AUTHOR_WARNING, w.str());
      }
    } else {
      std::ostringstream w;
      w << "CMAKE_OBJECT_PATH_MAX is set to \"" << plen
        << "\", which fails to parse as a positive integer.  "
        << "The value will be ignored.";
      this->IssueMessage(MessageType::AUTHOR_WARNING, w.str());
    }
  }
  this->ObjectMaxPathViolations.clear();
}

static void MoveSystemIncludesToEnd(std::vector<std::string>& includeDirs,
                                    const std::string& config,
                                    const std::string& lang,
                                    const cmGeneratorTarget* target)
{
  if (!target) {
    return;
  }

  std::stable_sort(
    includeDirs.begin(), includeDirs.end(),
    [&target, &config, &lang](std::string const& a, std::string const& b) {
      return !target->IsSystemIncludeDirectory(a, config, lang) &&
        target->IsSystemIncludeDirectory(b, config, lang);
    });
}

static void MoveSystemIncludesToEnd(std::vector<BT<std::string>>& includeDirs,
                                    const std::string& config,
                                    const std::string& lang,
                                    const cmGeneratorTarget* target)
{
  if (!target) {
    return;
  }

  std::stable_sort(includeDirs.begin(), includeDirs.end(),
                   [target, &config, &lang](BT<std::string> const& a,
                                            BT<std::string> const& b) {
                     return !target->IsSystemIncludeDirectory(a.Value, config,
                                                              lang) &&
                       target->IsSystemIncludeDirectory(b.Value, config, lang);
                   });
}

void cmLocalGenerator::TraceDependencies()
{
  std::vector<std::string> configs;
  this->Makefile->GetConfigurations(configs);
  if (configs.empty()) {
    configs.emplace_back();
  }
  for (std::string const& c : configs) {
    this->GlobalGenerator->CreateEvaluationSourceFiles(c);
  }
  // Generate the rule files for each target.
  const std::vector<cmGeneratorTarget*>& targets = this->GetGeneratorTargets();
  for (cmGeneratorTarget* target : targets) {
    if (target->GetType() == cmStateEnums::INTERFACE_LIBRARY) {
      continue;
    }
    target->TraceDependencies();
  }
}

void cmLocalGenerator::GenerateTestFiles()
{
  if (!this->Makefile->IsOn("CMAKE_TESTING_ENABLED")) {
    return;
  }

  // Compute the set of configurations.
  std::vector<std::string> configurationTypes;
  const std::string& config =
    this->Makefile->GetConfigurations(configurationTypes, false);

  std::string file = this->StateSnapshot.GetDirectory().GetCurrentBinary();
  file += "/";
  file += "CTestTestfile.cmake";

  cmGeneratedFileStream fout(file);
  fout.SetCopyIfDifferent(true);

  fout << "# CMake generated Testfile for " << std::endl
       << "# Source directory: "
       << this->StateSnapshot.GetDirectory().GetCurrentSource() << std::endl
       << "# Build directory: "
       << this->StateSnapshot.GetDirectory().GetCurrentBinary() << std::endl
       << "# " << std::endl
       << "# This file includes the relevant testing commands "
       << "required for " << std::endl
       << "# testing this directory and lists subdirectories to "
       << "be tested as well." << std::endl;

  const char* testIncludeFile =
    this->Makefile->GetProperty("TEST_INCLUDE_FILE");
  if (testIncludeFile) {
    fout << "include(\"" << testIncludeFile << "\")" << std::endl;
  }

  const char* testIncludeFiles =
    this->Makefile->GetProperty("TEST_INCLUDE_FILES");
  if (testIncludeFiles) {
    std::vector<std::string> includesList;
    cmSystemTools::ExpandListArgument(testIncludeFiles, includesList);
    for (std::string const& i : includesList) {
      fout << "include(\"" << i << "\")" << std::endl;
    }
  }

  // Ask each test generator to write its code.
  std::vector<cmTestGenerator*> const& testers =
    this->Makefile->GetTestGenerators();
  for (cmTestGenerator* tester : testers) {
    tester->Compute(this);
    tester->Generate(fout, config, configurationTypes);
  }
  typedef std::vector<cmStateSnapshot> vec_t;
  vec_t const& children = this->Makefile->GetStateSnapshot().GetChildren();
  std::string parentBinDir = this->GetCurrentBinaryDirectory();
  for (cmStateSnapshot const& i : children) {
    // TODO: Use add_subdirectory instead?
    std::string outP = i.GetDirectory().GetCurrentBinary();
    outP = this->MaybeConvertToRelativePath(parentBinDir, outP);
    outP = cmOutputConverter::EscapeForCMake(outP);
    fout << "subdirs(" << outP << ")" << std::endl;
  }

  // Add directory labels property
  const char* directoryLabels =
    this->Makefile->GetDefinition("CMAKE_DIRECTORY_LABELS");
  const char* labels = this->Makefile->GetProperty("LABELS");

  if (labels || directoryLabels) {
    fout << "set_directory_properties(PROPERTIES LABELS ";
    if (labels) {
      fout << cmOutputConverter::EscapeForCMake(labels);
    }
    if (labels && directoryLabels) {
      fout << ";";
    }
    if (directoryLabels) {
      fout << cmOutputConverter::EscapeForCMake(directoryLabels);
    }
    fout << ")" << std::endl;
  }
}

void cmLocalGenerator::CreateEvaluationFileOutputs(std::string const& config)
{
  std::vector<cmGeneratorExpressionEvaluationFile*> ef =
    this->Makefile->GetEvaluationFiles();
  for (cmGeneratorExpressionEvaluationFile* geef : ef) {
    geef->CreateOutputFile(this, config);
  }
}

void cmLocalGenerator::ProcessEvaluationFiles(
  std::vector<std::string>& generatedFiles)
{
  for (cmGeneratorExpressionEvaluationFile* geef :
       this->Makefile->GetEvaluationFiles()) {
    geef->Generate(this);
    if (cmSystemTools::GetFatalErrorOccured()) {
      return;
    }
    std::vector<std::string> files = geef->GetFiles();
    std::sort(files.begin(), files.end());

    std::vector<std::string> intersection;
    std::set_intersection(files.begin(), files.end(), generatedFiles.begin(),
                          generatedFiles.end(),
                          std::back_inserter(intersection));
    if (!intersection.empty()) {
      cmSystemTools::Error("Files to be generated by multiple different "
                           "commands: " +
                           cmWrap('"', intersection, '"', " "));
      return;
    }

    cmAppend(generatedFiles, files);
    std::inplace_merge(generatedFiles.begin(),
                       generatedFiles.end() - files.size(),
                       generatedFiles.end());
  }
}

void cmLocalGenerator::GenerateInstallRules()
{
  // Compute the install prefix.
  const char* prefix = this->Makefile->GetDefinition("CMAKE_INSTALL_PREFIX");

#if defined(_WIN32) && !defined(__CYGWIN__)
  std::string prefix_win32;
  if (!prefix) {
    if (!cmSystemTools::GetEnv("SystemDrive", prefix_win32)) {
      prefix_win32 = "C:";
    }
    const char* project_name = this->Makefile->GetDefinition("PROJECT_NAME");
    if (project_name && project_name[0]) {
      prefix_win32 += "/Program Files/";
      prefix_win32 += project_name;
    } else {
      prefix_win32 += "/InstalledCMakeProject";
    }
    prefix = prefix_win32.c_str();
  }
#elif defined(__HAIKU__)
  char dir[B_PATH_NAME_LENGTH];
  if (!prefix) {
    if (find_directory(B_SYSTEM_DIRECTORY, -1, false, dir, sizeof(dir)) ==
        B_OK) {
      prefix = dir;
    } else {
      prefix = "/boot/system";
    }
  }
#else
  if (!prefix) {
    prefix = "/usr/local";
  }
#endif
  if (const char* stagingPrefix =
        this->Makefile->GetDefinition("CMAKE_STAGING_PREFIX")) {
    prefix = stagingPrefix;
  }

  // Compute the set of configurations.
  std::vector<std::string> configurationTypes;
  const std::string& config =
    this->Makefile->GetConfigurations(configurationTypes, false);

  // Choose a default install configuration.
  std::string default_config = config;
  const char* default_order[] = { "RELEASE", "MINSIZEREL", "RELWITHDEBINFO",
                                  "DEBUG", nullptr };
  for (const char** c = default_order; *c && default_config.empty(); ++c) {
    for (std::string const& configurationType : configurationTypes) {
      if (cmSystemTools::UpperCase(configurationType) == *c) {
        default_config = configurationType;
      }
    }
  }
  if (default_config.empty() && !configurationTypes.empty()) {
    default_config = configurationTypes[0];
  }

  // Create the install script file.
  std::string file = this->StateSnapshot.GetDirectory().GetCurrentBinary();
  std::string homedir = this->GetState()->GetBinaryDirectory();
  int toplevel_install = 0;
  if (file == homedir) {
    toplevel_install = 1;
  }
  file += "/cmake_install.cmake";
  cmGeneratedFileStream fout(file);
  fout.SetCopyIfDifferent(true);

  // Write the header.
  fout << "# Install script for directory: "
       << this->StateSnapshot.GetDirectory().GetCurrentSource() << std::endl
       << std::endl;
  fout << "# Set the install prefix" << std::endl
       << "if(NOT DEFINED CMAKE_INSTALL_PREFIX)" << std::endl
       << "  set(CMAKE_INSTALL_PREFIX \"" << prefix << "\")" << std::endl
       << "endif()" << std::endl
       << R"(string(REGEX REPLACE "/$" "" CMAKE_INSTALL_PREFIX )"
       << "\"${CMAKE_INSTALL_PREFIX}\")" << std::endl
       << std::endl;

  // Write support code for generating per-configuration install rules.
  /* clang-format off */
  fout <<
    "# Set the install configuration name.\n"
    "if(NOT DEFINED CMAKE_INSTALL_CONFIG_NAME)\n"
    "  if(BUILD_TYPE)\n"
    "    string(REGEX REPLACE \"^[^A-Za-z0-9_]+\" \"\"\n"
    "           CMAKE_INSTALL_CONFIG_NAME \"${BUILD_TYPE}\")\n"
    "  else()\n"
    "    set(CMAKE_INSTALL_CONFIG_NAME \"" << default_config << "\")\n"
    "  endif()\n"
    "  message(STATUS \"Install configuration: "
    "\\\"${CMAKE_INSTALL_CONFIG_NAME}\\\"\")\n"
    "endif()\n"
    "\n";
  /* clang-format on */

  // Write support code for dealing with component-specific installs.
  /* clang-format off */
  fout <<
    "# Set the component getting installed.\n"
    "if(NOT CMAKE_INSTALL_COMPONENT)\n"
    "  if(COMPONENT)\n"
    "    message(STATUS \"Install component: \\\"${COMPONENT}\\\"\")\n"
    "    set(CMAKE_INSTALL_COMPONENT \"${COMPONENT}\")\n"
    "  else()\n"
    "    set(CMAKE_INSTALL_COMPONENT)\n"
    "  endif()\n"
    "endif()\n"
    "\n";
  /* clang-format on */

  // Copy user-specified install options to the install code.
  if (const char* so_no_exe =
        this->Makefile->GetDefinition("CMAKE_INSTALL_SO_NO_EXE")) {
    /* clang-format off */
    fout <<
      "# Install shared libraries without execute permission?\n"
      "if(NOT DEFINED CMAKE_INSTALL_SO_NO_EXE)\n"
      "  set(CMAKE_INSTALL_SO_NO_EXE \"" << so_no_exe << "\")\n"
      "endif()\n"
      "\n";
    /* clang-format on */
  }

  // Copy cmake cross compile state to install code.
  if (const char* crosscompiling =
        this->Makefile->GetDefinition("CMAKE_CROSSCOMPILING")) {
    /* clang-format off */
    fout <<
      "# Is this installation the result of a crosscompile?\n"
      "if(NOT DEFINED CMAKE_CROSSCOMPILING)\n"
      "  set(CMAKE_CROSSCOMPILING \"" << crosscompiling << "\")\n"
      "endif()\n"
      "\n";
    /* clang-format on */
  }

  // Write default directory permissions.
  if (const char* defaultDirPermissions = this->Makefile->GetDefinition(
        "CMAKE_INSTALL_DEFAULT_DIRECTORY_PERMISSIONS")) {
    /* clang-format off */
    fout <<
      "# Set default install directory permissions.\n"
      "if(NOT DEFINED CMAKE_INSTALL_DEFAULT_DIRECTORY_PERMISSIONS)\n"
      "  set(CMAKE_INSTALL_DEFAULT_DIRECTORY_PERMISSIONS \""
         << defaultDirPermissions << "\")\n"
      "endif()\n"
      "\n";
    /* clang-format on */
  }

  // Ask each install generator to write its code.
  cmPolicies::PolicyStatus status = this->GetPolicyStatus(cmPolicies::CMP0082);
  std::vector<cmInstallGenerator*> const& installers =
    this->Makefile->GetInstallGenerators();
  bool haveSubdirectoryInstall = false;
  bool haveInstallAfterSubdirectory = false;
  if (status == cmPolicies::WARN) {
    for (cmInstallGenerator* installer : installers) {
      installer->CheckCMP0082(haveSubdirectoryInstall,
                              haveInstallAfterSubdirectory);
      installer->Generate(fout, config, configurationTypes);
    }
  } else {
    for (cmInstallGenerator* installer : installers) {
      installer->Generate(fout, config, configurationTypes);
    }
  }

  // Write rules from old-style specification stored in targets.
  this->GenerateTargetInstallRules(fout, config, configurationTypes);

  // Include install scripts from subdirectories.
  switch (status) {
    case cmPolicies::WARN:
      if (haveInstallAfterSubdirectory &&
          this->Makefile->PolicyOptionalWarningEnabled(
            "CMAKE_POLICY_WARNING_CMP0082")) {
        std::ostringstream e;
        e << cmPolicies::GetPolicyWarning(cmPolicies::CMP0082) << "\n";
        this->IssueMessage(MessageType::AUTHOR_WARNING, e.str());
      }
      CM_FALLTHROUGH;
    case cmPolicies::OLD: {
      std::vector<cmStateSnapshot> children =
        this->Makefile->GetStateSnapshot().GetChildren();
      if (!children.empty()) {
        fout << "if(NOT CMAKE_INSTALL_LOCAL_ONLY)\n";
        fout << "  # Include the install script for each subdirectory.\n";
        for (cmStateSnapshot const& c : children) {
          if (!c.GetDirectory().GetPropertyAsBool("EXCLUDE_FROM_ALL")) {
            std::string odir = c.GetDirectory().GetCurrentBinary();
            cmSystemTools::ConvertToUnixSlashes(odir);
            fout << "  include(\"" << odir << "/cmake_install.cmake\")"
                 << std::endl;
          }
        }
        fout << "\n";
        fout << "endif()\n\n";
      }
    } break;

    case cmPolicies::REQUIRED_IF_USED:
    case cmPolicies::REQUIRED_ALWAYS:
    case cmPolicies::NEW:
      // NEW behavior is handled in
      // cmInstallSubdirectoryGenerator::GenerateScript()
      break;
  }

  // Record the install manifest.
  if (toplevel_install) {
    /* clang-format off */
    fout <<
      "if(CMAKE_INSTALL_COMPONENT)\n"
      "  set(CMAKE_INSTALL_MANIFEST \"install_manifest_"
      "${CMAKE_INSTALL_COMPONENT}.txt\")\n"
      "else()\n"
      "  set(CMAKE_INSTALL_MANIFEST \"install_manifest.txt\")\n"
      "endif()\n"
      "\n"
      "string(REPLACE \";\" \"\\n\" CMAKE_INSTALL_MANIFEST_CONTENT\n"
      "       \"${CMAKE_INSTALL_MANIFEST_FILES}\")\n"
      "file(WRITE \"" << homedir << "/${CMAKE_INSTALL_MANIFEST}\"\n"
      "     \"${CMAKE_INSTALL_MANIFEST_CONTENT}\")\n";
    /* clang-format on */
  }
}

void cmLocalGenerator::AddGeneratorTarget(cmGeneratorTarget* gt)
{
  this->GeneratorTargets.push_back(gt);
  this->GeneratorTargetSearchIndex.emplace(gt->GetName(), gt);
  this->GlobalGenerator->IndexGeneratorTarget(gt);
}

void cmLocalGenerator::AddImportedGeneratorTarget(cmGeneratorTarget* gt)
{
  this->ImportedGeneratorTargets.emplace(gt->GetName(), gt);
  this->GlobalGenerator->IndexGeneratorTarget(gt);
}

void cmLocalGenerator::AddOwnedImportedGeneratorTarget(cmGeneratorTarget* gt)
{
  this->OwnedImportedGeneratorTargets.push_back(gt);
}

cmGeneratorTarget* cmLocalGenerator::FindLocalNonAliasGeneratorTarget(
  const std::string& name) const
{
  GeneratorTargetMap::const_iterator ti =
    this->GeneratorTargetSearchIndex.find(name);
  if (ti != this->GeneratorTargetSearchIndex.end()) {
    return ti->second;
  }
  return nullptr;
}

void cmLocalGenerator::ComputeTargetManifest()
{
  // Collect the set of configuration types.
  std::vector<std::string> configNames;
  this->Makefile->GetConfigurations(configNames);
  if (configNames.empty()) {
    configNames.emplace_back();
  }

  // Add our targets to the manifest for each configuration.
  const std::vector<cmGeneratorTarget*>& targets = this->GetGeneratorTargets();
  for (cmGeneratorTarget* target : targets) {
    if (target->GetType() == cmStateEnums::INTERFACE_LIBRARY) {
      continue;
    }
    for (std::string const& c : configNames) {
      target->ComputeTargetManifest(c);
    }
  }
}

bool cmLocalGenerator::ComputeTargetCompileFeatures()
{
  // Collect the set of configuration types.
  std::vector<std::string> configNames;
  this->Makefile->GetConfigurations(configNames);
  if (configNames.empty()) {
    configNames.emplace_back();
  }

  // Process compile features of all targets.
  const std::vector<cmGeneratorTarget*>& targets = this->GetGeneratorTargets();
  for (cmGeneratorTarget* target : targets) {
    for (std::string const& c : configNames) {
      if (!target->ComputeCompileFeatures(c)) {
        return false;
      }
    }
  }

  return true;
}

bool cmLocalGenerator::IsRootMakefile() const
{
  return !this->StateSnapshot.GetBuildsystemDirectoryParent().IsValid();
}

cmState* cmLocalGenerator::GetState() const
{
  return this->GlobalGenerator->GetCMakeInstance()->GetState();
}

cmStateSnapshot cmLocalGenerator::GetStateSnapshot() const
{
  return this->Makefile->GetStateSnapshot();
}

const char* cmLocalGenerator::GetRuleLauncher(cmGeneratorTarget* target,
                                              const std::string& prop)
{
  if (target) {
    return target->GetProperty(prop);
  }
  return this->Makefile->GetProperty(prop);
}

std::string cmLocalGenerator::ConvertToIncludeReference(
  std::string const& path, OutputFormat format, bool forceFullPaths)
{
  static_cast<void>(forceFullPaths);
  return this->ConvertToOutputForExisting(path, format);
}

std::string cmLocalGenerator::GetIncludeFlags(
  const std::vector<std::string>& includeDirs, cmGeneratorTarget* target,
  const std::string& lang, bool forceFullPaths, bool forResponseFile,
  const std::string& config)
{
  if (lang.empty()) {
    return "";
  }

  std::vector<std::string> includes = includeDirs;
  MoveSystemIncludesToEnd(includes, config, lang, target);

  OutputFormat shellFormat = forResponseFile ? RESPONSE : SHELL;
  std::ostringstream includeFlags;

  std::string flagVar = "CMAKE_INCLUDE_FLAG_";
  flagVar += lang;
  std::string const& includeFlag = this->Makefile->GetSafeDefinition(flagVar);
  flagVar = "CMAKE_INCLUDE_FLAG_SEP_";
  flagVar += lang;
  const char* sep = this->Makefile->GetDefinition(flagVar);
  bool quotePaths = false;
  if (this->Makefile->GetDefinition("CMAKE_QUOTE_INCLUDE_PATHS")) {
    quotePaths = true;
  }
  bool repeatFlag = true;
  // should the include flag be repeated like ie. -IA -IB
  if (!sep) {
    sep = " ";
  } else {
    // if there is a separator then the flag is not repeated but is only
    // given once i.e.  -classpath a:b:c
    repeatFlag = false;
  }

  // Support special system include flag if it is available and the
  // normal flag is repeated for each directory.
  std::string sysFlagVar = "CMAKE_INCLUDE_SYSTEM_FLAG_";
  sysFlagVar += lang;
  const char* sysIncludeFlag = nullptr;
  if (repeatFlag) {
    sysIncludeFlag = this->Makefile->GetDefinition(sysFlagVar);
  }

  std::string fwSearchFlagVar = "CMAKE_";
  fwSearchFlagVar += lang;
  fwSearchFlagVar += "_FRAMEWORK_SEARCH_FLAG";
  const char* fwSearchFlag = this->Makefile->GetDefinition(fwSearchFlagVar);

  std::string sysFwSearchFlagVar = "CMAKE_";
  sysFwSearchFlagVar += lang;
  sysFwSearchFlagVar += "_SYSTEM_FRAMEWORK_SEARCH_FLAG";
  const char* sysFwSearchFlag =
    this->Makefile->GetDefinition(sysFwSearchFlagVar);

  bool flagUsed = false;
  std::set<std::string> emitted;
#ifdef __APPLE__
  emitted.insert("/System/Library/Frameworks");
#endif
  for (std::string const& i : includes) {
    if (fwSearchFlag && *fwSearchFlag && this->Makefile->IsOn("APPLE") &&
        cmSystemTools::IsPathToFramework(i)) {
      std::string frameworkDir = i;
      frameworkDir += "/../";
      frameworkDir = cmSystemTools::CollapseFullPath(frameworkDir);
      if (emitted.insert(frameworkDir).second) {
        if (sysFwSearchFlag && target &&
            target->IsSystemIncludeDirectory(i, config, lang)) {
          includeFlags << sysFwSearchFlag;
        } else {
          includeFlags << fwSearchFlag;
        }
        includeFlags << this->ConvertToOutputFormat(frameworkDir, shellFormat)
                     << " ";
      }
      continue;
    }

    if (!flagUsed || repeatFlag) {
      if (sysIncludeFlag && target &&
          target->IsSystemIncludeDirectory(i, config, lang)) {
        includeFlags << sysIncludeFlag;
      } else {
        includeFlags << includeFlag;
      }
      flagUsed = true;
    }
    std::string includePath =
      this->ConvertToIncludeReference(i, shellFormat, forceFullPaths);
    if (quotePaths && !includePath.empty() && includePath.front() != '\"') {
      includeFlags << "\"";
    }
    includeFlags << includePath;
    if (quotePaths && !includePath.empty() && includePath.front() != '\"') {
      includeFlags << "\"";
    }
    includeFlags << sep;
  }
  std::string flags = includeFlags.str();
  // remove trailing separators
  if ((sep[0] != ' ') && !flags.empty() && flags.back() == sep[0]) {
    flags.back() = ' ';
  }
  return flags;
}

void cmLocalGenerator::AddCompileOptions(std::string& flags,
                                         cmGeneratorTarget* target,
                                         const std::string& lang,
                                         const std::string& config)
{
  std::string langFlagRegexVar = std::string("CMAKE_") + lang + "_FLAG_REGEX";

  if (const char* langFlagRegexStr =
        this->Makefile->GetDefinition(langFlagRegexVar)) {
    // Filter flags acceptable to this language.
    std::vector<std::string> opts;
    if (const char* targetFlags = target->GetProperty("COMPILE_FLAGS")) {
      cmSystemTools::ParseWindowsCommandLine(targetFlags, opts);
    }
    target->GetCompileOptions(opts, config, lang);
    // (Re-)Escape these flags.  COMPILE_FLAGS were already parsed
    // as a command line above, and COMPILE_OPTIONS are escaped.
    this->AppendCompileOptions(flags, opts, langFlagRegexStr);
  } else {
    // Use all flags.
    if (const char* targetFlags = target->GetProperty("COMPILE_FLAGS")) {
      // COMPILE_FLAGS are not escaped for historical reasons.
      this->AppendFlags(flags, targetFlags);
    }
    std::vector<std::string> opts;
    target->GetCompileOptions(opts, config, lang);
    // COMPILE_OPTIONS are escaped.
    this->AppendCompileOptions(flags, opts);
  }

  for (auto const& it : target->GetMaxLanguageStandards()) {
    const char* standard = target->GetProperty(it.first + "_STANDARD");
    if (!standard) {
      continue;
    }
    if (this->Makefile->IsLaterStandard(it.first, standard, it.second)) {
      std::ostringstream e;
      e << "The COMPILE_FEATURES property of target \"" << target->GetName()
        << "\" was evaluated when computing the link "
           "implementation, and the \""
        << it.first << "_STANDARD\" was \"" << it.second
        << "\" for that computation.  Computing the "
           "COMPILE_FEATURES based on the link implementation resulted in a "
           "higher \""
        << it.first << "_STANDARD\" \"" << standard
        << "\".  "
           "This is not permitted. The COMPILE_FEATURES may not both depend "
           "on "
           "and be depended on by the link implementation."
        << std::endl;
      this->IssueMessage(MessageType::FATAL_ERROR, e.str());
      return;
    }
  }
  this->AddCompilerRequirementFlag(flags, target, lang);

<<<<<<< HEAD
  cmMakefile* mf = this->GetMakefile();
  if ((mf->GetDefinition("MSVC_C_ARCHITECTURE_ID") ||
      mf->GetDefinition("MSVC_CXX_ARCHITECTURE_ID") ||
      mf->GetDefinition("MSVC_CUDA_ARCHITECTURE_ID"))) {
    // If the target is a Managed C++ one, /ZI is not compatible.

    if (flags.find("/clr") != std::string::npos ||
        flags.find("-clr") != std::string::npos ||
          target->GetManagedType(config) ==
            cmGeneratorTarget::ManagedType::Mixed ||
        target->GetManagedType(config) ==
          cmGeneratorTarget::ManagedType::Managed)
      {
      // Since /ZI is the default for DEBUG configuration, replace it with /Zi
      // when the project is a managed one (i.e. /clr passed in).
      if (cmSystemTools::UpperCase(config) == "DEBUG") {
        cmSystemTools::ReplaceString(flags, " /ZI ", " /Zi ");
=======
  // Add compile flag for the MSVC compiler only.
  cmMakefile* mf = this->GetMakefile();
  if (const char* jmc =
        mf->GetDefinition("CMAKE_" + lang + "_COMPILE_OPTIONS_JMC")) {

    // Handle Just My Code debugging flags, /JMC.
    // If the target is a Managed C++ one, /JMC is not compatible.
    if (target->GetManagedType(config) !=
        cmGeneratorTarget::ManagedType::Managed) {
      // add /JMC flags if target property VS_JUST_MY_CODE_DEBUGGING is set
      // to ON
      if (char const* jmcExprGen =
            target->GetProperty("VS_JUST_MY_CODE_DEBUGGING")) {
        cmGeneratorExpression ge;
        std::unique_ptr<cmCompiledGeneratorExpression> cge =
          ge.Parse(jmcExprGen);
        std::string isJMCEnabled = cge->Evaluate(this, config);
        if (cmSystemTools::IsOn(isJMCEnabled)) {
          std::vector<std::string> optVec;
          cmSystemTools::ExpandListArgument(jmc, optVec);
          this->AppendCompileOptions(flags, optVec);
        }
>>>>>>> f43a7d76
      }
    }
  }
}

std::vector<BT<std::string>> cmLocalGenerator::GetIncludeDirectoriesImplicit(
  cmGeneratorTarget const* target, std::string const& lang,
  std::string const& config, bool stripImplicitDirs,
  bool appendAllImplicitDirs) const
{
  std::vector<BT<std::string>> result;
  // Do not repeat an include path.
  std::set<std::string> emitted;

  auto emitDir = [&result, &emitted](std::string const& dir) {
    if (emitted.insert(dir).second) {
      result.emplace_back(dir);
    }
  };

  auto emitBT = [&result, &emitted](BT<std::string> const& dir) {
    if (emitted.insert(dir.Value).second) {
      result.emplace_back(dir);
    }
  };

  // When automatic include directories are requested for a build then
  // include the source and binary directories at the beginning of the
  // include path to approximate include file behavior for an
  // in-source build.  This does not account for the case of a source
  // file in a subdirectory of the current source directory but we
  // cannot fix this because not all native build tools support
  // per-source-file include paths.
  if (this->Makefile->IsOn("CMAKE_INCLUDE_CURRENT_DIR")) {
    // Current binary directory
    emitDir(this->StateSnapshot.GetDirectory().GetCurrentBinary());
    // Current source directory
    emitDir(this->StateSnapshot.GetDirectory().GetCurrentSource());
  }

  if (!target) {
    return result;
  }

  // Standard include directories to be added unconditionally at the end.
  // These are intended to simulate additional implicit include directories.
  std::vector<std::string> userStandardDirs;
  {
    std::string key = "CMAKE_";
    key += lang;
    key += "_STANDARD_INCLUDE_DIRECTORIES";
    std::string const value = this->Makefile->GetSafeDefinition(key);
    cmSystemTools::ExpandListArgument(value, userStandardDirs);
    for (std::string& usd : userStandardDirs) {
      cmSystemTools::ConvertToUnixSlashes(usd);
    }
  }

  // Implicit include directories
  std::vector<std::string> implicitDirs;
  std::set<std::string> implicitSet;
  // Include directories to be excluded as if they were implicit.
  std::set<std::string> implicitExclude;
  {
    // Raw list of implicit include directories
    // Start with "standard" directories that we unconditionally add below.
    std::vector<std::string> impDirVec = userStandardDirs;

    // Load implicit include directories for this language.
    // We ignore this for Fortran because:
    // * There are no standard library headers to avoid overriding.
    // * Compilers like gfortran do not search their own implicit include
    //   directories for modules ('.mod' files).
    if (lang != "Fortran") {
      std::string key = "CMAKE_";
      key += lang;
      key += "_IMPLICIT_INCLUDE_DIRECTORIES";
      if (const char* value = this->Makefile->GetDefinition(key)) {
        size_t const impDirVecOldSize = impDirVec.size();
        cmSystemTools::ExpandListArgument(value, impDirVec);
        // FIXME: Use cmRange with 'advance()' when it supports non-const.
        for (size_t i = impDirVecOldSize; i < impDirVec.size(); ++i) {
          cmSystemTools::ConvertToUnixSlashes(impDirVec[i]);
        }
      }
    }

    // The Platform/UnixPaths module used to hard-code /usr/include for C, CXX,
    // and CUDA in CMAKE_<LANG>_IMPLICIT_INCLUDE_DIRECTORIES, but those
    // variables are now computed.  On macOS the /usr/include directory is
    // inside the platform SDK so the computed value does not contain it
    // directly.  In this case adding -I/usr/include can hide SDK headers so we
    // must still exclude it.
    if ((lang == "C" || lang == "CXX" || lang == "CUDA") &&
        std::find(impDirVec.begin(), impDirVec.end(), "/usr/include") ==
          impDirVec.end() &&
        std::find_if(impDirVec.begin(), impDirVec.end(),
                     [](std::string const& d) {
                       return cmHasLiteralSuffix(d, "/usr/include");
                     }) != impDirVec.end()) {
      // Only exclude this hard coded path for backwards compatibility.
      implicitExclude.emplace("/usr/include");
    }

    for (std::string const& i : impDirVec) {
      if (implicitSet.insert(i).second) {
        implicitDirs.emplace_back(i);
      }
    }
  }

  // Checks if this is not an excluded (implicit) include directory.
  auto notExcluded = [this, &implicitSet, &implicitExclude,
                      &lang](std::string const& dir) {
    return (
      // Do not exclude directories that are not in an excluded set.
      ((implicitSet.find(dir) == implicitSet.end()) &&
       (implicitExclude.find(dir) == implicitExclude.end()))
      // Do not exclude entries of the CPATH environment variable even though
      // they are implicitly searched by the compiler.  They are meant to be
      // user-specified directories that can be re-ordered or converted to
      // -isystem without breaking real compiler builtin headers.
      || ((lang == "C" || lang == "CXX") &&
          (this->EnvCPATH.find(dir) != this->EnvCPATH.end())));
  };

  // Get the target-specific include directories.
  std::vector<BT<std::string>> userDirs =
    target->GetIncludeDirectories(config, lang);

  // Support putting all the in-project include directories first if
  // it is requested by the project.
  if (this->Makefile->IsOn("CMAKE_INCLUDE_DIRECTORIES_PROJECT_BEFORE")) {
    std::string const &topSourceDir = this->GetState()->GetSourceDirectory(),
                      &topBinaryDir = this->GetState()->GetBinaryDirectory();
    for (BT<std::string> const& udr : userDirs) {
      // Emit this directory only if it is a subdirectory of the
      // top-level source or binary tree.
      if (cmSystemTools::ComparePath(udr.Value, topSourceDir) ||
          cmSystemTools::ComparePath(udr.Value, topBinaryDir) ||
          cmSystemTools::IsSubDirectory(udr.Value, topSourceDir) ||
          cmSystemTools::IsSubDirectory(udr.Value, topBinaryDir)) {
        if (notExcluded(udr.Value)) {
          emitBT(udr);
        }
      }
    }
  }

  // Emit remaining non implicit user direcories.
  for (BT<std::string> const& udr : userDirs) {
    if (notExcluded(udr.Value)) {
      emitBT(udr);
    }
  }

  // Sort result
  MoveSystemIncludesToEnd(result, config, lang, target);

  // Append standard include directories for this language.
  userDirs.reserve(userDirs.size() + userStandardDirs.size());
  for (std::string& usd : userStandardDirs) {
    emitDir(usd);
    userDirs.emplace_back(std::move(usd));
  }

  // Append compiler implicit include directories
  if (!stripImplicitDirs) {
    // Append implicit directories that were requested by the user only
    for (BT<std::string> const& udr : userDirs) {
      if (implicitSet.find(udr.Value) != implicitSet.end()) {
        emitBT(udr);
      }
    }
    // Append remaining implicit directories (on demand)
    if (appendAllImplicitDirs) {
      for (std::string& imd : implicitDirs) {
        emitDir(imd);
      }
    }
  }

  return result;
}

void cmLocalGenerator::GetIncludeDirectoriesImplicit(
  std::vector<std::string>& dirs, cmGeneratorTarget const* target,
  const std::string& lang, const std::string& config, bool stripImplicitDirs,
  bool appendAllImplicitDirs) const
{
  std::vector<BT<std::string>> tmp = this->GetIncludeDirectoriesImplicit(
    target, lang, config, stripImplicitDirs, appendAllImplicitDirs);
  dirs.reserve(dirs.size() + tmp.size());
  for (BT<std::string>& v : tmp) {
    dirs.emplace_back(std::move(v.Value));
  }
}

std::vector<BT<std::string>> cmLocalGenerator::GetIncludeDirectories(
  cmGeneratorTarget const* target, std::string const& lang,
  std::string const& config) const
{
  return this->GetIncludeDirectoriesImplicit(target, lang, config);
}

void cmLocalGenerator::GetIncludeDirectories(std::vector<std::string>& dirs,
                                             cmGeneratorTarget const* target,
                                             const std::string& lang,
                                             const std::string& config) const
{
  this->GetIncludeDirectoriesImplicit(dirs, target, lang, config);
}

void cmLocalGenerator::GetStaticLibraryFlags(std::string& flags,
                                             std::string const& config,
                                             std::string const& linkLanguage,
                                             cmGeneratorTarget* target)
{
  this->AppendFlags(
    flags, this->Makefile->GetSafeDefinition("CMAKE_STATIC_LINKER_FLAGS"));
  if (!config.empty()) {
    std::string name = "CMAKE_STATIC_LINKER_FLAGS_" + config;
    this->AppendFlags(flags, this->Makefile->GetSafeDefinition(name));
  }
  this->AppendFlags(flags, target->GetProperty("STATIC_LIBRARY_FLAGS"));
  if (!config.empty()) {
    std::string name = "STATIC_LIBRARY_FLAGS_" + config;
    this->AppendFlags(flags, target->GetProperty(name));
  }

  std::vector<std::string> options;
  target->GetStaticLibraryLinkOptions(options, config, linkLanguage);
  // STATIC_LIBRARY_OPTIONS are escaped.
  this->AppendCompileOptions(flags, options);
}

void cmLocalGenerator::GetTargetFlags(
  cmLinkLineComputer* linkLineComputer, const std::string& config,
  std::string& linkLibs, std::string& flags, std::string& linkFlags,
  std::string& frameworkPath, std::string& linkPath, cmGeneratorTarget* target)
{
  const std::string buildType = cmSystemTools::UpperCase(config);
  cmComputeLinkInformation* pcli = target->GetLinkInformation(config);
  const char* libraryLinkVariable =
    "CMAKE_SHARED_LINKER_FLAGS"; // default to shared library

  const std::string linkLanguage =
    linkLineComputer->GetLinkerLanguage(target, buildType);

  switch (target->GetType()) {
    case cmStateEnums::STATIC_LIBRARY:
      this->GetStaticLibraryFlags(linkFlags, buildType, linkLanguage, target);
      break;
    case cmStateEnums::MODULE_LIBRARY:
      libraryLinkVariable = "CMAKE_MODULE_LINKER_FLAGS";
      CM_FALLTHROUGH;
    case cmStateEnums::SHARED_LIBRARY: {
      if (linkLanguage != "Swift") {
        linkFlags = this->Makefile->GetSafeDefinition(libraryLinkVariable);
        linkFlags += " ";
        if (!buildType.empty()) {
          std::string build = libraryLinkVariable;
          build += "_";
          build += buildType;
          linkFlags += this->Makefile->GetSafeDefinition(build);
          linkFlags += " ";
        }
        if (this->Makefile->IsOn("WIN32") &&
            !(this->Makefile->IsOn("CYGWIN") ||
              this->Makefile->IsOn("MINGW"))) {
          std::vector<cmSourceFile*> sources;
          target->GetSourceFiles(sources, buildType);
          std::string defFlag =
            this->Makefile->GetSafeDefinition("CMAKE_LINK_DEF_FILE_FLAG");
          for (cmSourceFile* sf : sources) {
            if (sf->GetExtension() == "def") {
              linkFlags += defFlag;
              linkFlags += this->ConvertToOutputFormat(
                cmSystemTools::CollapseFullPath(sf->GetFullPath()), SHELL);
              linkFlags += " ";
            }
          }
        }
      }

      const char* targetLinkFlags = target->GetProperty("LINK_FLAGS");
      if (targetLinkFlags) {
        linkFlags += targetLinkFlags;
        linkFlags += " ";
      }
      if (!buildType.empty()) {
        std::string configLinkFlags = "LINK_FLAGS_";
        configLinkFlags += buildType;
        targetLinkFlags = target->GetProperty(configLinkFlags);
        if (targetLinkFlags) {
          linkFlags += targetLinkFlags;
          linkFlags += " ";
        }
      }

      std::vector<std::string> opts;
      target->GetLinkOptions(opts, config, linkLanguage);
      // LINK_OPTIONS are escaped.
      this->AppendCompileOptions(linkFlags, opts);
      if (pcli) {
        this->OutputLinkLibraries(pcli, linkLineComputer, linkLibs,
                                  frameworkPath, linkPath);
      }
    } break;
    case cmStateEnums::EXECUTABLE: {
      if (linkLanguage != "Swift") {
        linkFlags +=
          this->Makefile->GetSafeDefinition("CMAKE_EXE_LINKER_FLAGS");
        linkFlags += " ";
        if (!buildType.empty()) {
          std::string build = "CMAKE_EXE_LINKER_FLAGS_";
          build += buildType;
          linkFlags += this->Makefile->GetSafeDefinition(build);
          linkFlags += " ";
        }
        if (linkLanguage.empty()) {
          cmSystemTools::Error(
            "CMake can not determine linker language for target: " +
            target->GetName());
          return;
        }

        if (target->GetPropertyAsBool("WIN32_EXECUTABLE")) {
          linkFlags +=
            this->Makefile->GetSafeDefinition("CMAKE_CREATE_WIN32_EXE");
          linkFlags += " ";
        } else {
          linkFlags +=
            this->Makefile->GetSafeDefinition("CMAKE_CREATE_CONSOLE_EXE");
          linkFlags += " ";
        }

        if (target->IsExecutableWithExports()) {
          std::string exportFlagVar = "CMAKE_EXE_EXPORTS_";
          exportFlagVar += linkLanguage;
          exportFlagVar += "_FLAG";

          linkFlags += this->Makefile->GetSafeDefinition(exportFlagVar);
          linkFlags += " ";
        }
      }

      this->AddLanguageFlagsForLinking(flags, target, linkLanguage, buildType);
      if (pcli) {
        this->OutputLinkLibraries(pcli, linkLineComputer, linkLibs,
                                  frameworkPath, linkPath);
      }

      if (cmSystemTools::IsOn(
            this->Makefile->GetDefinition("BUILD_SHARED_LIBS"))) {
        std::string sFlagVar = std::string("CMAKE_SHARED_BUILD_") +
          linkLanguage + std::string("_FLAGS");
        linkFlags += this->Makefile->GetSafeDefinition(sFlagVar);
        linkFlags += " ";
      }

      std::string cmp0065Flags =
        this->GetLinkLibsCMP0065(linkLanguage, *target);
      if (!cmp0065Flags.empty()) {
        linkFlags += cmp0065Flags;
        linkFlags += " ";
      }

      const char* targetLinkFlags = target->GetProperty("LINK_FLAGS");
      if (targetLinkFlags) {
        linkFlags += targetLinkFlags;
        linkFlags += " ";
      }
      if (!buildType.empty()) {
        std::string configLinkFlags = "LINK_FLAGS_";
        configLinkFlags += buildType;
        targetLinkFlags = target->GetProperty(configLinkFlags);
        if (targetLinkFlags) {
          linkFlags += targetLinkFlags;
          linkFlags += " ";
        }
      }

      std::vector<std::string> opts;
      target->GetLinkOptions(opts, config, linkLanguage);
      // LINK_OPTIONS are escaped.
      this->AppendCompileOptions(linkFlags, opts);
    } break;
    default:
      break;
  }

  this->AppendPositionIndependentLinkerFlags(linkFlags, target, config,
                                             linkLanguage);
  this->AppendIPOLinkerFlags(linkFlags, target, config, linkLanguage);
}

void cmLocalGenerator::GetTargetCompileFlags(cmGeneratorTarget* target,
                                             std::string const& config,
                                             std::string const& lang,
                                             std::string& flags)
{
  cmMakefile* mf = this->GetMakefile();

  // Add language-specific flags.
  this->AddLanguageFlags(flags, target, lang, config);

  if (target->IsIPOEnabled(lang, config)) {
    this->AppendFeatureOptions(flags, lang, "IPO");
  }

  this->AddArchitectureFlags(flags, target, lang, config);

  if (lang == "Fortran") {
    this->AppendFlags(flags, this->GetTargetFortranFlags(target, config));
  }

  this->AddCMP0018Flags(flags, target, lang, config);
  this->AddVisibilityPresetFlags(flags, target, lang);
  this->AppendFlags(flags, mf->GetDefineFlags());
  this->AppendFlags(flags, this->GetFrameworkFlags(lang, config, target));
  this->AddCompileOptions(flags, target, lang, config);
}

static std::string GetFrameworkFlags(const std::string& lang,
                                     const std::string& config,
                                     cmGeneratorTarget* target)
{
  cmLocalGenerator* lg = target->GetLocalGenerator();
  cmMakefile* mf = lg->GetMakefile();

  if (!mf->IsOn("APPLE")) {
    return std::string();
  }

  std::string fwSearchFlagVar = "CMAKE_" + lang + "_FRAMEWORK_SEARCH_FLAG";
  const char* fwSearchFlag = mf->GetDefinition(fwSearchFlagVar);
  if (!(fwSearchFlag && *fwSearchFlag)) {
    return std::string();
  }

  std::set<std::string> emitted;
#ifdef __APPLE__ /* don't insert this when crosscompiling e.g. to iphone */
  emitted.insert("/System/Library/Frameworks");
#endif
  std::vector<std::string> includes;

  lg->GetIncludeDirectories(includes, target, "C", config);
  // check all include directories for frameworks as this
  // will already have added a -F for the framework
  for (std::string const& include : includes) {
    if (lg->GetGlobalGenerator()->NameResolvesToFramework(include)) {
      std::string frameworkDir = include;
      frameworkDir += "/../";
      frameworkDir = cmSystemTools::CollapseFullPath(frameworkDir);
      emitted.insert(frameworkDir);
    }
  }

  std::string flags;
  if (cmComputeLinkInformation* cli = target->GetLinkInformation(config)) {
    std::vector<std::string> const& frameworks = cli->GetFrameworkPaths();
    for (std::string const& framework : frameworks) {
      if (emitted.insert(framework).second) {
        flags += fwSearchFlag;
        flags +=
          lg->ConvertToOutputFormat(framework, cmOutputConverter::SHELL);
        flags += " ";
      }
    }
  }
  return flags;
}

std::string cmLocalGenerator::GetFrameworkFlags(std::string const& l,
                                                std::string const& config,
                                                cmGeneratorTarget* target)
{
  return ::GetFrameworkFlags(l, config, target);
}

void cmLocalGenerator::GetTargetDefines(cmGeneratorTarget const* target,
                                        std::string const& config,
                                        std::string const& lang,
                                        std::set<std::string>& defines) const
{
  std::set<BT<std::string>> tmp = this->GetTargetDefines(target, config, lang);
  for (BT<std::string> const& v : tmp) {
    defines.emplace(v.Value);
  }
}

std::set<BT<std::string>> cmLocalGenerator::GetTargetDefines(
  cmGeneratorTarget const* target, std::string const& config,
  std::string const& lang) const
{
  std::set<BT<std::string>> defines;

  // Add the export symbol definition for shared library objects.
  if (const std::string* exportMacro = target->GetExportMacro()) {
    this->AppendDefines(defines, *exportMacro);
  }

  // Add preprocessor definitions for this target and configuration.
  std::vector<BT<std::string>> targetDefines =
    target->GetCompileDefinitions(config, lang);
  this->AppendDefines(defines, targetDefines);

  return defines;
}

std::string cmLocalGenerator::GetTargetFortranFlags(
  cmGeneratorTarget const* /*unused*/, std::string const& /*unused*/)
{
  // Implemented by specific generators that override this.
  return std::string();
}

/**
 * Output the linking rules on a command line.  For executables,
 * targetLibrary should be a NULL pointer.  For libraries, it should point
 * to the name of the library.  This will not link a library against itself.
 */
void cmLocalGenerator::OutputLinkLibraries(
  cmComputeLinkInformation* pcli, cmLinkLineComputer* linkLineComputer,
  std::string& linkLibraries, std::string& frameworkPath,
  std::string& linkPath)
{
  cmComputeLinkInformation& cli = *pcli;

  std::string linkLanguage = cli.GetLinkLanguage();

  std::string libPathFlag;
  if (const char* value = this->Makefile->GetDefinition(
        "CMAKE_" + cli.GetLinkLanguage() + "_LIBRARY_PATH_FLAG")) {
    libPathFlag = value;
  } else {
    libPathFlag =
      this->Makefile->GetRequiredDefinition("CMAKE_LIBRARY_PATH_FLAG");
  }

  std::string libPathTerminator;
  if (const char* value = this->Makefile->GetDefinition(
        "CMAKE_" + cli.GetLinkLanguage() + "_LIBRARY_PATH_TERMINATOR")) {
    libPathTerminator = value;
  } else {
    libPathTerminator =
      this->Makefile->GetRequiredDefinition("CMAKE_LIBRARY_PATH_TERMINATOR");
  }

  // Add standard libraries for this language.
  std::string standardLibsVar = "CMAKE_";
  standardLibsVar += cli.GetLinkLanguage();
  standardLibsVar += "_STANDARD_LIBRARIES";
  std::string stdLibString;
  if (const char* stdLibs = this->Makefile->GetDefinition(standardLibsVar)) {
    stdLibString = stdLibs;
  }

  // Append the framework search path flags.
  std::string fwSearchFlagVar = "CMAKE_";
  fwSearchFlagVar += linkLanguage;
  fwSearchFlagVar += "_FRAMEWORK_SEARCH_FLAG";
  std::string fwSearchFlag =
    this->Makefile->GetSafeDefinition(fwSearchFlagVar);

  frameworkPath = linkLineComputer->ComputeFrameworkPath(cli, fwSearchFlag);
  linkPath =
    linkLineComputer->ComputeLinkPath(cli, libPathFlag, libPathTerminator);

  linkLibraries = linkLineComputer->ComputeLinkLibraries(cli, stdLibString);
}

std::string cmLocalGenerator::GetLinkLibsCMP0065(
  std::string const& linkLanguage, cmGeneratorTarget& tgt) const
{
  std::string linkFlags;

  // Flags to link an executable to shared libraries.
  if (tgt.GetType() == cmStateEnums::EXECUTABLE &&
      this->StateSnapshot.GetState()->GetGlobalPropertyAsBool(
        "TARGET_SUPPORTS_SHARED_LIBS")) {
    bool add_shlib_flags = false;
    switch (tgt.GetPolicyStatusCMP0065()) {
      case cmPolicies::WARN:
        if (!tgt.GetPropertyAsBool("ENABLE_EXPORTS") &&
            this->Makefile->PolicyOptionalWarningEnabled(
              "CMAKE_POLICY_WARNING_CMP0065")) {
          std::ostringstream w;
          /* clang-format off */
          w << cmPolicies::GetPolicyWarning(cmPolicies::CMP0065) << "\n"
            "For compatibility with older versions of CMake, "
            "additional flags may be added to export symbols on all "
            "executables regardless of their ENABLE_EXPORTS property.";
          /* clang-format on */
          this->IssueMessage(MessageType::AUTHOR_WARNING, w.str());
        }
        CM_FALLTHROUGH;
      case cmPolicies::OLD:
        // OLD behavior is to always add the flags
        add_shlib_flags = true;
        break;
      case cmPolicies::REQUIRED_IF_USED:
      case cmPolicies::REQUIRED_ALWAYS:
        this->IssueMessage(
          MessageType::FATAL_ERROR,
          cmPolicies::GetRequiredPolicyError(cmPolicies::CMP0065));
        CM_FALLTHROUGH;
      case cmPolicies::NEW:
        // NEW behavior is to only add the flags if ENABLE_EXPORTS is on
        add_shlib_flags = tgt.GetPropertyAsBool("ENABLE_EXPORTS");
        break;
    }

    if (add_shlib_flags) {
      std::string linkFlagsVar = "CMAKE_SHARED_LIBRARY_LINK_";
      linkFlagsVar += linkLanguage;
      linkFlagsVar += "_FLAGS";
      linkFlags = this->Makefile->GetSafeDefinition(linkFlagsVar);
    }
  }
  return linkFlags;
}

void cmLocalGenerator::AddArchitectureFlags(std::string& flags,
                                            cmGeneratorTarget const* target,
                                            const std::string& lang,
                                            const std::string& config)
{
  // Only add macOS specific flags on Darwin platforms (macOS and iOS):
  if (this->Makefile->IsOn("APPLE") && this->EmitUniversalBinaryFlags) {
    std::vector<std::string> archs;
    target->GetAppleArchs(config, archs);
    const char* sysroot = this->Makefile->GetDefinition("CMAKE_OSX_SYSROOT");
    if (sysroot && sysroot[0] == '/' && !sysroot[1]) {
      sysroot = nullptr;
    }
    std::string sysrootFlagVar =
      std::string("CMAKE_") + lang + "_SYSROOT_FLAG";
    const char* sysrootFlag = this->Makefile->GetDefinition(sysrootFlagVar);
    const char* deploymentTarget =
      this->Makefile->GetDefinition("CMAKE_OSX_DEPLOYMENT_TARGET");
    std::string deploymentTargetFlagVar =
      std::string("CMAKE_") + lang + "_OSX_DEPLOYMENT_TARGET_FLAG";
    const char* deploymentTargetFlag =
      this->Makefile->GetDefinition(deploymentTargetFlagVar);
    if (!archs.empty() && !lang.empty() &&
        (lang[0] == 'C' || lang[0] == 'F')) {
      for (std::string const& arch : archs) {
        flags += " -arch ";
        flags += arch;
      }
    }

    if (sysrootFlag && *sysrootFlag && sysroot && *sysroot) {
      flags += " ";
      flags += sysrootFlag;
      flags += " ";
      flags += this->ConvertToOutputFormat(sysroot, SHELL);
    }

    if (deploymentTargetFlag && *deploymentTargetFlag && deploymentTarget &&
        *deploymentTarget) {
      flags += " ";
      flags += deploymentTargetFlag;
      flags += deploymentTarget;
    }
  }
}

void cmLocalGenerator::AddLanguageFlags(std::string& flags,
                                        cmGeneratorTarget const* target,
                                        const std::string& lang,
                                        const std::string& config)
{
  // Add language-specific flags.
  std::string flagsVar = "CMAKE_";
  flagsVar += lang;
  flagsVar += "_FLAGS";
  this->AddConfigVariableFlags(flags, flagsVar, config);

  // Add MSVC runtime library flags.  This is activated by the presence
  // of a default selection whether or not it is overridden by a property.
  const char* msvcRuntimeLibraryDefault =
    this->Makefile->GetDefinition("CMAKE_MSVC_RUNTIME_LIBRARY_DEFAULT");
  if (msvcRuntimeLibraryDefault && *msvcRuntimeLibraryDefault) {
    const char* msvcRuntimeLibraryValue =
      target->GetProperty("MSVC_RUNTIME_LIBRARY");
    if (!msvcRuntimeLibraryValue) {
      msvcRuntimeLibraryValue = msvcRuntimeLibraryDefault;
    }
    cmGeneratorExpression ge;
    std::unique_ptr<cmCompiledGeneratorExpression> cge =
      ge.Parse(msvcRuntimeLibraryValue);
    std::string const msvcRuntimeLibrary =
      cge->Evaluate(this, config, false, target);
    if (!msvcRuntimeLibrary.empty()) {
      if (const char* msvcRuntimeLibraryOptions =
            this->Makefile->GetDefinition(
              "CMAKE_" + lang + "_COMPILE_OPTIONS_MSVC_RUNTIME_LIBRARY_" +
              msvcRuntimeLibrary)) {
        this->AppendCompileOptions(flags, msvcRuntimeLibraryOptions);
      } else if ((this->Makefile->GetSafeDefinition(
                    "CMAKE_" + lang + "_COMPILER_ID") == "MSVC" ||
                  this->Makefile->GetSafeDefinition(
                    "CMAKE_" + lang + "_SIMULATE_ID") == "MSVC") &&
                 !cmSystemTools::GetErrorOccuredFlag()) {
        // The compiler uses the MSVC ABI so it needs a known runtime library.
        this->IssueMessage(MessageType::FATAL_ERROR,
                           "MSVC_RUNTIME_LIBRARY value '" +
                             msvcRuntimeLibrary + "' not known for this " +
                             lang + " compiler.");
      }
    }
  }
}

void cmLocalGenerator::AddLanguageFlagsForLinking(
  std::string& flags, cmGeneratorTarget const* target, const std::string& lang,
  const std::string& config)
{
  if (this->Makefile->IsOn("CMAKE_" + lang +
                           "_LINK_WITH_STANDARD_COMPILE_OPTION")) {
    // This toolchain requires use of the language standard flag
    // when linking in order to use the matching standard library.
    // FIXME: If CMake gains an abstraction for standard library
    // selection, this will have to be reconciled with it.
    this->AddCompilerRequirementFlag(flags, target, lang);
  }

  this->AddLanguageFlags(flags, target, lang, config);

  if (target->IsIPOEnabled(lang, config)) {
    this->AppendFeatureOptions(flags, lang, "IPO");
  }
}

cmGeneratorTarget* cmLocalGenerator::FindGeneratorTargetToUse(
  const std::string& name) const
{
  GeneratorTargetMap::const_iterator imported =
    this->ImportedGeneratorTargets.find(name);
  if (imported != this->ImportedGeneratorTargets.end()) {
    return imported->second;
  }

  if (cmGeneratorTarget* t = this->FindLocalNonAliasGeneratorTarget(name)) {
    return t;
  }

  return this->GetGlobalGenerator()->FindGeneratorTarget(name);
}

bool cmLocalGenerator::GetRealDependency(const std::string& inName,
                                         const std::string& config,
                                         std::string& dep)
{
  // Older CMake code may specify the dependency using the target
  // output file rather than the target name.  Such code would have
  // been written before there was support for target properties that
  // modify the name so stripping down to just the file name should
  // produce the target name in this case.
  std::string name = cmSystemTools::GetFilenameName(inName);

  // If the input name is the empty string, there is no real
  // dependency. Short-circuit the other checks:
  if (name.empty()) {
    return false;
  }

  if (cmSystemTools::GetFilenameLastExtension(name) == ".exe") {
    name = cmSystemTools::GetFilenameWithoutLastExtension(name);
  }

  // Look for a CMake target with the given name.
  if (cmGeneratorTarget* target = this->FindGeneratorTargetToUse(name)) {
    // make sure it is not just a coincidence that the target name
    // found is part of the inName
    if (cmSystemTools::FileIsFullPath(inName)) {
      std::string tLocation;
      if (target->GetType() >= cmStateEnums::EXECUTABLE &&
          target->GetType() <= cmStateEnums::MODULE_LIBRARY) {
        tLocation = target->GetLocation(config);
        tLocation = cmSystemTools::GetFilenamePath(tLocation);
        tLocation = cmSystemTools::CollapseFullPath(tLocation);
      }
      std::string depLocation =
        cmSystemTools::GetFilenamePath(std::string(inName));
      depLocation = cmSystemTools::CollapseFullPath(depLocation);
      if (depLocation != tLocation) {
        // it is a full path to a depend that has the same name
        // as a target but is in a different location so do not use
        // the target as the depend
        dep = inName;
        return true;
      }
    }
    switch (target->GetType()) {
      case cmStateEnums::EXECUTABLE:
      case cmStateEnums::STATIC_LIBRARY:
      case cmStateEnums::SHARED_LIBRARY:
      case cmStateEnums::MODULE_LIBRARY:
      case cmStateEnums::UNKNOWN_LIBRARY:
        dep = target->GetLocation(config);
        return true;
      case cmStateEnums::OBJECT_LIBRARY:
        // An object library has no single file on which to depend.
        // This was listed to get the target-level dependency.
        return false;
      case cmStateEnums::INTERFACE_LIBRARY:
        // An interface library has no file on which to depend.
        // This was listed to get the target-level dependency.
        return false;
      case cmStateEnums::UTILITY:
      case cmStateEnums::GLOBAL_TARGET:
        // A utility target has no file on which to depend.  This was listed
        // only to get the target-level dependency.
        return false;
    }
  }

  // The name was not that of a CMake target.  It must name a file.
  if (cmSystemTools::FileIsFullPath(inName)) {
    // This is a full path.  Return it as given.
    dep = inName;
    return true;
  }

  // Check for a source file in this directory that matches the
  // dependency.
  if (cmSourceFile* sf = this->Makefile->GetSource(inName)) {
    dep = sf->GetFullPath();
    return true;
  }

  // Treat the name as relative to the source directory in which it
  // was given.
  dep = this->StateSnapshot.GetDirectory().GetCurrentSource();
  dep += "/";
  dep += inName;
  return true;
}

void cmLocalGenerator::AddSharedFlags(std::string& flags,
                                      const std::string& lang, bool shared)
{
  std::string flagsVar;

  // Add flags for dealing with shared libraries for this language.
  if (shared) {
    flagsVar = "CMAKE_SHARED_LIBRARY_";
    flagsVar += lang;
    flagsVar += "_FLAGS";
    this->AppendFlags(flags, this->Makefile->GetDefinition(flagsVar));
  }
}

void cmLocalGenerator::AddCompilerRequirementFlag(
  std::string& flags, cmGeneratorTarget const* target, const std::string& lang)
{
  if (lang.empty()) {
    return;
  }
  const char* defaultStd =
    this->Makefile->GetDefinition("CMAKE_" + lang + "_STANDARD_DEFAULT");
  if (!defaultStd || !*defaultStd) {
    // This compiler has no notion of language standard levels.
    return;
  }
  std::string extProp = lang + "_EXTENSIONS";
  bool ext = true;
  if (const char* extPropValue = target->GetProperty(extProp)) {
    if (cmSystemTools::IsOff(extPropValue)) {
      ext = false;
    }
  }
  std::string stdProp = lang + "_STANDARD";
  const char* standardProp = target->GetProperty(stdProp);
  if (!standardProp) {
    if (ext) {
      // No language standard is specified and extensions are not disabled.
      // Check if this compiler needs a flag to enable extensions.
      std::string const option_flag =
        "CMAKE_" + lang + "_EXTENSION_COMPILE_OPTION";
      if (const char* opt =
            target->Target->GetMakefile()->GetDefinition(option_flag)) {
        std::vector<std::string> optVec;
        cmSystemTools::ExpandListArgument(opt, optVec);
        for (std::string const& i : optVec) {
          this->AppendFlagEscape(flags, i);
        }
      }
    }
    return;
  }

  std::string const type = ext ? "EXTENSION" : "STANDARD";

  if (target->GetPropertyAsBool(lang + "_STANDARD_REQUIRED")) {
    std::string option_flag =
      "CMAKE_" + lang + standardProp + "_" + type + "_COMPILE_OPTION";

    const char* opt =
      target->Target->GetMakefile()->GetDefinition(option_flag);
    if (!opt) {
      std::ostringstream e;
      e << "Target \"" << target->GetName()
        << "\" requires the language "
           "dialect \""
        << lang << standardProp << "\" "
        << (ext ? "(with compiler extensions)" : "")
        << ", but CMake "
           "does not know the compile flags to use to enable it.";
      this->IssueMessage(MessageType::FATAL_ERROR, e.str());
    } else {
      std::vector<std::string> optVec;
      cmSystemTools::ExpandListArgument(opt, optVec);
      for (std::string const& i : optVec) {
        this->AppendFlagEscape(flags, i);
      }
    }
    return;
  }

  static std::map<std::string, std::vector<std::string>> langStdMap;
  if (langStdMap.empty()) {
    // Maintain sorted order, most recent first.
    langStdMap["CXX"].emplace_back("20");
    langStdMap["CXX"].emplace_back("17");
    langStdMap["CXX"].emplace_back("14");
    langStdMap["CXX"].emplace_back("11");
    langStdMap["CXX"].emplace_back("98");

    langStdMap["C"].emplace_back("11");
    langStdMap["C"].emplace_back("99");
    langStdMap["C"].emplace_back("90");

    langStdMap["CUDA"].emplace_back("14");
    langStdMap["CUDA"].emplace_back("11");
    langStdMap["CUDA"].emplace_back("98");
  }

  std::string standard(standardProp);

  std::vector<std::string>& stds = langStdMap[lang];

  std::vector<std::string>::const_iterator stdIt =
    std::find(stds.begin(), stds.end(), standard);
  if (stdIt == stds.end()) {
    std::string e =
      lang + "_STANDARD is set to invalid value '" + standard + "'";
    this->GetGlobalGenerator()->GetCMakeInstance()->IssueMessage(
      MessageType::FATAL_ERROR, e, target->GetBacktrace());
    return;
  }

  std::vector<std::string>::const_iterator defaultStdIt =
    std::find(stds.begin(), stds.end(), defaultStd);
  if (defaultStdIt == stds.end()) {
    std::string e = "CMAKE_" + lang +
      "_STANDARD_DEFAULT is set to invalid value '" + std::string(defaultStd) +
      "'";
    this->IssueMessage(MessageType::INTERNAL_ERROR, e);
    return;
  }

  // If the standard requested is older than the compiler's default
  // then we need to use a flag to change it.  The comparison is
  // greater-or-equal because the standards are stored in backward
  // chronological order.
  if (stdIt >= defaultStdIt) {
    std::string option_flag =
      "CMAKE_" + lang + *stdIt + "_" + type + "_COMPILE_OPTION";

    std::string const& opt =
      target->Target->GetMakefile()->GetRequiredDefinition(option_flag);
    std::vector<std::string> optVec;
    cmSystemTools::ExpandListArgument(opt, optVec);
    for (std::string const& i : optVec) {
      this->AppendFlagEscape(flags, i);
    }
    return;
  }

  // The standard requested is at least as new as the compiler's default,
  // and the standard request is not required.  Decay to the newest standard
  // for which a flag is defined.
  for (; stdIt < defaultStdIt; ++stdIt) {
    std::string option_flag =
      "CMAKE_" + lang + *stdIt + "_" + type + "_COMPILE_OPTION";

    if (const char* opt =
          target->Target->GetMakefile()->GetDefinition(option_flag)) {
      std::vector<std::string> optVec;
      cmSystemTools::ExpandListArgument(opt, optVec);
      for (std::string const& i : optVec) {
        this->AppendFlagEscape(flags, i);
      }
      return;
    }
  }
}

static void AddVisibilityCompileOption(std::string& flags,
                                       cmGeneratorTarget const* target,
                                       cmLocalGenerator* lg,
                                       const std::string& lang,
                                       std::string* warnCMP0063)
{
  std::string compileOption = "CMAKE_" + lang + "_COMPILE_OPTIONS_VISIBILITY";
  const char* opt = lg->GetMakefile()->GetDefinition(compileOption);
  if (!opt) {
    return;
  }
  std::string flagDefine = lang + "_VISIBILITY_PRESET";

  const char* prop = target->GetProperty(flagDefine);
  if (!prop) {
    return;
  }
  if (warnCMP0063) {
    *warnCMP0063 += "  " + flagDefine + "\n";
    return;
  }
  if (strcmp(prop, "hidden") != 0 && strcmp(prop, "default") != 0 &&
      strcmp(prop, "protected") != 0 && strcmp(prop, "internal") != 0) {
    std::ostringstream e;
    e << "Target " << target->GetName() << " uses unsupported value \"" << prop
      << "\" for " << flagDefine << "."
      << " The supported values are: default, hidden, protected, and "
         "internal.";
    cmSystemTools::Error(e.str());
    return;
  }
  std::string option = std::string(opt) + prop;
  lg->AppendFlags(flags, option);
}

static void AddInlineVisibilityCompileOption(std::string& flags,
                                             cmGeneratorTarget const* target,
                                             cmLocalGenerator* lg,
                                             std::string* warnCMP0063)
{
  std::string compileOption =
    "CMAKE_CXX_COMPILE_OPTIONS_VISIBILITY_INLINES_HIDDEN";
  const char* opt = lg->GetMakefile()->GetDefinition(compileOption);
  if (!opt) {
    return;
  }

  bool prop = target->GetPropertyAsBool("VISIBILITY_INLINES_HIDDEN");
  if (!prop) {
    return;
  }
  if (warnCMP0063) {
    *warnCMP0063 += "  VISIBILITY_INLINES_HIDDEN\n";
    return;
  }
  lg->AppendFlags(flags, opt);
}

void cmLocalGenerator::AddVisibilityPresetFlags(
  std::string& flags, cmGeneratorTarget const* target, const std::string& lang)
{
  if (lang.empty()) {
    return;
  }

  std::string warnCMP0063;
  std::string* pWarnCMP0063 = nullptr;
  if (target->GetType() != cmStateEnums::SHARED_LIBRARY &&
      target->GetType() != cmStateEnums::MODULE_LIBRARY &&
      !target->IsExecutableWithExports()) {
    switch (target->GetPolicyStatusCMP0063()) {
      case cmPolicies::OLD:
        return;
      case cmPolicies::WARN:
        pWarnCMP0063 = &warnCMP0063;
        break;
      default:
        break;
    }
  }

  AddVisibilityCompileOption(flags, target, this, lang, pWarnCMP0063);

  if (lang == "CXX") {
    AddInlineVisibilityCompileOption(flags, target, this, pWarnCMP0063);
  }

  if (!warnCMP0063.empty() && this->WarnCMP0063.insert(target).second) {
    std::ostringstream w;
    /* clang-format off */
    w <<
      cmPolicies::GetPolicyWarning(cmPolicies::CMP0063) << "\n"
      "Target \"" << target->GetName() << "\" of "
      "type \"" << cmState::GetTargetTypeName(target->GetType()) << "\" "
      "has the following visibility properties set for " << lang << ":\n" <<
      warnCMP0063 <<
      "For compatibility CMake is not honoring them for this target.";
    /* clang-format on */
    target->GetLocalGenerator()->GetCMakeInstance()->IssueMessage(
      MessageType::AUTHOR_WARNING, w.str(), target->GetBacktrace());
  }
}

void cmLocalGenerator::AddCMP0018Flags(std::string& flags,
                                       cmGeneratorTarget const* target,
                                       std::string const& lang,
                                       const std::string& config)
{
  int targetType = target->GetType();

  bool shared = ((targetType == cmStateEnums::SHARED_LIBRARY) ||
                 (targetType == cmStateEnums::MODULE_LIBRARY));

  if (this->GetShouldUseOldFlags(shared, lang)) {
    this->AddSharedFlags(flags, lang, shared);
  } else {
    if (target->GetType() == cmStateEnums::OBJECT_LIBRARY) {
      if (target->GetPropertyAsBool("POSITION_INDEPENDENT_CODE")) {
        this->AddPositionIndependentFlags(flags, lang, targetType);
      }
      return;
    }

    if (target->GetLinkInterfaceDependentBoolProperty(
          "POSITION_INDEPENDENT_CODE", config)) {
      this->AddPositionIndependentFlags(flags, lang, targetType);
    }
    if (shared) {
      this->AppendFeatureOptions(flags, lang, "DLL");
    }
  }
}

bool cmLocalGenerator::GetShouldUseOldFlags(bool shared,
                                            const std::string& lang) const
{
  std::string originalFlags =
    this->GlobalGenerator->GetSharedLibFlagsForLanguage(lang);
  if (shared) {
    std::string flagsVar = "CMAKE_SHARED_LIBRARY_";
    flagsVar += lang;
    flagsVar += "_FLAGS";
    std::string const& flags = this->Makefile->GetSafeDefinition(flagsVar);

    if (flags != originalFlags) {
      switch (this->GetPolicyStatus(cmPolicies::CMP0018)) {
        case cmPolicies::WARN: {
          std::ostringstream e;
          e << "Variable " << flagsVar
            << " has been modified. CMake "
               "will ignore the POSITION_INDEPENDENT_CODE target property for "
               "shared libraries and will use the "
            << flagsVar
            << " variable "
               "instead.  This may cause errors if the original content of "
            << flagsVar << " was removed.\n"
            << cmPolicies::GetPolicyWarning(cmPolicies::CMP0018);

          this->IssueMessage(MessageType::AUTHOR_WARNING, e.str());
          CM_FALLTHROUGH;
        }
        case cmPolicies::OLD:
          return true;
        case cmPolicies::REQUIRED_IF_USED:
        case cmPolicies::REQUIRED_ALWAYS:
        case cmPolicies::NEW:
          return false;
      }
    }
  }
  return false;
}

void cmLocalGenerator::AddPositionIndependentFlags(std::string& flags,
                                                   std::string const& lang,
                                                   int targetType)
{
  std::string picFlags;

  if (targetType == cmStateEnums::EXECUTABLE) {
    std::string flagsVar = "CMAKE_";
    flagsVar += lang;
    flagsVar += "_COMPILE_OPTIONS_PIE";
    picFlags = this->Makefile->GetSafeDefinition(flagsVar);
  }
  if (picFlags.empty()) {
    std::string flagsVar = "CMAKE_";
    flagsVar += lang;
    flagsVar += "_COMPILE_OPTIONS_PIC";
    picFlags = this->Makefile->GetSafeDefinition(flagsVar);
  }
  if (!picFlags.empty()) {
    std::vector<std::string> options;
    cmSystemTools::ExpandListArgument(picFlags, options);
    for (std::string const& o : options) {
      this->AppendFlagEscape(flags, o);
    }
  }
}

void cmLocalGenerator::AddConfigVariableFlags(std::string& flags,
                                              const std::string& var,
                                              const std::string& config)
{
  // Add the flags from the variable itself.
  std::string flagsVar = var;
  this->AppendFlags(flags, this->Makefile->GetDefinition(flagsVar));
  // Add the flags from the build-type specific variable.
  if (!config.empty()) {
    flagsVar += "_";
    flagsVar += cmSystemTools::UpperCase(config);
    this->AppendFlags(flags, this->Makefile->GetDefinition(flagsVar));
  }
}

void cmLocalGenerator::AppendFlags(std::string& flags,
                                   const std::string& newFlags) const
{
  if (!newFlags.empty()) {
    if (!flags.empty()) {
      flags += " ";
    }
    flags += newFlags;
  }
}

void cmLocalGenerator::AppendFlags(std::string& flags,
                                   const char* newFlags) const
{
  if (newFlags && *newFlags) {
    this->AppendFlags(flags, std::string(newFlags));
  }
}

void cmLocalGenerator::AppendFlagEscape(std::string& flags,
                                        const std::string& rawFlag) const
{
  this->AppendFlags(flags, this->EscapeForShell(rawFlag));
}

void cmLocalGenerator::AppendIPOLinkerFlags(std::string& flags,
                                            cmGeneratorTarget* target,
                                            const std::string& config,
                                            const std::string& lang)
{
  if (!target->IsIPOEnabled(lang, config)) {
    return;
  }

  switch (target->GetType()) {
    case cmStateEnums::EXECUTABLE:
    case cmStateEnums::SHARED_LIBRARY:
    case cmStateEnums::MODULE_LIBRARY:
      break;
    default:
      return;
  }

  const std::string name = "CMAKE_" + lang + "_LINK_OPTIONS_IPO";
  const char* rawFlagsList = this->Makefile->GetDefinition(name);
  if (rawFlagsList == nullptr) {
    return;
  }

  std::vector<std::string> flagsList;
  cmSystemTools::ExpandListArgument(rawFlagsList, flagsList);
  for (std::string const& o : flagsList) {
    this->AppendFlagEscape(flags, o);
  }
}

void cmLocalGenerator::AppendPositionIndependentLinkerFlags(
  std::string& flags, cmGeneratorTarget* target, const std::string& config,
  const std::string& lang)
{
  // For now, only EXECUTABLE is concerned
  if (target->GetType() != cmStateEnums::EXECUTABLE) {
    return;
  }

  const char* PICValue = target->GetLinkPIEProperty(config);
  if (PICValue == nullptr) {
    // POSITION_INDEPENDENT_CODE is not set
    return;
  }

  const std::string mode = cmSystemTools::IsOn(PICValue) ? "PIE" : "NO_PIE";

  std::string supported = "CMAKE_" + lang + "_LINK_" + mode + "_SUPPORTED";
  if (cmSystemTools::IsOff(this->Makefile->GetDefinition(supported))) {
    return;
  }

  std::string name = "CMAKE_" + lang + "_LINK_OPTIONS_" + mode;

  auto pieFlags = this->Makefile->GetSafeDefinition(name);
  if (pieFlags.empty()) {
    return;
  }

  std::vector<std::string> flagsList;
  cmSystemTools::ExpandListArgument(pieFlags, flagsList);
  for (const auto& flag : flagsList) {
    this->AppendFlagEscape(flags, flag);
  }
}

void cmLocalGenerator::AppendCompileOptions(std::string& options,
                                            const char* options_list,
                                            const char* regex) const
{
  // Short-circuit if there are no options.
  if (!options_list) {
    return;
  }

  // Expand the list of options.
  std::vector<std::string> options_vec;
  cmSystemTools::ExpandListArgument(options_list, options_vec);
  this->AppendCompileOptions(options, options_vec, regex);
}

void cmLocalGenerator::AppendCompileOptions(
  std::string& options, const std::vector<std::string>& options_vec,
  const char* regex) const
{
  if (regex != nullptr) {
    // Filter flags upon specified reges.
    cmsys::RegularExpression r(regex);

    for (std::string const& opt : options_vec) {
      if (r.find(opt)) {
        this->AppendFlagEscape(options, opt);
      }
    }
  } else {
    for (std::string const& opt : options_vec) {
      this->AppendFlagEscape(options, opt);
    }
  }
}

void cmLocalGenerator::AppendIncludeDirectories(
  std::vector<std::string>& includes, const char* includes_list,
  const cmSourceFile& sourceFile) const
{
  // Short-circuit if there are no includes.
  if (!includes_list) {
    return;
  }

  // Expand the list of includes.
  std::vector<std::string> includes_vec;
  cmSystemTools::ExpandListArgument(includes_list, includes_vec);
  this->AppendIncludeDirectories(includes, includes_vec, sourceFile);
}

void cmLocalGenerator::AppendIncludeDirectories(
  std::vector<std::string>& includes,
  const std::vector<std::string>& includes_vec,
  const cmSourceFile& sourceFile) const
{
  std::unordered_set<std::string> uniqueIncludes;

  for (const std::string& include : includes_vec) {
    if (!cmSystemTools::FileIsFullPath(include)) {
      std::ostringstream e;
      e << "Found relative path while evaluating include directories of "
           "\""
        << sourceFile.GetLocation().GetName() << "\":\n  \"" << include
        << "\"\n";

      this->IssueMessage(MessageType::FATAL_ERROR, e.str());
      return;
    }

    std::string inc = include;

    if (!cmSystemTools::IsOff(inc)) {
      cmSystemTools::ConvertToUnixSlashes(inc);
    }

    if (uniqueIncludes.insert(inc).second) {
      includes.push_back(std::move(inc));
    }
  }
}

void cmLocalGenerator::AppendDefines(std::set<std::string>& defines,
                                     std::string const& defines_list) const
{
  std::set<BT<std::string>> tmp;
  this->AppendDefines(tmp, ExpandListWithBacktrace(defines_list));
  for (BT<std::string> const& i : tmp) {
    defines.emplace(i.Value);
  }
}

void cmLocalGenerator::AppendDefines(std::set<BT<std::string>>& defines,
                                     std::string const& defines_list) const
{
  // Short-circuit if there are no definitions.
  if (defines_list.empty()) {
    return;
  }

  // Expand the list of definitions.
  this->AppendDefines(defines, ExpandListWithBacktrace(defines_list));
}

void cmLocalGenerator::AppendDefines(
  std::set<BT<std::string>>& defines,
  const std::vector<BT<std::string>>& defines_vec) const
{
  for (BT<std::string> const& d : defines_vec) {
    // Skip unsupported definitions.
    if (!this->CheckDefinition(d.Value)) {
      continue;
    }
    defines.insert(d);
  }
}

void cmLocalGenerator::JoinDefines(const std::set<std::string>& defines,
                                   std::string& definesString,
                                   const std::string& lang)
{
  // Lookup the define flag for the current language.
  std::string dflag = "-D";
  if (!lang.empty()) {
    std::string defineFlagVar = "CMAKE_";
    defineFlagVar += lang;
    defineFlagVar += "_DEFINE_FLAG";
    const char* df = this->Makefile->GetDefinition(defineFlagVar);
    if (df && *df) {
      dflag = df;
    }
  }
  const char* itemSeparator = definesString.empty() ? "" : " ";
  for (std::string const& define : defines) {
    // Append the definition with proper escaping.
    std::string def = dflag;
    if (this->GetState()->UseWatcomWMake()) {
      // The Watcom compiler does its own command line parsing instead
      // of using the windows shell rules.  Definitions are one of
      //   -DNAME
      //   -DNAME=<cpp-token>
      //   -DNAME="c-string with spaces and other characters(?@#$)"
      //
      // Watcom will properly parse each of these cases from the
      // command line without any escapes.  However we still have to
      // get the '$' and '#' characters through WMake as '$$' and
      // '$#'.
      for (const char* c = define.c_str(); *c; ++c) {
        if (*c == '$' || *c == '#') {
          def += '$';
        }
        def += *c;
      }
    } else {
      // Make the definition appear properly on the command line.  Use
      // -DNAME="value" instead of -D"NAME=value" for historical reasons.
      std::string::size_type eq = define.find('=');
      def += define.substr(0, eq);
      if (eq != std::string::npos) {
        def += "=";
        def += this->EscapeForShell(define.substr(eq + 1), true);
      }
    }
    definesString += itemSeparator;
    itemSeparator = " ";
    definesString += def;
  }
}

void cmLocalGenerator::AppendFeatureOptions(std::string& flags,
                                            const std::string& lang,
                                            const char* feature)
{
  std::string optVar = "CMAKE_";
  optVar += lang;
  optVar += "_COMPILE_OPTIONS_";
  optVar += feature;
  if (const char* optionList = this->Makefile->GetDefinition(optVar)) {
    std::vector<std::string> options;
    cmSystemTools::ExpandListArgument(optionList, options);
    for (std::string const& o : options) {
      this->AppendFlagEscape(flags, o);
    }
  }
}

const char* cmLocalGenerator::GetFeature(const std::string& feature,
                                         const std::string& config)
{
  std::string featureName = feature;
  // TODO: Define accumulation policy for features (prepend, append, replace).
  // Currently we always replace.
  if (!config.empty()) {
    featureName += "_";
    featureName += cmSystemTools::UpperCase(config);
  }
  cmStateSnapshot snp = this->StateSnapshot;
  while (snp.IsValid()) {
    if (const char* value = snp.GetDirectory().GetProperty(featureName)) {
      return value;
    }
    snp = snp.GetBuildsystemDirectoryParent();
  }
  return nullptr;
}

std::string cmLocalGenerator::GetProjectName() const
{
  return this->StateSnapshot.GetProjectName();
}

std::string cmLocalGenerator::ConstructComment(
  cmCustomCommandGenerator const& ccg, const char* default_comment)
{
  // Check for a comment provided with the command.
  if (ccg.GetComment()) {
    return ccg.GetComment();
  }

  // Construct a reasonable default comment if possible.
  if (!ccg.GetOutputs().empty()) {
    std::string comment;
    comment = "Generating ";
    const char* sep = "";
    std::string currentBinaryDir = this->GetCurrentBinaryDirectory();
    for (std::string const& o : ccg.GetOutputs()) {
      comment += sep;
      comment += this->MaybeConvertToRelativePath(currentBinaryDir, o);
      sep = ", ";
    }
    return comment;
  }

  // Otherwise use the provided default.
  return default_comment;
}

class cmInstallTargetGeneratorLocal : public cmInstallTargetGenerator
{
public:
  cmInstallTargetGeneratorLocal(cmLocalGenerator* lg, std::string const& t,
                                const char* dest, bool implib)
    : cmInstallTargetGenerator(
        t, dest, implib, "", std::vector<std::string>(), "Unspecified",
        cmInstallGenerator::SelectMessageLevel(lg->GetMakefile()), false,
        false)
  {
    this->Compute(lg);
  }
};

void cmLocalGenerator::GenerateTargetInstallRules(
  std::ostream& os, const std::string& config,
  std::vector<std::string> const& configurationTypes)
{
  // Convert the old-style install specification from each target to
  // an install generator and run it.
  const std::vector<cmGeneratorTarget*>& tgts = this->GetGeneratorTargets();
  for (cmGeneratorTarget* l : tgts) {
    if (l->GetType() == cmStateEnums::INTERFACE_LIBRARY) {
      continue;
    }

    // Include the user-specified pre-install script for this target.
    if (const char* preinstall = l->GetProperty("PRE_INSTALL_SCRIPT")) {
      cmInstallScriptGenerator g(preinstall, false, nullptr, false);
      g.Generate(os, config, configurationTypes);
    }

    // Install this target if a destination is given.
    if (!l->Target->GetInstallPath().empty()) {
      // Compute the full install destination.  Note that converting
      // to unix slashes also removes any trailing slash.
      // We also skip over the leading slash given by the user.
      std::string destination = l->Target->GetInstallPath().substr(1);
      cmSystemTools::ConvertToUnixSlashes(destination);
      if (destination.empty()) {
        destination = ".";
      }

      // Generate the proper install generator for this target type.
      switch (l->GetType()) {
        case cmStateEnums::EXECUTABLE:
        case cmStateEnums::STATIC_LIBRARY:
        case cmStateEnums::MODULE_LIBRARY: {
          // Use a target install generator.
          cmInstallTargetGeneratorLocal g(this, l->GetName(),
                                          destination.c_str(), false);
          g.Generate(os, config, configurationTypes);
        } break;
        case cmStateEnums::SHARED_LIBRARY: {
#if defined(_WIN32) || defined(__CYGWIN__)
          // Special code to handle DLL.  Install the import library
          // to the normal destination and the DLL to the runtime
          // destination.
          cmInstallTargetGeneratorLocal g1(this, l->GetName(),
                                           destination.c_str(), true);
          g1.Generate(os, config, configurationTypes);
          // We also skip over the leading slash given by the user.
          destination = l->Target->GetRuntimeInstallPath().substr(1);
          cmSystemTools::ConvertToUnixSlashes(destination);
          cmInstallTargetGeneratorLocal g2(this, l->GetName(),
                                           destination.c_str(), false);
          g2.Generate(os, config, configurationTypes);
#else
          // Use a target install generator.
          cmInstallTargetGeneratorLocal g(this, l->GetName(),
                                          destination.c_str(), false);
          g.Generate(os, config, configurationTypes);
#endif
        } break;
        default:
          break;
      }
    }

    // Include the user-specified post-install script for this target.
    if (const char* postinstall = l->GetProperty("POST_INSTALL_SCRIPT")) {
      cmInstallScriptGenerator g(postinstall, false, nullptr, false);
      g.Generate(os, config, configurationTypes);
    }
  }
}

#if defined(CM_LG_ENCODE_OBJECT_NAMES)
static bool cmLocalGeneratorShortenObjectName(std::string& objName,
                                              std::string::size_type max_len)
{
  // Replace the beginning of the path portion of the object name with
  // its own md5 sum.
  std::string::size_type pos =
    objName.find('/', objName.size() - max_len + 32);
  if (pos != std::string::npos) {
    cmCryptoHash md5(cmCryptoHash::AlgoMD5);
    std::string md5name = md5.HashString(objName.substr(0, pos));
    md5name += objName.substr(pos);
    objName = md5name;

    // The object name is now short enough.
    return true;
  }
  // The object name could not be shortened enough.
  return false;
}

bool cmLocalGeneratorCheckObjectName(std::string& objName,
                                     std::string::size_type dir_len,
                                     std::string::size_type max_total_len)
{
  // Enforce the maximum file name length if possible.
  std::string::size_type max_obj_len = max_total_len;
  if (dir_len < max_total_len) {
    max_obj_len = max_total_len - dir_len;
    if (objName.size() > max_obj_len) {
      // The current object file name is too long.  Try to shorten it.
      return cmLocalGeneratorShortenObjectName(objName, max_obj_len);
    }
    // The object file name is short enough.
    return true;
  }
  // The build directory in which the object will be stored is
  // already too deep.
  return false;
}
#endif

std::string& cmLocalGenerator::CreateSafeUniqueObjectFileName(
  const std::string& sin, std::string const& dir_max)
{
  // Look for an existing mapped name for this object file.
  std::map<std::string, std::string>::iterator it =
    this->UniqueObjectNamesMap.find(sin);

  // If no entry exists create one.
  if (it == this->UniqueObjectNamesMap.end()) {
    // Start with the original name.
    std::string ssin = sin;

    // Avoid full paths by removing leading slashes.
    ssin.erase(0, ssin.find_first_not_of('/'));

    // Avoid full paths by removing colons.
    std::replace(ssin.begin(), ssin.end(), ':', '_');

    // Avoid relative paths that go up the tree.
    cmSystemTools::ReplaceString(ssin, "../", "__/");

    // Avoid spaces.
    std::replace(ssin.begin(), ssin.end(), ' ', '_');

    // Mangle the name if necessary.
    if (this->Makefile->IsOn("CMAKE_MANGLE_OBJECT_FILE_NAMES")) {
      bool done;
      int cc = 0;
      char rpstr[100];
      sprintf(rpstr, "_p_");
      cmSystemTools::ReplaceString(ssin, "+", rpstr);
      std::string sssin = sin;
      do {
        done = true;
        for (it = this->UniqueObjectNamesMap.begin();
             it != this->UniqueObjectNamesMap.end(); ++it) {
          if (it->second == ssin) {
            done = false;
          }
        }
        if (done) {
          break;
        }
        sssin = ssin;
        cmSystemTools::ReplaceString(ssin, "_p_", rpstr);
        sprintf(rpstr, "_p%d_", cc++);
      } while (!done);
    }

#if defined(CM_LG_ENCODE_OBJECT_NAMES)
    if (!cmLocalGeneratorCheckObjectName(ssin, dir_max.size(),
                                         this->ObjectPathMax)) {
      // Warn if this is the first time the path has been seen.
      if (this->ObjectMaxPathViolations.insert(dir_max).second) {
        std::ostringstream m;
        /* clang-format off */
        m << "The object file directory\n"
          << "  " << dir_max << "\n"
          << "has " << dir_max.size() << " characters.  "
          << "The maximum full path to an object file is "
          << this->ObjectPathMax << " characters "
          << "(see CMAKE_OBJECT_PATH_MAX).  "
          << "Object file\n"
          << "  " << ssin << "\n"
          << "cannot be safely placed under this directory.  "
          << "The build may not work correctly.";
        /* clang-format on */
        this->IssueMessage(MessageType::WARNING, m.str());
      }
    }
#else
    (void)dir_max;
#endif

    // Insert the newly mapped object file name.
    std::map<std::string, std::string>::value_type e(sin, ssin);
    it = this->UniqueObjectNamesMap.insert(e).first;
  }

  // Return the map entry.
  return it->second;
}

void cmLocalGenerator::ComputeObjectFilenames(
  std::map<cmSourceFile const*, std::string>& /*unused*/,
  cmGeneratorTarget const* /*unused*/)
{
}

bool cmLocalGenerator::IsWindowsShell() const
{
  return this->GetState()->UseWindowsShell();
}

bool cmLocalGenerator::IsWatcomWMake() const
{
  return this->GetState()->UseWatcomWMake();
}

bool cmLocalGenerator::IsMinGWMake() const
{
  return this->GetState()->UseMinGWMake();
}

bool cmLocalGenerator::IsNMake() const
{
  return this->GetState()->UseNMake();
}

std::string cmLocalGenerator::GetObjectFileNameWithoutTarget(
  const cmSourceFile& source, std::string const& dir_max,
  bool* hasSourceExtension, char const* customOutputExtension)
{
  // Construct the object file name using the full path to the source
  // file which is its only unique identification.
  std::string const& fullPath = source.GetFullPath();

  // Try referencing the source relative to the source tree.
  std::string relFromSource = this->MaybeConvertToRelativePath(
    this->GetCurrentSourceDirectory(), fullPath);
  assert(!relFromSource.empty());
  bool relSource = !cmSystemTools::FileIsFullPath(relFromSource);
  bool subSource = relSource && relFromSource[0] != '.';

  // Try referencing the source relative to the binary tree.
  std::string relFromBinary = this->MaybeConvertToRelativePath(
    this->GetCurrentBinaryDirectory(), fullPath);
  assert(!relFromBinary.empty());
  bool relBinary = !cmSystemTools::FileIsFullPath(relFromBinary);
  bool subBinary = relBinary && relFromBinary[0] != '.';

  // Select a nice-looking reference to the source file to construct
  // the object file name.
  std::string objectName;
  if ((relSource && !relBinary) || (subSource && !subBinary)) {
    objectName = relFromSource;
  } else if ((relBinary && !relSource) || (subBinary && !subSource)) {
    objectName = relFromBinary;
  } else if (relFromBinary.length() < relFromSource.length()) {
    objectName = relFromBinary;
  } else {
    objectName = relFromSource;
  }

  // if it is still a full path check for the try compile case
  // try compile never have in source sources, and should not
  // have conflicting source file names in the same target
  if (cmSystemTools::FileIsFullPath(objectName)) {
    if (this->GetGlobalGenerator()->GetCMakeInstance()->GetIsInTryCompile()) {
      objectName = cmSystemTools::GetFilenameName(source.GetFullPath());
    }
  }

  // Replace the original source file extension with the object file
  // extension.
  bool keptSourceExtension = true;
  if (!source.GetPropertyAsBool("KEEP_EXTENSION")) {
    // Decide whether this language wants to replace the source
    // extension with the object extension.  For CMake 2.4
    // compatibility do this by default.
    bool replaceExt = this->NeedBackwardsCompatibility_2_4();
    if (!replaceExt) {
      std::string lang = source.GetLanguage();
      if (!lang.empty()) {
        std::string repVar = "CMAKE_";
        repVar += lang;
        repVar += "_OUTPUT_EXTENSION_REPLACE";
        replaceExt = this->Makefile->IsOn(repVar);
      }
    }

    // Remove the source extension if it is to be replaced.
    if (replaceExt || customOutputExtension) {
      keptSourceExtension = false;
      std::string::size_type dot_pos = objectName.rfind('.');
      if (dot_pos != std::string::npos) {
        objectName = objectName.substr(0, dot_pos);
      }
    }

    // Store the new extension.
    if (customOutputExtension) {
      objectName += customOutputExtension;
    } else {
      objectName += this->GlobalGenerator->GetLanguageOutputExtension(source);
    }
  }
  if (hasSourceExtension) {
    *hasSourceExtension = keptSourceExtension;
  }

  // Convert to a safe name.
  return this->CreateSafeUniqueObjectFileName(objectName, dir_max);
}

std::string cmLocalGenerator::GetSourceFileLanguage(const cmSourceFile& source)
{
  return source.GetLanguage();
}

cmake* cmLocalGenerator::GetCMakeInstance() const
{
  return this->GlobalGenerator->GetCMakeInstance();
}

std::string const& cmLocalGenerator::GetSourceDirectory() const
{
  return this->GetCMakeInstance()->GetHomeDirectory();
}

std::string const& cmLocalGenerator::GetBinaryDirectory() const
{
  return this->GetCMakeInstance()->GetHomeOutputDirectory();
}

std::string const& cmLocalGenerator::GetCurrentBinaryDirectory() const
{
  return this->StateSnapshot.GetDirectory().GetCurrentBinary();
}

std::string const& cmLocalGenerator::GetCurrentSourceDirectory() const
{
  return this->StateSnapshot.GetDirectory().GetCurrentSource();
}

std::string cmLocalGenerator::MaybeConvertToRelativePath(
  std::string const& local_path, std::string const& remote_path) const
{
  return this->StateSnapshot.GetDirectory().ConvertToRelPathIfNotContained(
    local_path, remote_path);
}

std::string cmLocalGenerator::GetTargetDirectory(
  const cmGeneratorTarget* /*unused*/) const
{
  cmSystemTools::Error("GetTargetDirectory"
                       " called on cmLocalGenerator");
  return "";
}

KWIML_INT_uint64_t cmLocalGenerator::GetBackwardsCompatibility()
{
  // The computed version may change until the project is fully
  // configured.
  if (!this->BackwardsCompatibilityFinal) {
    unsigned int major = 0;
    unsigned int minor = 0;
    unsigned int patch = 0;
    if (const char* value =
          this->Makefile->GetDefinition("CMAKE_BACKWARDS_COMPATIBILITY")) {
      switch (sscanf(value, "%u.%u.%u", &major, &minor, &patch)) {
        case 2:
          patch = 0;
          break;
        case 1:
          minor = 0;
          patch = 0;
          break;
        default:
          break;
      }
    }
    this->BackwardsCompatibility = CMake_VERSION_ENCODE(major, minor, patch);
    this->BackwardsCompatibilityFinal = true;
  }

  return this->BackwardsCompatibility;
}

bool cmLocalGenerator::NeedBackwardsCompatibility_2_4()
{
  // Check the policy to decide whether to pay attention to this
  // variable.
  switch (this->GetPolicyStatus(cmPolicies::CMP0001)) {
    case cmPolicies::WARN:
    // WARN is just OLD without warning because user code does not
    // always affect whether this check is done.
    case cmPolicies::OLD:
      // Old behavior is to check the variable.
      break;
    case cmPolicies::NEW:
      // New behavior is to ignore the variable.
      return false;
    case cmPolicies::REQUIRED_IF_USED:
    case cmPolicies::REQUIRED_ALWAYS:
      // This will never be the case because the only way to require
      // the setting is to require the user to specify version policy
      // 2.6 or higher.  Once we add that requirement then this whole
      // method can be removed anyway.
      return false;
  }

  // Compatibility is needed if CMAKE_BACKWARDS_COMPATIBILITY is set
  // equal to or lower than the given version.
  KWIML_INT_uint64_t actual_compat = this->GetBackwardsCompatibility();
  return (actual_compat && actual_compat <= CMake_VERSION_ENCODE(2, 4, 255));
}

cmPolicies::PolicyStatus cmLocalGenerator::GetPolicyStatus(
  cmPolicies::PolicyID id) const
{
  return this->Makefile->GetPolicyStatus(id);
}

bool cmLocalGenerator::CheckDefinition(std::string const& define) const
{
  // Many compilers do not support -DNAME(arg)=sdf so we disable it.
  std::string::size_type pos = define.find_first_of("(=");
  if (pos != std::string::npos) {
    if (define[pos] == '(') {
      std::ostringstream e;
      /* clang-format off */
      e << "WARNING: Function-style preprocessor definitions may not be "
        << "passed on the compiler command line because many compilers "
        << "do not support it.\n"
        << "CMake is dropping a preprocessor definition: " << define << "\n"
        << "Consider defining the macro in a (configured) header file.\n";
      /* clang-format on */
      cmSystemTools::Message(e.str());
      return false;
    }
  }

  // Many compilers do not support # in the value so we disable it.
  if (define.find_first_of('#') != std::string::npos) {
    std::ostringstream e;
    /* clang-format off */
    e << "WARNING: Preprocessor definitions containing '#' may not be "
      << "passed on the compiler command line because many compilers "
      << "do not support it.\n"
      << "CMake is dropping a preprocessor definition: " << define << "\n"
      << "Consider defining the macro in a (configured) header file.\n";
    /* clang-format on */
    cmSystemTools::Message(e.str());
    return false;
  }

  // Assume it is supported.
  return true;
}

static void cmLGInfoProp(cmMakefile* mf, cmGeneratorTarget* target,
                         const std::string& prop)
{
  if (const char* val = target->GetProperty(prop)) {
    mf->AddDefinition(prop, val);
  }
}

void cmLocalGenerator::GenerateAppleInfoPList(cmGeneratorTarget* target,
                                              const std::string& targetName,
                                              const std::string& fname)
{
  // Find the Info.plist template.
  const char* in = target->GetProperty("MACOSX_BUNDLE_INFO_PLIST");
  std::string inFile = (in && *in) ? in : "MacOSXBundleInfo.plist.in";
  if (!cmSystemTools::FileIsFullPath(inFile)) {
    std::string inMod = this->Makefile->GetModulesFile(inFile);
    if (!inMod.empty()) {
      inFile = inMod;
    }
  }
  if (!cmSystemTools::FileExists(inFile, true)) {
    std::ostringstream e;
    e << "Target " << target->GetName() << " Info.plist template \"" << inFile
      << "\" could not be found.";
    cmSystemTools::Error(e.str());
    return;
  }

  // Convert target properties to variables in an isolated makefile
  // scope to configure the file.  If properties are set they will
  // override user make variables.  If not the configuration will fall
  // back to the directory-level values set by the user.
  cmMakefile* mf = this->Makefile;
  cmMakefile::ScopePushPop varScope(mf);
  mf->AddDefinition("MACOSX_BUNDLE_EXECUTABLE_NAME", targetName.c_str());
  cmLGInfoProp(mf, target, "MACOSX_BUNDLE_INFO_STRING");
  cmLGInfoProp(mf, target, "MACOSX_BUNDLE_ICON_FILE");
  cmLGInfoProp(mf, target, "MACOSX_BUNDLE_GUI_IDENTIFIER");
  cmLGInfoProp(mf, target, "MACOSX_BUNDLE_LONG_VERSION_STRING");
  cmLGInfoProp(mf, target, "MACOSX_BUNDLE_BUNDLE_NAME");
  cmLGInfoProp(mf, target, "MACOSX_BUNDLE_SHORT_VERSION_STRING");
  cmLGInfoProp(mf, target, "MACOSX_BUNDLE_BUNDLE_VERSION");
  cmLGInfoProp(mf, target, "MACOSX_BUNDLE_COPYRIGHT");
  mf->ConfigureFile(inFile, fname, false, false, false);
}

void cmLocalGenerator::GenerateFrameworkInfoPList(
  cmGeneratorTarget* target, const std::string& targetName,
  const std::string& fname)
{
  // Find the Info.plist template.
  const char* in = target->GetProperty("MACOSX_FRAMEWORK_INFO_PLIST");
  std::string inFile = (in && *in) ? in : "MacOSXFrameworkInfo.plist.in";
  if (!cmSystemTools::FileIsFullPath(inFile)) {
    std::string inMod = this->Makefile->GetModulesFile(inFile);
    if (!inMod.empty()) {
      inFile = inMod;
    }
  }
  if (!cmSystemTools::FileExists(inFile, true)) {
    std::ostringstream e;
    e << "Target " << target->GetName() << " Info.plist template \"" << inFile
      << "\" could not be found.";
    cmSystemTools::Error(e.str());
    return;
  }

  // Convert target properties to variables in an isolated makefile
  // scope to configure the file.  If properties are set they will
  // override user make variables.  If not the configuration will fall
  // back to the directory-level values set by the user.
  cmMakefile* mf = this->Makefile;
  cmMakefile::ScopePushPop varScope(mf);
  mf->AddDefinition("MACOSX_FRAMEWORK_NAME", targetName.c_str());
  cmLGInfoProp(mf, target, "MACOSX_FRAMEWORK_ICON_FILE");
  cmLGInfoProp(mf, target, "MACOSX_FRAMEWORK_IDENTIFIER");
  cmLGInfoProp(mf, target, "MACOSX_FRAMEWORK_SHORT_VERSION_STRING");
  cmLGInfoProp(mf, target, "MACOSX_FRAMEWORK_BUNDLE_VERSION");
  mf->ConfigureFile(inFile, fname, false, false, false);
}<|MERGE_RESOLUTION|>--- conflicted
+++ resolved
@@ -890,25 +890,6 @@
   }
   this->AddCompilerRequirementFlag(flags, target, lang);
 
-<<<<<<< HEAD
-  cmMakefile* mf = this->GetMakefile();
-  if ((mf->GetDefinition("MSVC_C_ARCHITECTURE_ID") ||
-      mf->GetDefinition("MSVC_CXX_ARCHITECTURE_ID") ||
-      mf->GetDefinition("MSVC_CUDA_ARCHITECTURE_ID"))) {
-    // If the target is a Managed C++ one, /ZI is not compatible.
-
-    if (flags.find("/clr") != std::string::npos ||
-        flags.find("-clr") != std::string::npos ||
-          target->GetManagedType(config) ==
-            cmGeneratorTarget::ManagedType::Mixed ||
-        target->GetManagedType(config) ==
-          cmGeneratorTarget::ManagedType::Managed)
-      {
-      // Since /ZI is the default for DEBUG configuration, replace it with /Zi
-      // when the project is a managed one (i.e. /clr passed in).
-      if (cmSystemTools::UpperCase(config) == "DEBUG") {
-        cmSystemTools::ReplaceString(flags, " /ZI ", " /Zi ");
-=======
   // Add compile flag for the MSVC compiler only.
   cmMakefile* mf = this->GetMakefile();
   if (const char* jmc =
@@ -931,7 +912,6 @@
           cmSystemTools::ExpandListArgument(jmc, optVec);
           this->AppendCompileOptions(flags, optVec);
         }
->>>>>>> f43a7d76
       }
     }
   }
