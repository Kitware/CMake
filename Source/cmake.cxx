/* Distributed under the OSI-approved BSD 3-Clause License.  See accompanying
   file Copyright.txt or https://cmake.org/licensing for details.  */
#include "cmake.h"

#include <algorithm>
#include <cstdio>
#include <cstdlib>
#include <cstring>
#include <initializer_list>
#include <iostream>
#include <sstream>
#include <stdexcept>
#include <utility>

#include <cm/memory>
#include <cm/optional>
#include <cm/string_view>
#if defined(_WIN32) && !defined(__CYGWIN__) && !defined(CMAKE_BOOT_MINGW)
#  include <cm/iterator>
#endif

#include <cmext/algorithm>
#include <cmext/string_view>

#include "cmsys/FStream.hxx"
#include "cmsys/Glob.hxx"
#include "cmsys/RegularExpression.hxx"

#include "cm_sys_stat.h"

#include "cmCMakePath.h"
#include "cmCMakePresetsFile.h"
#include "cmCommandLineArgument.h"
#include "cmCommands.h"
#include "cmDocumentation.h"
#include "cmDocumentationEntry.h"
#include "cmDocumentationFormatter.h"
#include "cmDuration.h"
#include "cmExternalMakefileProjectGenerator.h"
#include "cmFileTimeCache.h"
#include "cmGeneratorTarget.h"
#include "cmGlobalGenerator.h"
#include "cmGlobalGeneratorFactory.h"
#include "cmLinkLineComputer.h"
#include "cmLocalGenerator.h"
#include "cmMakefile.h"
#if !defined(CMAKE_BOOTSTRAP)
#  include "cmMakefileProfilingData.h"
#endif
#include "cmMessenger.h"
#include "cmState.h"
#include "cmStateDirectory.h"
#include "cmStringAlgorithms.h"
#include "cmSystemTools.h"
#include "cmTarget.h"
#include "cmTargetLinkLibraryType.h"
#include "cmUtils.hxx"
#include "cmVersionConfig.h"
#include "cmWorkingDirectory.h"

#if !defined(CMAKE_BOOTSTRAP)
#  include <unordered_map>

#  include <cm3p/json/writer.h>

#  include "cmFileAPI.h"
#  include "cmGraphVizWriter.h"
#  include "cmVariableWatch.h"
#endif

#if defined(__MINGW32__) && defined(CMAKE_BOOTSTRAP)
#  define CMAKE_BOOT_MINGW
#endif

// include the generator
#if defined(_WIN32) && !defined(__CYGWIN__)
#  if !defined(CMAKE_BOOT_MINGW)
#    include <cmext/memory>

#    include "cmGlobalBorlandMakefileGenerator.h"
#    include "cmGlobalJOMMakefileGenerator.h"
#    include "cmGlobalNMakeMakefileGenerator.h"
#    include "cmGlobalVisualStudio10Generator.h"
#    include "cmGlobalVisualStudio11Generator.h"
#    include "cmGlobalVisualStudio12Generator.h"
#    include "cmGlobalVisualStudio14Generator.h"
#    include "cmGlobalVisualStudio9Generator.h"
#    include "cmGlobalVisualStudioVersionedGenerator.h"
#    include "cmVSSetupHelper.h"

#    define CMAKE_HAVE_VS_GENERATORS
#  endif
#  include "cmGlobalMSYSMakefileGenerator.h"
#  include "cmGlobalMinGWMakefileGenerator.h"
#else
#endif
#if defined(CMAKE_USE_WMAKE)
#  include "cmGlobalWatcomWMakeGenerator.h"
#endif
#if !defined(CMAKE_BOOTSTRAP)
#  include "cmGlobalNinjaGenerator.h"
#  include "cmGlobalUnixMakefileGenerator3.h"
#elif defined(CMAKE_BOOTSTRAP_MAKEFILES)
#  include "cmGlobalUnixMakefileGenerator3.h"
#elif defined(CMAKE_BOOTSTRAP_NINJA)
#  include "cmGlobalNinjaGenerator.h"
#endif

#if !defined(CMAKE_BOOTSTRAP)
#  include "cmExtraCodeBlocksGenerator.h"
#  include "cmExtraCodeLiteGenerator.h"
#  include "cmExtraEclipseCDT4Generator.h"
#  include "cmExtraKateGenerator.h"
#  include "cmExtraSublimeTextGenerator.h"
#endif

// NOTE: the __linux__ macro is predefined on Android host too, but
// main CMakeLists.txt filters out this generator by host name.
#if (defined(__linux__) && !defined(__ANDROID__)) || defined(_WIN32)
#  include "cmGlobalGhsMultiGenerator.h"
#endif

#if defined(__APPLE__)
#  if !defined(CMAKE_BOOTSTRAP)
#    include "cmGlobalXCodeGenerator.h"

#    define CMAKE_USE_XCODE 1
#  endif
#  include <sys/resource.h>
#  include <sys/time.h>
#endif

namespace {

#if !defined(CMAKE_BOOTSTRAP)
using JsonValueMapType = std::unordered_map<std::string, Json::Value>;
#endif

auto IgnoreAndTrueLambda = [](std::string const&, cmake*) -> bool {
  return true;
};

using CommandArgument =
  cmCommandLineArgument<bool(std::string const& value, cmake* state)>;

} // namespace

static bool cmakeCheckStampFile(const std::string& stampName);
static bool cmakeCheckStampList(const std::string& stampList);

#ifndef CMAKE_BOOTSTRAP
static void cmWarnUnusedCliWarning(const std::string& variable, int /*unused*/,
                                   void* ctx, const char* /*unused*/,
                                   const cmMakefile* /*unused*/)
{
  cmake* cm = reinterpret_cast<cmake*>(ctx);
  cm->MarkCliAsUsed(variable);
}
#endif

cmake::cmake(Role role, cmState::Mode mode, cmState::ProjectKind projectKind)
  : CMakeWorkingDirectory(cmSystemTools::GetCurrentWorkingDirectory())
  , FileTimeCache(cm::make_unique<cmFileTimeCache>())
#ifndef CMAKE_BOOTSTRAP
  , VariableWatch(cm::make_unique<cmVariableWatch>())
#endif
  , State(cm::make_unique<cmState>(mode, projectKind))
  , Messenger(cm::make_unique<cmMessenger>())
{
  this->TraceFile.close();
  this->CurrentSnapshot = this->State->CreateBaseSnapshot();

#ifdef __APPLE__
  struct rlimit rlp;
  if (!getrlimit(RLIMIT_STACK, &rlp)) {
    if (rlp.rlim_cur != rlp.rlim_max) {
      rlp.rlim_cur = rlp.rlim_max;
      setrlimit(RLIMIT_STACK, &rlp);
    }
  }
#endif

  this->AddDefaultGenerators();
  this->AddDefaultExtraGenerators();
  if (role == RoleScript || role == RoleProject) {
    this->AddScriptingCommands();
  }
  if (role == RoleProject) {
    this->AddProjectCommands();
  }

  if (mode == cmState::Project) {
    this->LoadEnvironmentPresets();
  }

  // Make sure we can capture the build tool output.
  cmSystemTools::EnableVSConsoleOutput();

  // Set up a list of source and header extensions.
  // These are used to find files when the extension is not given.
  {
    auto setupExts = [](FileExtensions& exts,
                        std::initializer_list<cm::string_view> extList) {
      // Fill ordered vector
      exts.ordered.reserve(extList.size());
      for (cm::string_view ext : extList) {
        exts.ordered.emplace_back(ext);
      };
      // Fill unordered set
      exts.unordered.insert(exts.ordered.begin(), exts.ordered.end());
    };

    // The "c" extension MUST precede the "C" extension.
    setupExts(this->CLikeSourceFileExtensions,
              { "c", "C", "c++", "cc", "cpp", "cxx", "cu", "mpp", "m", "M",
                "mm", "ixx", "cppm" });
    setupExts(this->HeaderFileExtensions,
              { "h", "hh", "h++", "hm", "hpp", "hxx", "in", "txx" });
    setupExts(this->CudaFileExtensions, { "cu" });
    setupExts(this->FortranFileExtensions,
              { "f", "F", "for", "f77", "f90", "f95", "f03" });
    setupExts(this->HipFileExtensions, { "hip" });
    setupExts(this->ISPCFileExtensions, { "ispc" });
  }
}

cmake::~cmake() = default;

#if !defined(CMAKE_BOOTSTRAP)
Json::Value cmake::ReportVersionJson() const
{
  Json::Value version = Json::objectValue;
  version["string"] = CMake_VERSION;
  version["major"] = CMake_VERSION_MAJOR;
  version["minor"] = CMake_VERSION_MINOR;
  version["suffix"] = CMake_VERSION_SUFFIX;
  version["isDirty"] = (CMake_VERSION_IS_DIRTY == 1);
  version["patch"] = CMake_VERSION_PATCH;
  return version;
}

Json::Value cmake::ReportCapabilitiesJson() const
{
  Json::Value obj = Json::objectValue;

  // Version information:
  obj["version"] = this->ReportVersionJson();

  // Generators:
  std::vector<cmake::GeneratorInfo> generatorInfoList;
  this->GetRegisteredGenerators(generatorInfoList);

  JsonValueMapType generatorMap;
  for (cmake::GeneratorInfo const& gi : generatorInfoList) {
    if (gi.isAlias) { // skip aliases, they are there for compatibility reasons
                      // only
      continue;
    }

    if (gi.extraName.empty()) {
      Json::Value gen = Json::objectValue;
      gen["name"] = gi.name;
      gen["toolsetSupport"] = gi.supportsToolset;
      gen["platformSupport"] = gi.supportsPlatform;
      if (!gi.supportedPlatforms.empty()) {
        Json::Value supportedPlatforms = Json::arrayValue;
        for (std::string const& platform : gi.supportedPlatforms) {
          supportedPlatforms.append(platform);
        }
        gen["supportedPlatforms"] = std::move(supportedPlatforms);
      }
      gen["extraGenerators"] = Json::arrayValue;
      generatorMap[gi.name] = gen;
    } else {
      Json::Value& gen = generatorMap[gi.baseName];
      gen["extraGenerators"].append(gi.extraName);
    }
  }

  Json::Value generators = Json::arrayValue;
  for (auto const& i : generatorMap) {
    generators.append(i.second);
  }
  obj["generators"] = generators;
  obj["fileApi"] = cmFileAPI::ReportCapabilities();
  obj["serverMode"] = false;

  return obj;
}
#endif

std::string cmake::ReportCapabilities() const
{
  std::string result;
#if !defined(CMAKE_BOOTSTRAP)
  Json::FastWriter writer;
  result = writer.write(this->ReportCapabilitiesJson());
#else
  result = "Not supported";
#endif
  return result;
}

void cmake::CleanupCommandsAndMacros()
{
  this->CurrentSnapshot = this->State->Reset();
  this->State->RemoveUserDefinedCommands();
  this->CurrentSnapshot.SetDefaultDefinitions();
  // FIXME: InstalledFiles probably belongs in the global generator.
  this->InstalledFiles.clear();
}

#ifndef CMAKE_BOOTSTRAP
void cmake::SetWarningFromPreset(const std::string& name,
                                 const cm::optional<bool>& warning,
                                 const cm::optional<bool>& error)
{
  if (warning) {
    if (*warning) {
      this->DiagLevels[name] = std::max(this->DiagLevels[name], DIAG_WARN);
    } else {
      this->DiagLevels[name] = DIAG_IGNORE;
    }
  }
  if (error) {
    if (*error) {
      this->DiagLevels[name] = DIAG_ERROR;
    } else {
      this->DiagLevels[name] = std::min(this->DiagLevels[name], DIAG_WARN);
    }
  }
}

void cmake::ProcessPresetVariables()
{
  for (auto const& var : this->UnprocessedPresetVariables) {
    if (!var.second) {
      continue;
    }
    cmStateEnums::CacheEntryType type = cmStateEnums::UNINITIALIZED;
    if (!var.second->Type.empty()) {
      type = cmState::StringToCacheEntryType(var.second->Type);
    }
    this->ProcessCacheArg(var.first, var.second->Value, type);
  }
}

void cmake::PrintPresetVariables()
{
  bool first = true;
  for (auto const& var : this->UnprocessedPresetVariables) {
    if (!var.second) {
      continue;
    }
    cmStateEnums::CacheEntryType type = cmStateEnums::UNINITIALIZED;
    if (!var.second->Type.empty()) {
      type = cmState::StringToCacheEntryType(var.second->Type);
    }
    if (first) {
      std::cout << "Preset CMake variables:\n\n";
      first = false;
    }
    std::cout << "  " << var.first;
    if (type != cmStateEnums::UNINITIALIZED) {
      std::cout << ':' << cmState::CacheEntryTypeToString(type);
    }
    std::cout << "=\"" << var.second->Value << "\"\n";
  }
  if (!first) {
    std::cout << '\n';
  }
  this->UnprocessedPresetVariables.clear();
}

void cmake::ProcessPresetEnvironment()
{
  for (auto const& var : this->UnprocessedPresetEnvironment) {
    if (var.second) {
      cmSystemTools::PutEnv(cmStrCat(var.first, '=', *var.second));
    }
  }
}

void cmake::PrintPresetEnvironment()
{
  bool first = true;
  for (auto const& var : this->UnprocessedPresetEnvironment) {
    if (!var.second) {
      continue;
    }
    if (first) {
      std::cout << "Preset environment variables:\n\n";
      first = false;
    }
    std::cout << "  " << var.first << "=\"" << *var.second << "\"\n";
  }
  if (!first) {
    std::cout << '\n';
  }
  this->UnprocessedPresetEnvironment.clear();
}
#endif

// Parse the args
bool cmake::SetCacheArgs(const std::vector<std::string>& args)
{
  auto findPackageMode = false;
  auto seenScriptOption = false;

  auto DefineLambda = [](std::string const& entry, cmake* state) -> bool {
    std::string var;
    std::string value;
    cmStateEnums::CacheEntryType type = cmStateEnums::UNINITIALIZED;
    if (cmState::ParseCacheEntry(entry, var, value, type)) {
#ifndef CMAKE_BOOTSTRAP
      state->UnprocessedPresetVariables.erase(var);
#endif
      state->ProcessCacheArg(var, value, type);
    } else {
      cmSystemTools::Error(cmStrCat("Parse error in command line argument: ",
                                    entry, "\n Should be: VAR:type=value\n"));
      return false;
    }
    return true;
  };

  auto WarningLambda = [](cm::string_view entry, cmake* state) -> bool {
    bool foundNo = false;
    bool foundError = false;

    if (cmHasLiteralPrefix(entry, "no-")) {
      foundNo = true;
      entry.remove_prefix(3);
    }

    if (cmHasLiteralPrefix(entry, "error=")) {
      foundError = true;
      entry.remove_prefix(6);
    }

    if (entry.empty()) {
      cmSystemTools::Error("No warning name provided.");
      return false;
    }

    std::string const name = std::string(entry);
    if (!foundNo && !foundError) {
      // -W<name>
      state->DiagLevels[name] = std::max(state->DiagLevels[name], DIAG_WARN);
    } else if (foundNo && !foundError) {
      // -Wno<name>
      state->DiagLevels[name] = DIAG_IGNORE;
    } else if (!foundNo && foundError) {
      // -Werror=<name>
      state->DiagLevels[name] = DIAG_ERROR;
    } else {
      // -Wno-error=<name>
      // This can downgrade an error to a warning, but should not enable
      // or disable a warning in the first place.
      auto dli = state->DiagLevels.find(name);
      if (dli != state->DiagLevels.end()) {
        dli->second = std::min(dli->second, DIAG_WARN);
      }
    }
    return true;
  };

  auto UnSetLambda = [](std::string const& entryPattern,
                        cmake* state) -> bool {
    cmsys::RegularExpression regex(
      cmsys::Glob::PatternToRegex(entryPattern, true, true));
    // go through all cache entries and collect the vars which will be
    // removed
    std::vector<std::string> entriesToDelete;
    std::vector<std::string> cacheKeys = state->State->GetCacheEntryKeys();
    for (std::string const& ck : cacheKeys) {
      cmStateEnums::CacheEntryType t = state->State->GetCacheEntryType(ck);
      if (t != cmStateEnums::STATIC) {
        if (regex.find(ck)) {
          entriesToDelete.push_back(ck);
        }
      }
    }

    // now remove them from the cache
    for (std::string const& currentEntry : entriesToDelete) {
#ifndef CMAKE_BOOTSTRAP
      state->UnprocessedPresetVariables.erase(currentEntry);
#endif
      state->State->RemoveCacheEntry(currentEntry);
    }
    return true;
  };

  auto ScriptLambda = [&](std::string const& path, cmake* state) -> bool {
    // Register fake project commands that hint misuse in script mode.
    GetProjectCommandsInScriptMode(state->GetState());
    // Documented behavior of CMAKE{,_CURRENT}_{SOURCE,BINARY}_DIR is to be
    // set to $PWD for -P mode.
    state->SetHomeDirectory(cmSystemTools::GetCurrentWorkingDirectory());
    state->SetHomeOutputDirectory(cmSystemTools::GetCurrentWorkingDirectory());
    state->ReadListFile(args, path);
    seenScriptOption = true;
    return true;
  };

  auto PrefixLambda = [&](std::string const& path, cmake* state) -> bool {
    const std::string var = "CMAKE_INSTALL_PREFIX";
    cmStateEnums::CacheEntryType type = cmStateEnums::PATH;
    cmCMakePath absolutePath(path);
    if (absolutePath.IsAbsolute()) {
#ifndef CMAKE_BOOTSTRAP
      state->UnprocessedPresetVariables.erase(var);
#endif
      state->ProcessCacheArg(var, path, type);
      return true;
    }
    cmSystemTools::Error("Absolute paths are required for --install-prefix");
    return false;
  };

  auto ToolchainLambda = [&](std::string const& path, cmake* state) -> bool {
    const std::string var = "CMAKE_TOOLCHAIN_FILE";
    cmStateEnums::CacheEntryType type = cmStateEnums::FILEPATH;
#ifndef CMAKE_BOOTSTRAP
    state->UnprocessedPresetVariables.erase(var);
#endif
    state->ProcessCacheArg(var, path, type);
    return true;
  };

  std::vector<CommandArgument> arguments = {
    CommandArgument{ "-D", "-D must be followed with VAR=VALUE.",
                     CommandArgument::Values::One,
                     CommandArgument::RequiresSeparator::No, DefineLambda },
    CommandArgument{ "-W", "-W must be followed with [no-]<name>.",
                     CommandArgument::Values::One,
                     CommandArgument::RequiresSeparator::No, WarningLambda },
    CommandArgument{ "-U", "-U must be followed with VAR.",
                     CommandArgument::Values::One,
                     CommandArgument::RequiresSeparator::No, UnSetLambda },
    CommandArgument{
      "-C", "-C must be followed by a file name.",
      CommandArgument::Values::One, CommandArgument::RequiresSeparator::No,
      [&](std::string const& value, cmake* state) -> bool {
        cmSystemTools::Stdout("loading initial cache file " + value + "\n");
        // Resolve script path specified on command line
        // relative to $PWD.
        auto path = cmSystemTools::CollapseFullPath(value);
        state->ReadListFile(args, path);
        return true;
      } },

    CommandArgument{ "-P", "-P must be followed by a file name.",
                     CommandArgument::Values::One,
                     CommandArgument::RequiresSeparator::No, ScriptLambda },
    CommandArgument{ "--toolchain", "No file specified for --toolchain",
                     CommandArgument::Values::One, ToolchainLambda },
    CommandArgument{ "--install-prefix",
                     "No install directory specified for --install-prefix",
                     CommandArgument::Values::One, PrefixLambda },
    CommandArgument{ "--find-package", CommandArgument::Values::Zero,
                     [&](std::string const&, cmake*) -> bool {
                       findPackageMode = true;
                       return true;
                     } },
  };
  for (decltype(args.size()) i = 1; i < args.size(); ++i) {
    std::string const& arg = args[i];

    if (arg == "--" && seenScriptOption) {
      // Stop processing CMake args and avoid possible errors
      // when arbitrary args are given to CMake script.
      break;
    }
    for (auto const& m : arguments) {
      if (m.matches(arg)) {
        const bool parsedCorrectly = m.parse(arg, i, args, this);
        if (!parsedCorrectly) {
          return false;
        }
      }
    }
  }

  if (findPackageMode) {
    return this->FindPackage(args);
  }

  return true;
}

void cmake::ProcessCacheArg(const std::string& var, const std::string& value,
                            cmStateEnums::CacheEntryType type)
{
  // The value is transformed if it is a filepath for example, so
  // we can't compare whether the value is already in the cache until
  // after we call AddCacheEntry.
  bool haveValue = false;
  std::string cachedValue;
  if (this->WarnUnusedCli) {
    if (cmValue v = this->State->GetInitializedCacheValue(var)) {
      haveValue = true;
      cachedValue = *v;
    }
  }

<<<<<<< HEAD
  if (var == "MSVC_BUILD_AS_X") {
    this->BuildAsX = true;
  }
  
  this->AddCacheEntry(var, value.c_str(),
                      "No help, variable specified on the command line.",
                      type);
=======
  this->AddCacheEntry(
    var, value, "No help, variable specified on the command line.", type);
>>>>>>> aa6a33fe

  if (this->WarnUnusedCli) {
    if (!haveValue ||
        cachedValue != *this->State->GetInitializedCacheValue(var)) {
      this->WatchUnusedCli(var);
    }
  }
}

void cmake::ReadListFile(const std::vector<std::string>& args,
                         const std::string& path)
{
  // if a generator was not yet created, temporarily create one
  cmGlobalGenerator* gg = this->GetGlobalGenerator();

  // if a generator was not specified use a generic one
  std::unique_ptr<cmGlobalGenerator> gen;
  if (!gg) {
    gen = cm::make_unique<cmGlobalGenerator>(this);
    gg = gen.get();
  }

  // read in the list file to fill the cache
  if (!path.empty()) {
    this->CurrentSnapshot = this->State->Reset();
    cmStateSnapshot snapshot = this->GetCurrentSnapshot();
    snapshot.GetDirectory().SetCurrentBinary(this->GetHomeOutputDirectory());
    snapshot.GetDirectory().SetCurrentSource(this->GetHomeDirectory());
    snapshot.SetDefaultDefinitions();
    cmMakefile mf(gg, snapshot);
    if (this->GetWorkingMode() != NORMAL_MODE) {
      std::string file(cmSystemTools::CollapseFullPath(path));
      cmSystemTools::ConvertToUnixSlashes(file);
      mf.SetScriptModeFile(file);

      mf.SetArgcArgv(args);
    }
    if (!mf.ReadListFile(path)) {
      cmSystemTools::Error("Error processing file: " + path);
    }
  }
}

bool cmake::FindPackage(const std::vector<std::string>& args)
{
  this->SetHomeDirectory(cmSystemTools::GetCurrentWorkingDirectory());
  this->SetHomeOutputDirectory(cmSystemTools::GetCurrentWorkingDirectory());

  this->SetGlobalGenerator(cm::make_unique<cmGlobalGenerator>(this));

  cmStateSnapshot snapshot = this->GetCurrentSnapshot();
  snapshot.GetDirectory().SetCurrentBinary(
    cmSystemTools::GetCurrentWorkingDirectory());
  snapshot.GetDirectory().SetCurrentSource(
    cmSystemTools::GetCurrentWorkingDirectory());
  // read in the list file to fill the cache
  snapshot.SetDefaultDefinitions();
  auto mfu = cm::make_unique<cmMakefile>(this->GetGlobalGenerator(), snapshot);
  cmMakefile* mf = mfu.get();
  this->GlobalGenerator->AddMakefile(std::move(mfu));

  mf->SetArgcArgv(args);

  std::string systemFile = mf->GetModulesFile("CMakeFindPackageMode.cmake");
  mf->ReadListFile(systemFile);

  std::string language = mf->GetSafeDefinition("LANGUAGE");
  std::string mode = mf->GetSafeDefinition("MODE");
  std::string packageName = mf->GetSafeDefinition("NAME");
  bool packageFound = mf->IsOn("PACKAGE_FOUND");
  bool quiet = mf->IsOn("PACKAGE_QUIET");

  if (!packageFound) {
    if (!quiet) {
      printf("%s not found.\n", packageName.c_str());
    }
  } else if (mode == "EXIST"_s) {
    if (!quiet) {
      printf("%s found.\n", packageName.c_str());
    }
  } else if (mode == "COMPILE"_s) {
    std::string includes = mf->GetSafeDefinition("PACKAGE_INCLUDE_DIRS");
    std::vector<std::string> includeDirs = cmExpandedList(includes);

    this->GlobalGenerator->CreateGenerationObjects();
    const auto& lg = this->GlobalGenerator->LocalGenerators[0];
    std::string includeFlags =
      lg->GetIncludeFlags(includeDirs, nullptr, language, std::string());

    std::string definitions = mf->GetSafeDefinition("PACKAGE_DEFINITIONS");
    printf("%s %s\n", includeFlags.c_str(), definitions.c_str());
  } else if (mode == "LINK"_s) {
    const char* targetName = "dummy";
    std::vector<std::string> srcs;
    cmTarget* tgt = mf->AddExecutable(targetName, srcs, true);
    tgt->SetProperty("LINKER_LANGUAGE", language);

    std::string libs = mf->GetSafeDefinition("PACKAGE_LIBRARIES");
    std::vector<std::string> libList = cmExpandedList(libs);
    for (std::string const& lib : libList) {
      tgt->AddLinkLibrary(*mf, lib, GENERAL_LibraryType);
    }

    std::string buildType = mf->GetSafeDefinition("CMAKE_BUILD_TYPE");
    buildType = cmSystemTools::UpperCase(buildType);

    std::string linkLibs;
    std::string frameworkPath;
    std::string linkPath;
    std::string flags;
    std::string linkFlags;
    this->GlobalGenerator->CreateGenerationObjects();
    cmGeneratorTarget* gtgt =
      this->GlobalGenerator->FindGeneratorTarget(tgt->GetName());
    cmLocalGenerator* lg = gtgt->GetLocalGenerator();
    cmLinkLineComputer linkLineComputer(lg,
                                        lg->GetStateSnapshot().GetDirectory());
    lg->GetTargetFlags(&linkLineComputer, buildType, linkLibs, flags,
                       linkFlags, frameworkPath, linkPath, gtgt);
    linkLibs = frameworkPath + linkPath + linkLibs;

    printf("%s\n", linkLibs.c_str());

    /*    if ( use_win32 )
          {
          tgt->SetProperty("WIN32_EXECUTABLE", "ON");
          }
        if ( use_macbundle)
          {
          tgt->SetProperty("MACOSX_BUNDLE", "ON");
          }*/
  }

  return packageFound;
}

void cmake::LoadEnvironmentPresets()
{
  std::string envGenVar;
  bool hasEnvironmentGenerator = false;
  if (cmSystemTools::GetEnv("CMAKE_GENERATOR", envGenVar)) {
    hasEnvironmentGenerator = true;
    this->EnvironmentGenerator = envGenVar;
  }

  auto readGeneratorVar = [&](std::string const& name, std::string& key) {
    std::string varValue;
    if (cmSystemTools::GetEnv(name, varValue)) {
      if (hasEnvironmentGenerator) {
        key = varValue;
      } else if (!this->GetIsInTryCompile()) {
        std::string message =
          cmStrCat("Warning: Environment variable ", name,
                   " will be ignored, because CMAKE_GENERATOR is not set.");
        cmSystemTools::Message(message, "Warning");
      }
    }
  };

  readGeneratorVar("CMAKE_GENERATOR_INSTANCE", this->GeneratorInstance);
  readGeneratorVar("CMAKE_GENERATOR_PLATFORM", this->GeneratorPlatform);
  readGeneratorVar("CMAKE_GENERATOR_TOOLSET", this->GeneratorToolset);
}

namespace {
enum class ListPresets
{
  None,
  Configure,
  Build,
  Test,
  All,
};
}

// Parse the args
void cmake::SetArgs(const std::vector<std::string>& args)
{
  bool haveToolset = false;
  bool havePlatform = false;
  bool haveBArg = false;
  bool scriptMode = false;
  std::string possibleUnknownArg;
#if !defined(CMAKE_BOOTSTRAP)
  std::string profilingFormat;
  std::string profilingOutput;
  std::string presetName;

  ListPresets listPresets = ListPresets::None;
#endif

  auto SourceArgLambda = [](std::string const& value, cmake* state) -> bool {
    std::string path = cmSystemTools::CollapseFullPath(value);
    cmSystemTools::ConvertToUnixSlashes(path);
    state->SetHomeDirectory(path);
    return true;
  };

  auto BuildArgLambda = [&](std::string const& value, cmake* state) -> bool {
    std::string path = cmSystemTools::CollapseFullPath(value);
    cmSystemTools::ConvertToUnixSlashes(path);
    state->SetHomeOutputDirectory(path);
    haveBArg = true;
    return true;
  };

  auto PlatformLambda = [&](std::string const& value, cmake* state) -> bool {
    if (havePlatform) {
      cmSystemTools::Error("Multiple -A options not allowed");
      return false;
    }
    state->SetGeneratorPlatform(value);
    havePlatform = true;
    return true;
  };

  auto ToolsetLamda = [&](std::string const& value, cmake* state) -> bool {
    if (haveToolset) {
      cmSystemTools::Error("Multiple -T options not allowed");
      return false;
    }
    state->SetGeneratorToolset(value);
    haveToolset = true;
    return true;
  };

  std::vector<CommandArgument> arguments = {
    CommandArgument{ "-S", "No source directory specified for -S",
                     CommandArgument::Values::One,
                     CommandArgument::RequiresSeparator::No, SourceArgLambda },
    CommandArgument{ "-H", "No source directory specified for -H",
                     CommandArgument::Values::One,
                     CommandArgument::RequiresSeparator::No, SourceArgLambda },
    CommandArgument{ "-O", CommandArgument::Values::Zero,
                     IgnoreAndTrueLambda },
    CommandArgument{ "-B", "No build directory specified for -B",
                     CommandArgument::Values::One,
                     CommandArgument::RequiresSeparator::No, BuildArgLambda },
    CommandArgument{ "-P", "-P must be followed by a file name.",
                     CommandArgument::Values::One,
                     CommandArgument::RequiresSeparator::No,
                     [&](std::string const&, cmake*) -> bool {
                       scriptMode = true;
                       return true;
                     } },
    CommandArgument{ "-D", "-D must be followed with VAR=VALUE.",
                     CommandArgument::Values::One,
                     CommandArgument::RequiresSeparator::No,
                     IgnoreAndTrueLambda },
    CommandArgument{ "-C", "-C must be followed by a file name.",
                     CommandArgument::Values::One,
                     CommandArgument::RequiresSeparator::No,
                     IgnoreAndTrueLambda },
    CommandArgument{
      "-U", "-U must be followed with VAR.", CommandArgument::Values::One,
      CommandArgument::RequiresSeparator::No, IgnoreAndTrueLambda },
    CommandArgument{ "-W", "-W must be followed with [no-]<name>.",
                     CommandArgument::Values::One,
                     CommandArgument::RequiresSeparator::No,
                     IgnoreAndTrueLambda },
    CommandArgument{ "-A", "No platform specified for -A",
                     CommandArgument::Values::One,
                     CommandArgument::RequiresSeparator::No, PlatformLambda },
    CommandArgument{ "-T", "No toolset specified for -T",
                     CommandArgument::Values::One,
                     CommandArgument::RequiresSeparator::No, ToolsetLamda },
    CommandArgument{ "--toolchain", "No file specified for --toolchain",
                     CommandArgument::Values::One, IgnoreAndTrueLambda },
    CommandArgument{ "--install-prefix",
                     "No install directory specified for --install-prefix",
                     CommandArgument::Values::One, IgnoreAndTrueLambda },

    CommandArgument{ "--check-build-system", CommandArgument::Values::Two,
                     [](std::string const& value, cmake* state) -> bool {
                       std::vector<std::string> values = cmExpandedList(value);
                       state->CheckBuildSystemArgument = values[0];
                       state->ClearBuildSystem = (atoi(values[1].c_str()) > 0);
                       return true;
                     } },
    CommandArgument{ "--check-stamp-file", CommandArgument::Values::One,
                     [](std::string const& value, cmake* state) -> bool {
                       state->CheckStampFile = value;
                       return true;
                     } },
    CommandArgument{ "--check-stamp-list", CommandArgument::Values::One,
                     [](std::string const& value, cmake* state) -> bool {
                       state->CheckStampList = value;
                       return true;
                     } },
    CommandArgument{ "--regenerate-during-build",
                     CommandArgument::Values::Zero,
                     [](std::string const&, cmake* state) -> bool {
                       state->RegenerateDuringBuild = true;
                       return true;
                     } },

    CommandArgument{ "--find-package", CommandArgument::Values::Zero,
                     IgnoreAndTrueLambda },

    CommandArgument{ "--graphviz", "No file specified for --graphviz",
                     CommandArgument::Values::One,
                     [](std::string const& value, cmake* state) -> bool {
                       std::string path =
                         cmSystemTools::CollapseFullPath(value);
                       cmSystemTools::ConvertToUnixSlashes(path);
                       state->GraphVizFile = path;
                       return true;
                     } },

    CommandArgument{ "--debug-trycompile", CommandArgument::Values::Zero,
                     [](std::string const&, cmake* state) -> bool {
                       std::cout << "debug trycompile on\n";
                       state->DebugTryCompileOn();
                       return true;
                     } },
    CommandArgument{ "--debug-output", CommandArgument::Values::Zero,
                     [](std::string const&, cmake* state) -> bool {
                       std::cout << "Running with debug output on.\n";
                       state->SetDebugOutputOn(true);
                       return true;
                     } },

    CommandArgument{ "--log-level", "Invalid level specified for --log-level",
                     CommandArgument::Values::One,
                     [](std::string const& value, cmake* state) -> bool {
                       const auto logLevel = StringToLogLevel(value);
                       if (logLevel == LogLevel::LOG_UNDEFINED) {
                         cmSystemTools::Error(
                           "Invalid level specified for --log-level");
                         return false;
                       }
                       state->SetLogLevel(logLevel);
                       state->LogLevelWasSetViaCLI = true;
                       return true;
                     } },
    // This is supported for backward compatibility. This option only
    // appeared in the 3.15.x release series and was renamed to
    // --log-level in 3.16.0
    CommandArgument{ "--loglevel", "Invalid level specified for --loglevel",
                     CommandArgument::Values::One,
                     [](std::string const& value, cmake* state) -> bool {
                       const auto logLevel = StringToLogLevel(value);
                       if (logLevel == LogLevel::LOG_UNDEFINED) {
                         cmSystemTools::Error(
                           "Invalid level specified for --loglevel");
                         return false;
                       }
                       state->SetLogLevel(logLevel);
                       state->LogLevelWasSetViaCLI = true;
                       return true;
                     } },

    CommandArgument{ "--log-context", CommandArgument::Values::Zero,
                     [](std::string const&, cmake* state) -> bool {
                       state->SetShowLogContext(true);
                       return true;
                     } },
    CommandArgument{
      "--debug-find", CommandArgument::Values::Zero,
      [](std::string const&, cmake* state) -> bool {
        std::cout << "Running with debug output on for the `find` commands.\n";
        state->SetDebugFindOutputOn(true);
        return true;
      } },
    CommandArgument{ "--trace-expand", CommandArgument::Values::Zero,
                     [](std::string const&, cmake* state) -> bool {
                       std::cout << "Running with expanded trace output on.\n";
                       state->SetTrace(true);
                       state->SetTraceExpand(true);
                       return true;
                     } },
    CommandArgument{ "--trace-format", CommandArgument::Values::One,
                     [](std::string const& value, cmake* state) -> bool {
                       state->SetTrace(true);
                       const auto traceFormat = StringToTraceFormat(value);
                       if (traceFormat == TraceFormat::TRACE_UNDEFINED) {
                         cmSystemTools::Error(
                           "Invalid format specified for --trace-format. "
                           "Valid formats are human, json-v1.");
                         return false;
                       }
                       state->SetTraceFormat(traceFormat);
                       return true;
                     } },
    CommandArgument{ "--trace-source", CommandArgument::Values::One,
                     [](std::string const& value, cmake* state) -> bool {
                       std::string file(value);
                       cmSystemTools::ConvertToUnixSlashes(file);
                       state->AddTraceSource(file);
                       state->SetTrace(true);
                       return true;
                     } },
    CommandArgument{ "--trace-redirect", CommandArgument::Values::One,
                     [](std::string const& value, cmake* state) -> bool {
                       std::string file(value);
                       cmSystemTools::ConvertToUnixSlashes(file);
                       state->SetTraceFile(file);
                       state->SetTrace(true);
                       return true;
                     } },
    CommandArgument{ "--trace", CommandArgument::Values::Zero,
                     [](std::string const&, cmake* state) -> bool {
                       std::cout << "Running with trace output on.\n";
                       state->SetTrace(true);
                       state->SetTraceExpand(false);
                       return true;
                     } },
    CommandArgument{ "--warn-uninitialized", CommandArgument::Values::Zero,
                     [](std::string const&, cmake* state) -> bool {
                       std::cout << "Warn about uninitialized values.\n";
                       state->SetWarnUninitialized(true);
                       return true;
                     } },
    CommandArgument{ "--warn-unused-vars", CommandArgument::Values::Zero,
                     IgnoreAndTrueLambda }, // Option was removed.
    CommandArgument{ "--no-warn-unused-cli", CommandArgument::Values::Zero,
                     [](std::string const&, cmake* state) -> bool {
                       std::cout
                         << "Not searching for unused variables given on the "
                         << "command line.\n";
                       state->SetWarnUnusedCli(false);
                       return true;
                     } },
    CommandArgument{
      "--check-system-vars", CommandArgument::Values::Zero,
      [](std::string const&, cmake* state) -> bool {
        std::cout << "Also check system files when warning about unused and "
                  << "uninitialized variables.\n";
        state->SetCheckSystemVars(true);
        return true;
      } }
  };

#if defined(CMAKE_HAVE_VS_GENERATORS)
  arguments.emplace_back("--vs-solution-file", CommandArgument::Values::One,
                         [](std::string const& value, cmake* state) -> bool {
                           state->VSSolutionFile = value;
                           return true;
                         });
#endif

#if !defined(CMAKE_BOOTSTRAP)
  arguments.emplace_back("--profiling-format",
                         "No format specified for --profiling-format",
                         CommandArgument::Values::One,
                         [&](std::string const& value, cmake*) -> bool {
                           profilingFormat = value;
                           return true;
                         });
  arguments.emplace_back(
    "--profiling-output", "No path specified for --profiling-output",
    CommandArgument::Values::One,
    [&](std::string const& value, cmake*) -> bool {
      profilingOutput = cmSystemTools::CollapseFullPath(value);
      cmSystemTools::ConvertToUnixSlashes(profilingOutput);
      return true;
    });
  arguments.emplace_back("--preset", "No preset specified for --preset",
                         CommandArgument::Values::One,
                         [&](std::string const& value, cmake*) -> bool {
                           presetName = value;
                           return true;
                         });
  arguments.emplace_back(
    "--list-presets", CommandArgument::Values::ZeroOrOne,
    [&](std::string const& value, cmake*) -> bool {
      if (value.empty() || value == "configure") {
        listPresets = ListPresets::Configure;
      } else if (value == "build") {
        listPresets = ListPresets::Build;
      } else if (value == "test") {
        listPresets = ListPresets::Test;
      } else if (value == "all") {
        listPresets = ListPresets::All;
      } else {
        cmSystemTools::Error(
          "Invalid value specified for --list-presets.\n"
          "Valid values are configure, build, test, or all. "
          "When no value is passed the default is configure.");
        return false;
      }

      return true;
    });

#endif

  bool badGeneratorName = false;
  CommandArgument generatorCommand(
    "-G", "No generator specified for -G", CommandArgument::Values::One,
    CommandArgument::RequiresSeparator::No,
    [&](std::string const& value, cmake* state) -> bool {
      bool valid = state->CreateAndSetGlobalGenerator(value, true);
      badGeneratorName = !valid;
      return valid;
    });

  for (decltype(args.size()) i = 1; i < args.size(); ++i) {
    // iterate each argument
    std::string const& arg = args[i];

    // Generator flag has special handling for when to print help
    // so it becomes the exception
    if (generatorCommand.matches(arg)) {
      bool parsed = generatorCommand.parse(arg, i, args, this);
      if (!parsed && !badGeneratorName) {
        this->PrintGeneratorList();
        return;
      }
      continue;
    }

    bool matched = false;
    bool parsedCorrectly = true; // needs to be true so we can ignore
                                 // arguments so as -E
    for (auto const& m : arguments) {
      if (m.matches(arg)) {
        matched = true;
        parsedCorrectly = m.parse(arg, i, args, this);
        break;
      }
    }

    // We have an issue where arguments to a "-P" script mode
    // can be provided before the "-P" argument. This means
    // that we need to lazily check this argument after checking
    // all args.
    // Additionally it can't be the source/binary tree location
    if (!parsedCorrectly) {
      cmSystemTools::Error("Run 'cmake --help' for all supported options.");
      exit(1);
    } else if (!matched && cmHasLiteralPrefix(arg, "-")) {
      possibleUnknownArg = arg;
    } else if (!matched) {
      this->SetDirectoriesFromFile(arg);
    }
  }

  if (!possibleUnknownArg.empty() && !scriptMode) {
    cmSystemTools::Error(cmStrCat("Unknown argument ", possibleUnknownArg));
    cmSystemTools::Error("Run 'cmake --help' for all supported options.");
    exit(1);
  }

  // Empty instance, platform and toolset if only a generator is specified
  if (this->GlobalGenerator) {
    this->GeneratorInstance = "";
    if (!this->GeneratorPlatformSet) {
      this->GeneratorPlatform = "";
    }
    if (!this->GeneratorToolsetSet) {
      this->GeneratorToolset = "";
    }
  }

#if !defined(CMAKE_BOOTSTRAP)
  if (!profilingOutput.empty() || !profilingFormat.empty()) {
    if (profilingOutput.empty()) {
      cmSystemTools::Error(
        "--profiling-format specified but no --profiling-output!");
      return;
    }
    if (profilingFormat == "google-trace"_s) {
      try {
        this->ProfilingOutput =
          cm::make_unique<cmMakefileProfilingData>(profilingOutput);
      } catch (std::runtime_error& e) {
        cmSystemTools::Error(
          cmStrCat("Could not start profiling: ", e.what()));
        return;
      }
    } else {
      cmSystemTools::Error("Invalid format specified for --profiling-format");
      return;
    }
  }
#endif

  const bool haveSourceDir = !this->GetHomeDirectory().empty();
  const bool haveBinaryDir = !this->GetHomeOutputDirectory().empty();
  const bool havePreset =
#ifdef CMAKE_BOOTSTRAP
    false;
#else
    !presetName.empty();
#endif

  if (this->CurrentWorkingMode == cmake::NORMAL_MODE && !haveSourceDir &&
      !haveBinaryDir && !havePreset) {
    this->IssueMessage(
      MessageType::WARNING,
      "No source or binary directory provided. Both will be assumed to be "
      "the same as the current working directory, but note that this "
      "warning will become a fatal error in future CMake releases.");
  }

  if (!haveSourceDir) {
    this->SetHomeDirectory(cmSystemTools::GetCurrentWorkingDirectory());
  }
  if (!haveBinaryDir) {
    this->SetHomeOutputDirectory(cmSystemTools::GetCurrentWorkingDirectory());
  }

#if !defined(CMAKE_BOOTSTRAP)
  if (listPresets != ListPresets::None || !presetName.empty()) {
    cmCMakePresetsFile settingsFile;
    auto result = settingsFile.ReadProjectPresets(this->GetHomeDirectory());
    if (result != cmCMakePresetsFile::ReadFileResult::READ_OK) {
      cmSystemTools::Error(
        cmStrCat("Could not read presets from ", this->GetHomeDirectory(),
                 ": ", cmCMakePresetsFile::ResultToString(result)));
      return;
    }

    if (listPresets != ListPresets::None) {
      if (listPresets == ListPresets::Configure) {
        this->PrintPresetList(settingsFile);
      } else if (listPresets == ListPresets::Build) {
        settingsFile.PrintBuildPresetList();
      } else if (listPresets == ListPresets::Test) {
        settingsFile.PrintTestPresetList();
      } else if (listPresets == ListPresets::All) {
        settingsFile.PrintAllPresets();
      }

      this->SetWorkingMode(WorkingMode::HELP_MODE);
      return;
    }

    auto preset = settingsFile.ConfigurePresets.find(presetName);
    if (preset == settingsFile.ConfigurePresets.end()) {
      cmSystemTools::Error(cmStrCat("No such preset in ",
                                    this->GetHomeDirectory(), ": \"",
                                    presetName, '"'));
      this->PrintPresetList(settingsFile);
      return;
    }
    if (preset->second.Unexpanded.Hidden) {
      cmSystemTools::Error(cmStrCat("Cannot use hidden preset in ",
                                    this->GetHomeDirectory(), ": \"",
                                    presetName, '"'));
      this->PrintPresetList(settingsFile);
      return;
    }
    auto const& expandedPreset = preset->second.Expanded;
    if (!expandedPreset) {
      cmSystemTools::Error(cmStrCat("Could not evaluate preset \"",
                                    preset->second.Unexpanded.Name,
                                    "\": Invalid macro expansion"));
      return;
    }
    if (!expandedPreset->ConditionResult) {
      cmSystemTools::Error(cmStrCat("Could not use disabled preset \"",
                                    preset->second.Unexpanded.Name, "\""));
      return;
    }

    if (!this->State->IsCacheLoaded() && !haveBArg &&
        !expandedPreset->BinaryDir.empty()) {
      this->SetHomeOutputDirectory(expandedPreset->BinaryDir);
    }
    if (!this->GlobalGenerator && !expandedPreset->Generator.empty()) {
      if (!this->CreateAndSetGlobalGenerator(expandedPreset->Generator,
                                             false)) {
        return;
      }
    }
    this->UnprocessedPresetVariables = expandedPreset->CacheVariables;
    this->UnprocessedPresetEnvironment = expandedPreset->Environment;

    if (!expandedPreset->InstallDir.empty() &&
        !this->State->GetInitializedCacheValue("CMAKE_INSTALL_PREFIX")) {
      this->UnprocessedPresetVariables["CMAKE_INSTALL_PREFIX"] = {
        "PATH", expandedPreset->InstallDir
      };
    }
    if (!expandedPreset->ToolchainFile.empty() &&
        !this->State->GetInitializedCacheValue("CMAKE_TOOLCHAIN_FILE")) {
      this->UnprocessedPresetVariables["CMAKE_TOOLCHAIN_FILE"] = {
        "FILEPATH", expandedPreset->ToolchainFile
      };
    }

    if (!expandedPreset->ArchitectureStrategy ||
        expandedPreset->ArchitectureStrategy ==
          cmCMakePresetsFile::ArchToolsetStrategy::Set) {
      if (!this->GeneratorPlatformSet) {
        this->SetGeneratorPlatform(expandedPreset->Architecture);
      }
    }
    if (!expandedPreset->ToolsetStrategy ||
        expandedPreset->ToolsetStrategy ==
          cmCMakePresetsFile::ArchToolsetStrategy::Set) {
      if (!this->GeneratorToolsetSet) {
        this->SetGeneratorToolset(expandedPreset->Toolset);
      }
    }

    this->SetWarningFromPreset("dev", expandedPreset->WarnDev,
                               expandedPreset->ErrorDev);
    this->SetWarningFromPreset("deprecated", expandedPreset->WarnDeprecated,
                               expandedPreset->ErrorDeprecated);
    if (expandedPreset->WarnUninitialized == true) {
      this->SetWarnUninitialized(true);
    }
    if (expandedPreset->WarnUnusedCli == false) {
      this->SetWarnUnusedCli(false);
    }
    if (expandedPreset->WarnSystemVars == true) {
      this->SetCheckSystemVars(true);
    }
    if (expandedPreset->DebugOutput == true) {
      this->SetDebugOutputOn(true);
    }
    if (expandedPreset->DebugTryCompile == true) {
      this->DebugTryCompileOn();
    }
    if (expandedPreset->DebugFind == true) {
      this->SetDebugFindOutputOn(true);
    }
  }
#endif
}

cmake::LogLevel cmake::StringToLogLevel(const std::string& levelStr)
{
  using LevelsPair = std::pair<std::string, LogLevel>;
  static const std::vector<LevelsPair> levels = {
    { "error", LogLevel::LOG_ERROR },     { "warning", LogLevel::LOG_WARNING },
    { "notice", LogLevel::LOG_NOTICE },   { "status", LogLevel::LOG_STATUS },
    { "verbose", LogLevel::LOG_VERBOSE }, { "debug", LogLevel::LOG_DEBUG },
    { "trace", LogLevel::LOG_TRACE }
  };

  const auto levelStrLowCase = cmSystemTools::LowerCase(levelStr);

  const auto it = std::find_if(levels.cbegin(), levels.cend(),
                               [&levelStrLowCase](const LevelsPair& p) {
                                 return p.first == levelStrLowCase;
                               });
  return (it != levels.cend()) ? it->second : LogLevel::LOG_UNDEFINED;
}

cmake::TraceFormat cmake::StringToTraceFormat(const std::string& traceStr)
{
  using TracePair = std::pair<std::string, TraceFormat>;
  static const std::vector<TracePair> levels = {
    { "human", TraceFormat::TRACE_HUMAN },
    { "json-v1", TraceFormat::TRACE_JSON_V1 },
  };

  const auto traceStrLowCase = cmSystemTools::LowerCase(traceStr);

  const auto it = std::find_if(levels.cbegin(), levels.cend(),
                               [&traceStrLowCase](const TracePair& p) {
                                 return p.first == traceStrLowCase;
                               });
  return (it != levels.cend()) ? it->second : TraceFormat::TRACE_UNDEFINED;
}

void cmake::SetTraceFile(const std::string& file)
{
  this->TraceFile.close();
  this->TraceFile.open(file.c_str());
  if (!this->TraceFile) {
    std::stringstream ss;
    ss << "Error opening trace file " << file << ": "
       << cmSystemTools::GetLastSystemError();
    cmSystemTools::Error(ss.str());
    return;
  }
  std::cout << "Trace will be written to " << file << "\n";
}

void cmake::PrintTraceFormatVersion()
{
  if (!this->GetTrace()) {
    return;
  }

  std::string msg;

  switch (this->GetTraceFormat()) {
    case TraceFormat::TRACE_JSON_V1: {
#ifndef CMAKE_BOOTSTRAP
      Json::Value val;
      Json::Value version;
      Json::StreamWriterBuilder builder;
      builder["indentation"] = "";
      version["major"] = 1;
      version["minor"] = 1;
      val["version"] = version;
      msg = Json::writeString(builder, val);
#endif
      break;
    }
    case TraceFormat::TRACE_HUMAN:
      msg = "";
      break;
    case TraceFormat::TRACE_UNDEFINED:
      msg = "INTERNAL ERROR: Trace format is TRACE_UNDEFINED";
      break;
  }

  if (msg.empty()) {
    return;
  }

  auto& f = this->GetTraceFile();
  if (f) {
    f << msg << '\n';
  } else {
    cmSystemTools::Message(msg);
  }
}

void cmake::SetDirectoriesFromFile(const std::string& arg)
{
  // Check if the argument refers to a CMakeCache.txt or
  // CMakeLists.txt file.
  std::string listPath;
  std::string cachePath;
  bool argIsFile = false;
  if (cmSystemTools::FileIsDirectory(arg)) {
    std::string path = cmSystemTools::CollapseFullPath(arg);
    cmSystemTools::ConvertToUnixSlashes(path);
    std::string cacheFile = cmStrCat(path, "/CMakeCache.txt");
    std::string listFile = cmStrCat(path, "/CMakeLists.txt");
    if (cmSystemTools::FileExists(cacheFile)) {
      cachePath = path;
    }
    if (cmSystemTools::FileExists(listFile)) {
      listPath = path;
    }
  } else if (cmSystemTools::FileExists(arg)) {
    argIsFile = true;
    std::string fullPath = cmSystemTools::CollapseFullPath(arg);
    std::string name = cmSystemTools::GetFilenameName(fullPath);
    name = cmSystemTools::LowerCase(name);
    if (name == "cmakecache.txt"_s) {
      cachePath = cmSystemTools::GetFilenamePath(fullPath);
    } else if (name == "cmakelists.txt"_s) {
      listPath = cmSystemTools::GetFilenamePath(fullPath);
    }
  } else {
    // Specified file or directory does not exist.  Try to set things
    // up to produce a meaningful error message.
    std::string fullPath = cmSystemTools::CollapseFullPath(arg);
    std::string name = cmSystemTools::GetFilenameName(fullPath);
    name = cmSystemTools::LowerCase(name);
    if (name == "cmakecache.txt"_s || name == "cmakelists.txt"_s) {
      argIsFile = true;
      listPath = cmSystemTools::GetFilenamePath(fullPath);
    } else {
      listPath = fullPath;
    }
  }

  // If there is a CMakeCache.txt file, use its settings.
  if (!cachePath.empty()) {
    if (this->LoadCache(cachePath)) {
      cmValue existingValue =
        this->State->GetCacheEntryValue("CMAKE_HOME_DIRECTORY");
      if (existingValue) {
        this->SetHomeOutputDirectory(cachePath);
        this->SetHomeDirectory(*existingValue);
        return;
      }
    }
  }

  // If there is a CMakeLists.txt file, use it as the source tree.
  if (!listPath.empty()) {
    this->SetHomeDirectory(listPath);

    if (argIsFile) {
      // Source CMakeLists.txt file given.  It was probably dropped
      // onto the executable in a GUI.  Default to an in-source build.
      this->SetHomeOutputDirectory(listPath);
    } else {
      // Source directory given on command line.  Use current working
      // directory as build tree if -B hasn't been given already
      if (this->GetHomeOutputDirectory().empty()) {
        std::string cwd = cmSystemTools::GetCurrentWorkingDirectory();
        this->SetHomeOutputDirectory(cwd);
      }
    }
    return;
  }

  if (this->GetHomeDirectory().empty()) {
    // We didn't find a CMakeLists.txt and it wasn't specified
    // with -S. Assume it is the path to the source tree
    std::string full = cmSystemTools::CollapseFullPath(arg);
    this->SetHomeDirectory(full);
  }
  if (this->GetHomeOutputDirectory().empty()) {
    // We didn't find a CMakeCache.txt and it wasn't specified
    // with -B. Assume the current working directory as the build tree.
    std::string cwd = cmSystemTools::GetCurrentWorkingDirectory();
    this->SetHomeOutputDirectory(cwd);
  }
}

// at the end of this CMAKE_ROOT and CMAKE_COMMAND should be added to the
// cache
int cmake::AddCMakePaths()
{
  // Save the value in the cache
  this->AddCacheEntry("CMAKE_COMMAND", cmSystemTools::GetCMakeCommand(),
                      "Path to CMake executable.", cmStateEnums::INTERNAL);
#ifndef CMAKE_BOOTSTRAP
  this->AddCacheEntry("CMAKE_CTEST_COMMAND", cmSystemTools::GetCTestCommand(),
                      "Path to ctest program executable.",
                      cmStateEnums::INTERNAL);
  this->AddCacheEntry("CMAKE_CPACK_COMMAND", cmSystemTools::GetCPackCommand(),
                      "Path to cpack program executable.",
                      cmStateEnums::INTERNAL);
#endif
  if (!cmSystemTools::FileExists(
        (cmSystemTools::GetCMakeRoot() + "/Modules/CMake.cmake"))) {
    // couldn't find modules
    cmSystemTools::Error(
      "Could not find CMAKE_ROOT !!!\n"
      "CMake has most likely not been installed correctly.\n"
      "Modules directory not found in\n" +
      cmSystemTools::GetCMakeRoot());
    return 0;
  }
  this->AddCacheEntry("CMAKE_ROOT", cmSystemTools::GetCMakeRoot(),
                      "Path to CMake installation.", cmStateEnums::INTERNAL);

  return 1;
}

void cmake::AddDefaultExtraGenerators()
{
#if !defined(CMAKE_BOOTSTRAP)
  this->ExtraGenerators.push_back(cmExtraCodeBlocksGenerator::GetFactory());
  this->ExtraGenerators.push_back(cmExtraCodeLiteGenerator::GetFactory());
  this->ExtraGenerators.push_back(cmExtraEclipseCDT4Generator::GetFactory());
  this->ExtraGenerators.push_back(cmExtraKateGenerator::GetFactory());
  this->ExtraGenerators.push_back(cmExtraSublimeTextGenerator::GetFactory());
#endif
}

void cmake::GetRegisteredGenerators(std::vector<GeneratorInfo>& generators,
                                    bool includeNamesWithPlatform) const
{
  for (const auto& gen : this->Generators) {
    std::vector<std::string> names = gen->GetGeneratorNames();

    if (includeNamesWithPlatform) {
      cm::append(names, gen->GetGeneratorNamesWithPlatform());
    }

    for (std::string const& name : names) {
      GeneratorInfo info;
      info.supportsToolset = gen->SupportsToolset();
      info.supportsPlatform = gen->SupportsPlatform();
      info.supportedPlatforms = gen->GetKnownPlatforms();
      info.defaultPlatform = gen->GetDefaultPlatformName();
      info.name = name;
      info.baseName = name;
      info.isAlias = false;
      generators.push_back(std::move(info));
    }
  }

  for (cmExternalMakefileProjectGeneratorFactory* eg : this->ExtraGenerators) {
    const std::vector<std::string> genList =
      eg->GetSupportedGlobalGenerators();
    for (std::string const& gen : genList) {
      GeneratorInfo info;
      info.name = cmExternalMakefileProjectGenerator::CreateFullGeneratorName(
        gen, eg->GetName());
      info.baseName = gen;
      info.extraName = eg->GetName();
      info.supportsPlatform = false;
      info.supportsToolset = false;
      info.isAlias = false;
      generators.push_back(std::move(info));
    }
    for (std::string const& a : eg->Aliases) {
      GeneratorInfo info;
      info.name = a;
      if (!genList.empty()) {
        info.baseName = genList.at(0);
      }
      info.extraName = eg->GetName();
      info.supportsPlatform = false;
      info.supportsToolset = false;
      info.isAlias = true;
      generators.push_back(std::move(info));
    }
  }
}

static std::pair<std::unique_ptr<cmExternalMakefileProjectGenerator>,
                 std::string>
createExtraGenerator(
  const std::vector<cmExternalMakefileProjectGeneratorFactory*>& in,
  const std::string& name)
{
  for (cmExternalMakefileProjectGeneratorFactory* i : in) {
    const std::vector<std::string> generators =
      i->GetSupportedGlobalGenerators();
    if (i->GetName() == name) { // Match aliases
      return { i->CreateExternalMakefileProjectGenerator(), generators.at(0) };
    }
    for (std::string const& g : generators) {
      const std::string fullName =
        cmExternalMakefileProjectGenerator::CreateFullGeneratorName(
          g, i->GetName());
      if (fullName == name) {
        return { i->CreateExternalMakefileProjectGenerator(), g };
      }
    }
  }
  return { nullptr, name };
}

std::unique_ptr<cmGlobalGenerator> cmake::CreateGlobalGenerator(
  const std::string& gname, bool allowArch)
{
  std::pair<std::unique_ptr<cmExternalMakefileProjectGenerator>, std::string>
    extra = createExtraGenerator(this->ExtraGenerators, gname);
  std::unique_ptr<cmExternalMakefileProjectGenerator>& extraGenerator =
    extra.first;
  const std::string& name = extra.second;

  std::unique_ptr<cmGlobalGenerator> generator;
  for (const auto& g : this->Generators) {
    generator = g->CreateGlobalGenerator(name, allowArch, this);
    if (generator) {
      break;
    }
  }

  if (generator) {
    generator->SetExternalMakefileProjectGenerator(std::move(extraGenerator));
  }

  return generator;
}

bool cmake::CreateAndSetGlobalGenerator(const std::string& name,
                                        bool allowArch)
{
  auto gen = this->CreateGlobalGenerator(name, allowArch);
  if (!gen) {
    std::string kdevError;
    std::string vsError;
    if (name.find("KDevelop3", 0) != std::string::npos) {
      kdevError = "\nThe KDevelop3 generator is not supported anymore.";
    }
    if (!allowArch && cmHasLiteralPrefix(name, "Visual Studio ") &&
        name.length() >= cmStrLen("Visual Studio xx xxxx ")) {
      vsError = "\nUsing platforms in Visual Studio generator names is not "
                "supported in CMakePresets.json.";
    }

    cmSystemTools::Error(
      cmStrCat("Could not create named generator ", name, kdevError, vsError));
    this->PrintGeneratorList();
    return false;
  }

  this->SetGlobalGenerator(std::move(gen));
  return true;
}

#ifndef CMAKE_BOOTSTRAP
void cmake::PrintPresetList(const cmCMakePresetsFile& file) const
{
  std::vector<GeneratorInfo> generators;
  this->GetRegisteredGenerators(generators, false);
  auto filter =
    [&generators](const cmCMakePresetsFile::ConfigurePreset& preset) -> bool {
    if (preset.Generator.empty()) {
      return true;
    }
    auto condition = [&preset](const GeneratorInfo& info) -> bool {
      return info.name == preset.Generator;
    };
    auto it = std::find_if(generators.begin(), generators.end(), condition);
    return it != generators.end();
  };

  file.PrintConfigurePresetList(filter);
}
#endif

void cmake::SetHomeDirectory(const std::string& dir)
{
  this->State->SetSourceDirectory(dir);
  if (this->CurrentSnapshot.IsValid()) {
    this->CurrentSnapshot.SetDefinition("CMAKE_SOURCE_DIR", dir);
  }
}

std::string const& cmake::GetHomeDirectory() const
{
  return this->State->GetSourceDirectory();
}

void cmake::SetHomeOutputDirectory(const std::string& dir)
{
  this->State->SetBinaryDirectory(dir);
  if (this->CurrentSnapshot.IsValid()) {
    this->CurrentSnapshot.SetDefinition("CMAKE_BINARY_DIR", dir);
  }
}

std::string const& cmake::GetHomeOutputDirectory() const
{
  return this->State->GetBinaryDirectory();
}

std::string cmake::FindCacheFile(const std::string& binaryDir)
{
  std::string cachePath = binaryDir;
  cmSystemTools::ConvertToUnixSlashes(cachePath);
  std::string cacheFile = cmStrCat(cachePath, "/CMakeCache.txt");
  if (!cmSystemTools::FileExists(cacheFile)) {
    // search in parent directories for cache
    std::string cmakeFiles = cmStrCat(cachePath, "/CMakeFiles");
    if (cmSystemTools::FileExists(cmakeFiles)) {
      std::string cachePathFound =
        cmSystemTools::FileExistsInParentDirectories("CMakeCache.txt",
                                                     cachePath, "/");
      if (!cachePathFound.empty()) {
        cachePath = cmSystemTools::GetFilenamePath(cachePathFound);
      }
    }
  }
  return cachePath;
}

void cmake::SetGlobalGenerator(std::unique_ptr<cmGlobalGenerator> gg)
{
  if (!gg) {
    cmSystemTools::Error("Error SetGlobalGenerator called with null");
    return;
  }
  if (this->GlobalGenerator) {
    // restore the original environment variables CXX and CC
    std::string env = "CC=";
    if (!this->CCEnvironment.empty()) {
      env += this->CCEnvironment;
      cmSystemTools::PutEnv(env);
    } else {
      cmSystemTools::UnPutEnv(env);
    }
    env = "CXX=";
    if (!this->CXXEnvironment.empty()) {
      env += this->CXXEnvironment;
      cmSystemTools::PutEnv(env);
    } else {
      cmSystemTools::UnPutEnv(env);
    }
  }

  // set the new
  this->GlobalGenerator = std::move(gg);

  // set the global flag for unix style paths on cmSystemTools as soon as
  // the generator is set.  This allows gmake to be used on windows.
  cmSystemTools::SetForceUnixPaths(this->GlobalGenerator->GetForceUnixPaths());

  // Save the environment variables CXX and CC
  if (!cmSystemTools::GetEnv("CXX", this->CXXEnvironment)) {
    this->CXXEnvironment.clear();
  }
  if (!cmSystemTools::GetEnv("CC", this->CCEnvironment)) {
    this->CCEnvironment.clear();
  }
}

int cmake::DoPreConfigureChecks()
{
  // Make sure the Source directory contains a CMakeLists.txt file.
  std::string srcList = cmStrCat(this->GetHomeDirectory(), "/CMakeLists.txt");
  if (!cmSystemTools::FileExists(srcList)) {
    std::ostringstream err;
    if (cmSystemTools::FileIsDirectory(this->GetHomeDirectory())) {
      err << "The source directory \"" << this->GetHomeDirectory()
          << "\" does not appear to contain CMakeLists.txt.\n";
    } else if (cmSystemTools::FileExists(this->GetHomeDirectory())) {
      err << "The source directory \"" << this->GetHomeDirectory()
          << "\" is a file, not a directory.\n";
    } else {
      err << "The source directory \"" << this->GetHomeDirectory()
          << "\" does not exist.\n";
    }
    err << "Specify --help for usage, or press the help button on the CMake "
           "GUI.";
    cmSystemTools::Error(err.str());
    return -2;
  }

  // do a sanity check on some values
  if (this->State->GetInitializedCacheValue("CMAKE_HOME_DIRECTORY")) {
    std::string cacheStart =
      cmStrCat(*this->State->GetInitializedCacheValue("CMAKE_HOME_DIRECTORY"),
               "/CMakeLists.txt");
    std::string currentStart =
      cmStrCat(this->GetHomeDirectory(), "/CMakeLists.txt");
    if (!cmSystemTools::SameFile(cacheStart, currentStart)) {
      std::string message =
        cmStrCat("The source \"", currentStart,
                 "\" does not match the source \"", cacheStart,
                 "\" used to generate cache.  Re-run cmake with a different "
                 "source directory.");
      cmSystemTools::Error(message);
      return -2;
    }
  } else {
    return 0;
  }
  return 1;
}
struct SaveCacheEntry
{
  std::string key;
  std::string value;
  std::string help;
  cmStateEnums::CacheEntryType type;
};

int cmake::HandleDeleteCacheVariables(const std::string& var)
{
  std::vector<std::string> argsSplit = cmExpandedList(var, true);
  // erase the property to avoid infinite recursion
  this->State->SetGlobalProperty("__CMAKE_DELETE_CACHE_CHANGE_VARS_", "");
  if (this->GetIsInTryCompile()) {
    return 0;
  }
  std::vector<SaveCacheEntry> saved;
  std::ostringstream warning;
  /* clang-format off */
  warning
    << "You have changed variables that require your cache to be deleted.\n"
    << "Configure will be re-run and you may have to reset some variables.\n"
    << "The following variables have changed:\n";
  /* clang-format on */
  for (auto i = argsSplit.begin(); i != argsSplit.end(); ++i) {
    SaveCacheEntry save;
    save.key = *i;
    warning << *i << "= ";
    i++;
    if (i != argsSplit.end()) {
      save.value = *i;
      warning << *i << "\n";
    } else {
      warning << "\n";
      i -= 1;
    }
    cmValue existingValue = this->State->GetCacheEntryValue(save.key);
    if (existingValue) {
      save.type = this->State->GetCacheEntryType(save.key);
      if (cmValue help =
            this->State->GetCacheEntryProperty(save.key, "HELPSTRING")) {
        save.help = *help;
      }
    } else {
      save.type = cmStateEnums::CacheEntryType::UNINITIALIZED;
    }
    saved.push_back(std::move(save));
  }

  // remove the cache
  this->DeleteCache(this->GetHomeOutputDirectory());
  // load the empty cache
  this->LoadCache();
  // restore the changed compilers
  for (SaveCacheEntry const& i : saved) {
    this->AddCacheEntry(i.key, i.value, i.help.c_str(), i.type);
  }
  cmSystemTools::Message(warning.str());
  // avoid reconfigure if there were errors
  if (!cmSystemTools::GetErrorOccuredFlag()) {
    // re-run configure
    return this->Configure();
  }
  return 0;
}

int cmake::Configure()
{
  DiagLevel diagLevel;

  if (this->DiagLevels.count("deprecated") == 1) {

    diagLevel = this->DiagLevels["deprecated"];
    if (diagLevel == DIAG_IGNORE) {
      this->SetSuppressDeprecatedWarnings(true);
      this->SetDeprecatedWarningsAsErrors(false);
    } else if (diagLevel == DIAG_WARN) {
      this->SetSuppressDeprecatedWarnings(false);
      this->SetDeprecatedWarningsAsErrors(false);
    } else if (diagLevel == DIAG_ERROR) {
      this->SetSuppressDeprecatedWarnings(false);
      this->SetDeprecatedWarningsAsErrors(true);
    }
  }

  if (this->DiagLevels.count("dev") == 1) {
    bool setDeprecatedVariables = false;

    cmValue cachedWarnDeprecated =
      this->State->GetCacheEntryValue("CMAKE_WARN_DEPRECATED");
    cmValue cachedErrorDeprecated =
      this->State->GetCacheEntryValue("CMAKE_ERROR_DEPRECATED");

    // don't overwrite deprecated warning setting from a previous invocation
    if (!cachedWarnDeprecated && !cachedErrorDeprecated) {
      setDeprecatedVariables = true;
    }

    diagLevel = this->DiagLevels["dev"];
    if (diagLevel == DIAG_IGNORE) {
      this->SetSuppressDevWarnings(true);
      this->SetDevWarningsAsErrors(false);

      if (setDeprecatedVariables) {
        this->SetSuppressDeprecatedWarnings(true);
        this->SetDeprecatedWarningsAsErrors(false);
      }
    } else if (diagLevel == DIAG_WARN) {
      this->SetSuppressDevWarnings(false);
      this->SetDevWarningsAsErrors(false);

      if (setDeprecatedVariables) {
        this->SetSuppressDeprecatedWarnings(false);
        this->SetDeprecatedWarningsAsErrors(false);
      }
    } else if (diagLevel == DIAG_ERROR) {
      this->SetSuppressDevWarnings(false);
      this->SetDevWarningsAsErrors(true);

      if (setDeprecatedVariables) {
        this->SetSuppressDeprecatedWarnings(false);
        this->SetDeprecatedWarningsAsErrors(true);
      }
    }
  }

  // Cache variables may have already been set by a previous invocation,
  // so we cannot rely on command line options alone. Always ensure our
  // messenger is in sync with the cache.
  cmValue value = this->State->GetCacheEntryValue("CMAKE_WARN_DEPRECATED");
  this->Messenger->SetSuppressDeprecatedWarnings(value && cmIsOff(*value));

  value = this->State->GetCacheEntryValue("CMAKE_ERROR_DEPRECATED");
  this->Messenger->SetDeprecatedWarningsAsErrors(cmIsOn(value));

  value = this->State->GetCacheEntryValue("CMAKE_SUPPRESS_DEVELOPER_WARNINGS");
  this->Messenger->SetSuppressDevWarnings(cmIsOn(value));

  value = this->State->GetCacheEntryValue("CMAKE_SUPPRESS_DEVELOPER_ERRORS");
  this->Messenger->SetDevWarningsAsErrors(value && cmIsOff(*value));

  int ret = this->ActualConfigure();
  cmValue delCacheVars =
    this->State->GetGlobalProperty("__CMAKE_DELETE_CACHE_CHANGE_VARS_");
  if (delCacheVars && !delCacheVars->empty()) {
    return this->HandleDeleteCacheVariables(*delCacheVars);
  }
  return ret;
}

int cmake::ActualConfigure()
{
  // Construct right now our path conversion table before it's too late:
  this->UpdateConversionPathTable();
  this->CleanupCommandsAndMacros();

  int res = this->DoPreConfigureChecks();
  if (res < 0) {
    return -2;
  }
  if (!res) {
    this->AddCacheEntry(
      "CMAKE_HOME_DIRECTORY", this->GetHomeDirectory(),
      "Source directory with the top level CMakeLists.txt file for this "
      "project",
      cmStateEnums::INTERNAL);
  }

  // no generator specified on the command line
  if (!this->GlobalGenerator) {
    cmValue genName = this->State->GetInitializedCacheValue("CMAKE_GENERATOR");
    cmValue extraGenName =
      this->State->GetInitializedCacheValue("CMAKE_EXTRA_GENERATOR");
    if (genName) {
      std::string fullName =
        cmExternalMakefileProjectGenerator::CreateFullGeneratorName(
          *genName, extraGenName ? *extraGenName : "");
      this->GlobalGenerator = this->CreateGlobalGenerator(fullName);
    }
    if (this->GlobalGenerator) {
      // set the global flag for unix style paths on cmSystemTools as
      // soon as the generator is set.  This allows gmake to be used
      // on windows.
      cmSystemTools::SetForceUnixPaths(
        this->GlobalGenerator->GetForceUnixPaths());
    } else {
      this->CreateDefaultGlobalGenerator();
    }
    if (!this->GlobalGenerator) {
      cmSystemTools::Error("Could not create generator");
      return -1;
    }
  }

  cmValue genName = this->State->GetInitializedCacheValue("CMAKE_GENERATOR");
  if (genName) {
    if (!this->GlobalGenerator->MatchesGeneratorName(*genName)) {
      std::string message =
        cmStrCat("Error: generator : ", this->GlobalGenerator->GetName(),
                 "\nDoes not match the generator used previously: ", *genName,
                 "\nEither remove the CMakeCache.txt file and CMakeFiles "
                 "directory or choose a different binary directory.");
      cmSystemTools::Error(message);
      return -2;
    }
  }
  if (!this->State->GetInitializedCacheValue("CMAKE_GENERATOR")) {
    this->AddCacheEntry("CMAKE_GENERATOR", this->GlobalGenerator->GetName(),
                        "Name of generator.", cmStateEnums::INTERNAL);
    this->AddCacheEntry(
      "CMAKE_EXTRA_GENERATOR", this->GlobalGenerator->GetExtraGeneratorName(),
      "Name of external makefile project generator.", cmStateEnums::INTERNAL);

    if (!this->State->GetInitializedCacheValue("CMAKE_TOOLCHAIN_FILE")) {
      std::string envToolchain;
      if (cmSystemTools::GetEnv("CMAKE_TOOLCHAIN_FILE", envToolchain) &&
          !envToolchain.empty()) {
        this->AddCacheEntry("CMAKE_TOOLCHAIN_FILE", envToolchain,
                            "The CMake toolchain file",
                            cmStateEnums::FILEPATH);
      }
    }
  }

  if (cmValue instance =
        this->State->GetInitializedCacheValue("CMAKE_GENERATOR_INSTANCE")) {
    if (this->GeneratorInstanceSet && this->GeneratorInstance != *instance) {
      std::string message =
        cmStrCat("Error: generator instance: ", this->GeneratorInstance,
                 "\nDoes not match the instance used previously: ", *instance,
                 "\nEither remove the CMakeCache.txt file and CMakeFiles "
                 "directory or choose a different binary directory.");
      cmSystemTools::Error(message);
      return -2;
    }
  } else {
    this->AddCacheEntry("CMAKE_GENERATOR_INSTANCE", this->GeneratorInstance,
                        "Generator instance identifier.",
                        cmStateEnums::INTERNAL);
  }

  if (cmValue platformName =
        this->State->GetInitializedCacheValue("CMAKE_GENERATOR_PLATFORM")) {
    if (this->GeneratorPlatformSet &&
        this->GeneratorPlatform != *platformName) {
      std::string message = cmStrCat(
        "Error: generator platform: ", this->GeneratorPlatform,
        "\nDoes not match the platform used previously: ", *platformName,
        "\nEither remove the CMakeCache.txt file and CMakeFiles "
        "directory or choose a different binary directory.");
      cmSystemTools::Error(message);
      return -2;
    }
  } else {
    this->AddCacheEntry("CMAKE_GENERATOR_PLATFORM", this->GeneratorPlatform,
                        "Name of generator platform.", cmStateEnums::INTERNAL);
  }

  if (cmValue tsName =
        this->State->GetInitializedCacheValue("CMAKE_GENERATOR_TOOLSET")) {
    if (this->GeneratorToolsetSet && this->GeneratorToolset != *tsName) {
      std::string message =
        cmStrCat("Error: generator toolset: ", this->GeneratorToolset,
                 "\nDoes not match the toolset used previously: ", *tsName,
                 "\nEither remove the CMakeCache.txt file and CMakeFiles "
                 "directory or choose a different binary directory.");
      cmSystemTools::Error(message);
      return -2;
    }
  } else {
    this->AddCacheEntry("CMAKE_GENERATOR_TOOLSET", this->GeneratorToolset,
                        "Name of generator toolset.", cmStateEnums::INTERNAL);
  }

  // reset any system configuration information, except for when we are
  // InTryCompile. With TryCompile the system info is taken from the parent's
  // info to save time
  if (!this->GetIsInTryCompile()) {
    this->GlobalGenerator->ClearEnabledLanguages();

    this->TruncateOutputLog("CMakeOutput.log");
    this->TruncateOutputLog("CMakeError.log");
  }

#if !defined(CMAKE_BOOTSTRAP)
  this->FileAPI = cm::make_unique<cmFileAPI>(this);
  this->FileAPI->ReadQueries();
#endif

  // actually do the configure
  this->GlobalGenerator->Configure();
  // Before saving the cache
  // if the project did not define one of the entries below, add them now
  // so users can edit the values in the cache:

  // We used to always present LIBRARY_OUTPUT_PATH and
  // EXECUTABLE_OUTPUT_PATH.  They are now documented as old-style and
  // should no longer be used.  Therefore we present them only if the
  // project requires compatibility with CMake 2.4.  We detect this
  // here by looking for the old CMAKE_BACKWARDS_COMPATIBILITY
  // variable created when CMP0001 is not set to NEW.
  if (this->State->GetInitializedCacheValue("CMAKE_BACKWARDS_COMPATIBILITY")) {
    if (!this->State->GetInitializedCacheValue("LIBRARY_OUTPUT_PATH")) {
      this->AddCacheEntry(
        "LIBRARY_OUTPUT_PATH", "",
        "Single output directory for building all libraries.",
        cmStateEnums::PATH);
    }
    if (!this->State->GetInitializedCacheValue("EXECUTABLE_OUTPUT_PATH")) {
      this->AddCacheEntry(
        "EXECUTABLE_OUTPUT_PATH", "",
        "Single output directory for building all executables.",
        cmStateEnums::PATH);
    }
  }

  const auto& mf = this->GlobalGenerator->GetMakefiles()[0];
  if (mf->IsOn("CTEST_USE_LAUNCHERS") &&
      !this->State->GetGlobalProperty("RULE_LAUNCH_COMPILE")) {
    cmSystemTools::Error(
      "CTEST_USE_LAUNCHERS is enabled, but the "
      "RULE_LAUNCH_COMPILE global property is not defined.\n"
      "Did you forget to include(CTest) in the toplevel "
      "CMakeLists.txt ?");
  }

  this->State->SaveVerificationScript(this->GetHomeOutputDirectory());
  this->SaveCache(this->GetHomeOutputDirectory());
  if (cmSystemTools::GetErrorOccuredFlag()) {
    return -1;
  }
  return 0;
}

std::unique_ptr<cmGlobalGenerator> cmake::EvaluateDefaultGlobalGenerator()
{
  if (!this->EnvironmentGenerator.empty()) {
    auto gen = this->CreateGlobalGenerator(this->EnvironmentGenerator);
    if (!gen) {
      cmSystemTools::Error("CMAKE_GENERATOR was set but the specified "
                           "generator doesn't exist. Using CMake default.");
    } else {
      return gen;
    }
  }
#if defined(_WIN32) && !defined(__CYGWIN__) && !defined(CMAKE_BOOT_MINGW)
  std::string found;
  // Try to find the newest VS installed on the computer and
  // use that as a default if -G is not specified
  const std::string vsregBase = "HKEY_LOCAL_MACHINE\\SOFTWARE\\Microsoft\\";
  static const char* const vsVariants[] = {
    /* clang-format needs this comment to break after the opening brace */
    "VisualStudio\\", "VCExpress\\", "WDExpress\\"
  };
  struct VSVersionedGenerator
  {
    const char* MSVersion;
    const char* GeneratorName;
  };
  static VSVersionedGenerator const vsGenerators[] = {
    { "14.0", "Visual Studio 14 2015" }, //
    { "12.0", "Visual Studio 12 2013" }, //
    { "11.0", "Visual Studio 11 2012" }, //
    { "10.0", "Visual Studio 10 2010" }, //
    { "9.0", "Visual Studio 9 2008" }
  };
  static const char* const vsEntries[] = {
    "\\Setup\\VC;ProductDir", //
    ";InstallDir"             //
  };
  if (cmVSSetupAPIHelper(17).IsVSInstalled()) {
    found = "Visual Studio 17 2022";
  } else if (cmVSSetupAPIHelper(16).IsVSInstalled()) {
    found = "Visual Studio 16 2019";
  } else if (cmVSSetupAPIHelper(15).IsVSInstalled()) {
    found = "Visual Studio 15 2017";
  } else {
    for (VSVersionedGenerator const* g = cm::cbegin(vsGenerators);
         found.empty() && g != cm::cend(vsGenerators); ++g) {
      for (const char* const* v = cm::cbegin(vsVariants);
           found.empty() && v != cm::cend(vsVariants); ++v) {
        for (const char* const* e = cm::cbegin(vsEntries);
             found.empty() && e != cm::cend(vsEntries); ++e) {
          std::string const reg = vsregBase + *v + g->MSVersion + *e;
          std::string dir;
          if (cmSystemTools::ReadRegistryValue(reg, dir,
                                               cmSystemTools::KeyWOW64_32) &&
              cmSystemTools::PathExists(dir)) {
            found = g->GeneratorName;
          }
        }
      }
    }
  }
  auto gen = this->CreateGlobalGenerator(found);
  if (!gen) {
    gen = cm::make_unique<cmGlobalNMakeMakefileGenerator>(this);
  }
  return std::unique_ptr<cmGlobalGenerator>(std::move(gen));
#elif defined(CMAKE_BOOTSTRAP_NINJA)
  return std::unique_ptr<cmGlobalGenerator>(
    cm::make_unique<cmGlobalNinjaGenerator>(this));
#else
  return std::unique_ptr<cmGlobalGenerator>(
    cm::make_unique<cmGlobalUnixMakefileGenerator3>(this));
#endif
}

void cmake::CreateDefaultGlobalGenerator()
{
  auto gen = this->EvaluateDefaultGlobalGenerator();
#if defined(_WIN32) && !defined(__CYGWIN__) && !defined(CMAKE_BOOT_MINGW)
  // This print could be unified for all platforms
  std::cout << "-- Building for: " << gen->GetName() << "\n";
#endif
  this->SetGlobalGenerator(std::move(gen));
}

void cmake::PreLoadCMakeFiles()
{
  std::vector<std::string> args;
  std::string pre_load = this->GetHomeDirectory();
  if (!pre_load.empty()) {
    pre_load += "/PreLoad.cmake";
    if (cmSystemTools::FileExists(pre_load)) {
      this->ReadListFile(args, pre_load);
    }
  }
  pre_load = this->GetHomeOutputDirectory();
  if (!pre_load.empty()) {
    pre_load += "/PreLoad.cmake";
    if (cmSystemTools::FileExists(pre_load)) {
      this->ReadListFile(args, pre_load);
    }
  }
}

// handle a command line invocation
int cmake::Run(const std::vector<std::string>& args, bool noconfigure)
{
  // Process the arguments
  this->SetArgs(args);
  if (cmSystemTools::GetErrorOccuredFlag()) {
    return -1;
  }
  if (this->GetWorkingMode() == HELP_MODE) {
    return 0;
  }

  // Log the trace format version to the desired output
  if (this->GetTrace()) {
    this->PrintTraceFormatVersion();
  }

  // If we are given a stamp list file check if it is really out of date.
  if (!this->CheckStampList.empty() &&
      cmakeCheckStampList(this->CheckStampList)) {
    return 0;
  }

  // If we are given a stamp file check if it is really out of date.
  if (!this->CheckStampFile.empty() &&
      cmakeCheckStampFile(this->CheckStampFile)) {
    return 0;
  }

  if (this->GetWorkingMode() == NORMAL_MODE) {
    // load the cache
    if (this->LoadCache() < 0) {
      cmSystemTools::Error("Error executing cmake::LoadCache(). Aborting.\n");
      return -1;
    }
  } else {
    this->AddCMakePaths();
  }

#ifndef CMAKE_BOOTSTRAP
  this->ProcessPresetVariables();
  this->ProcessPresetEnvironment();
#endif
  // Add any cache args
  if (!this->SetCacheArgs(args)) {
    cmSystemTools::Error("Run 'cmake --help' for all supported options.");
    return -1;
  }
#ifndef CMAKE_BOOTSTRAP
  this->PrintPresetVariables();
  this->PrintPresetEnvironment();
#endif

  // In script mode we terminate after running the script.
  if (this->GetWorkingMode() != NORMAL_MODE) {
    if (cmSystemTools::GetErrorOccuredFlag()) {
      return -1;
    }
    return 0;
  }

  // If MAKEFLAGS are given in the environment, remove the environment
  // variable.  This will prevent try-compile from succeeding when it
  // should fail (if "-i" is an option).  We cannot simply test
  // whether "-i" is given and remove it because some make programs
  // encode the MAKEFLAGS variable in a strange way.
  if (cmSystemTools::HasEnv("MAKEFLAGS")) {
    cmSystemTools::PutEnv("MAKEFLAGS=");
  }

  this->PreLoadCMakeFiles();

  if (noconfigure) {
    return 0;
  }

  // now run the global generate
  // Check the state of the build system to see if we need to regenerate.
  if (!this->CheckBuildSystem()) {
    return 0;
  }

  int ret = this->Configure();
  if (ret) {
#if defined(CMAKE_HAVE_VS_GENERATORS)
    if (!this->VSSolutionFile.empty() && this->GlobalGenerator) {
      // CMake is running to regenerate a Visual Studio build tree
      // during a build from the VS IDE.  The build files cannot be
      // regenerated, so we should stop the build.
      cmSystemTools::Message("CMake Configure step failed.  "
                             "Build files cannot be regenerated correctly.  "
                             "Attempting to stop IDE build.");
      cmGlobalVisualStudioGenerator& gg =
        cm::static_reference_cast<cmGlobalVisualStudioGenerator>(
          this->GlobalGenerator);
      gg.CallVisualStudioMacro(cmGlobalVisualStudioGenerator::MacroStop,
                               this->VSSolutionFile);
    }
#endif
    return ret;
  }
  ret = this->Generate();
  if (ret) {
    cmSystemTools::Message("CMake Generate step failed.  "
                           "Build files cannot be regenerated correctly.");
    return ret;
  }
  std::string message = cmStrCat("Build files have been written to: ",
                                 this->GetHomeOutputDirectory());
  this->UpdateProgress(message, -1);
  return ret;
}

int cmake::Generate()
{
  if (!this->GlobalGenerator) {
    return -1;
  }
  if (!this->GlobalGenerator->Compute()) {
    return -1;
  }
  this->GlobalGenerator->Generate();
  if (!this->GraphVizFile.empty()) {
    std::cout << "Generate graphviz: " << this->GraphVizFile << std::endl;
    this->GenerateGraphViz(this->GraphVizFile);
  }
  if (this->WarnUnusedCli) {
    this->RunCheckForUnusedVariables();
  }
  if (cmSystemTools::GetErrorOccuredFlag()) {
    return -1;
  }
  // Save the cache again after a successful Generate so that any internal
  // variables created during Generate are saved. (Specifically target GUIDs
  // for the Visual Studio and Xcode generators.)
  this->SaveCache(this->GetHomeOutputDirectory());

#if !defined(CMAKE_BOOTSTRAP)
  this->FileAPI->WriteReplies();
#endif

  return 0;
}

void cmake::AddCacheEntry(const std::string& key, cmValue value,
                          const char* helpString, int type)
{
  this->State->AddCacheEntry(key, value, helpString,
                             cmStateEnums::CacheEntryType(type));
  this->UnwatchUnusedCli(key);

  if (key == "CMAKE_WARN_DEPRECATED"_s) {
    this->Messenger->SetSuppressDeprecatedWarnings(value && cmIsOff(value));
  } else if (key == "CMAKE_ERROR_DEPRECATED"_s) {
    this->Messenger->SetDeprecatedWarningsAsErrors(cmIsOn(value));
  } else if (key == "CMAKE_SUPPRESS_DEVELOPER_WARNINGS"_s) {
    this->Messenger->SetSuppressDevWarnings(cmIsOn(value));
  } else if (key == "CMAKE_SUPPRESS_DEVELOPER_ERRORS"_s) {
    this->Messenger->SetDevWarningsAsErrors(value && cmIsOff(value));
  }
}

bool cmake::DoWriteGlobVerifyTarget() const
{
  return this->State->DoWriteGlobVerifyTarget();
}

std::string const& cmake::GetGlobVerifyScript() const
{
  return this->State->GetGlobVerifyScript();
}

std::string const& cmake::GetGlobVerifyStamp() const
{
  return this->State->GetGlobVerifyStamp();
}

void cmake::AddGlobCacheEntry(bool recurse, bool listDirectories,
                              bool followSymlinks, const std::string& relative,
                              const std::string& expression,
                              const std::vector<std::string>& files,
                              const std::string& variable,
                              cmListFileBacktrace const& backtrace)
{
  this->State->AddGlobCacheEntry(recurse, listDirectories, followSymlinks,
                                 relative, expression, files, variable,
                                 backtrace);
}

std::vector<std::string> cmake::GetAllExtensions() const
{
  std::vector<std::string> allExt = this->CLikeSourceFileExtensions.ordered;
  allExt.insert(allExt.end(), this->HeaderFileExtensions.ordered.begin(),
                this->HeaderFileExtensions.ordered.end());
  // cuda extensions are also in SourceFileExtensions so we ignore it here
  allExt.insert(allExt.end(), this->FortranFileExtensions.ordered.begin(),
                this->FortranFileExtensions.ordered.end());
  allExt.insert(allExt.end(), this->HipFileExtensions.ordered.begin(),
                this->HipFileExtensions.ordered.end());
  allExt.insert(allExt.end(), this->ISPCFileExtensions.ordered.begin(),
                this->ISPCFileExtensions.ordered.end());
  return allExt;
}

std::string cmake::StripExtension(const std::string& file) const
{
  auto dotpos = file.rfind('.');
  if (dotpos != std::string::npos) {
#if defined(_WIN32) || defined(__APPLE__)
    auto ext = cmSystemTools::LowerCase(file.substr(dotpos + 1));
#else
    auto ext = cm::string_view(file).substr(dotpos + 1);
#endif
    if (this->IsAKnownExtension(ext)) {
      return file.substr(0, dotpos);
    }
  }
  return file;
}

cmValue cmake::GetCacheDefinition(const std::string& name) const
{
  return this->State->GetInitializedCacheValue(name);
}

void cmake::AddScriptingCommands() const
{
  GetScriptingCommands(this->GetState());
}

void cmake::AddProjectCommands() const
{
  GetProjectCommands(this->GetState());
}

void cmake::AddDefaultGenerators()
{
#if defined(_WIN32) && !defined(__CYGWIN__)
#  if !defined(CMAKE_BOOT_MINGW)
  this->Generators.push_back(
    cmGlobalVisualStudioVersionedGenerator::NewFactory17());
  this->Generators.push_back(
    cmGlobalVisualStudioVersionedGenerator::NewFactory16());
  this->Generators.push_back(
    cmGlobalVisualStudioVersionedGenerator::NewFactory15());
  this->Generators.push_back(cmGlobalVisualStudio14Generator::NewFactory());
  this->Generators.push_back(cmGlobalVisualStudio12Generator::NewFactory());
  this->Generators.push_back(cmGlobalVisualStudio11Generator::NewFactory());
  this->Generators.push_back(cmGlobalVisualStudio10Generator::NewFactory());
  this->Generators.push_back(cmGlobalVisualStudio9Generator::NewFactory());
  this->Generators.push_back(cmGlobalBorlandMakefileGenerator::NewFactory());
  this->Generators.push_back(cmGlobalNMakeMakefileGenerator::NewFactory());
  this->Generators.push_back(cmGlobalJOMMakefileGenerator::NewFactory());
#  endif
  this->Generators.push_back(cmGlobalMSYSMakefileGenerator::NewFactory());
  this->Generators.push_back(cmGlobalMinGWMakefileGenerator::NewFactory());
#endif
#if !defined(CMAKE_BOOTSTRAP)
#  if (defined(__linux__) && !defined(__ANDROID__)) || defined(_WIN32)
  this->Generators.push_back(cmGlobalGhsMultiGenerator::NewFactory());
#  endif
  this->Generators.push_back(cmGlobalUnixMakefileGenerator3::NewFactory());
  this->Generators.push_back(cmGlobalNinjaGenerator::NewFactory());
  this->Generators.push_back(cmGlobalNinjaMultiGenerator::NewFactory());
#elif defined(CMAKE_BOOTSTRAP_NINJA)
  this->Generators.push_back(cmGlobalNinjaGenerator::NewFactory());
#elif defined(CMAKE_BOOTSTRAP_MAKEFILES)
  this->Generators.push_back(cmGlobalUnixMakefileGenerator3::NewFactory());
#endif
#if defined(CMAKE_USE_WMAKE)
  this->Generators.push_back(cmGlobalWatcomWMakeGenerator::NewFactory());
#endif
#ifdef CMAKE_USE_XCODE
  this->Generators.push_back(cmGlobalXCodeGenerator::NewFactory());
#endif
}

bool cmake::ParseCacheEntry(const std::string& entry, std::string& var,
                            std::string& value,
                            cmStateEnums::CacheEntryType& type)
{
  return cmState::ParseCacheEntry(entry, var, value, type);
}

int cmake::LoadCache()
{
  // could we not read the cache
  if (!this->LoadCache(this->GetHomeOutputDirectory())) {
    // if it does exist, but isn't readable then warn the user
    std::string cacheFile =
      cmStrCat(this->GetHomeOutputDirectory(), "/CMakeCache.txt");
    if (cmSystemTools::FileExists(cacheFile)) {
      cmSystemTools::Error(
        "There is a CMakeCache.txt file for the current binary tree but "
        "cmake does not have permission to read it. Please check the "
        "permissions of the directory you are trying to run CMake on.");
      return -1;
    }
  }

  // setup CMAKE_ROOT and CMAKE_COMMAND
  if (!this->AddCMakePaths()) {
    return -3;
  }
  return 0;
}

bool cmake::LoadCache(const std::string& path)
{
  std::set<std::string> emptySet;
  return this->LoadCache(path, true, emptySet, emptySet);
}

bool cmake::LoadCache(const std::string& path, bool internal,
                      std::set<std::string>& excludes,
                      std::set<std::string>& includes)
{
  bool result = this->State->LoadCache(path, internal, excludes, includes);
  static const auto entries = { "CMAKE_CACHE_MAJOR_VERSION",
                                "CMAKE_CACHE_MINOR_VERSION" };
  for (auto const& entry : entries) {
    this->UnwatchUnusedCli(entry);
  }
  return result;
}

bool cmake::SaveCache(const std::string& path)
{
  bool result = this->State->SaveCache(path, this->GetMessenger());
  static const auto entries = { "CMAKE_CACHE_MAJOR_VERSION",
                                "CMAKE_CACHE_MINOR_VERSION",
                                "CMAKE_CACHE_PATCH_VERSION",
                                "CMAKE_CACHEFILE_DIR" };
  for (auto const& entry : entries) {
    this->UnwatchUnusedCli(entry);
  }
  return result;
}

bool cmake::DeleteCache(const std::string& path)
{
  return this->State->DeleteCache(path);
}

void cmake::SetProgressCallback(ProgressCallbackType f)
{
  this->ProgressCallback = std::move(f);
}

void cmake::UpdateProgress(const std::string& msg, float prog)
{
  if (this->ProgressCallback && !this->GetIsInTryCompile()) {
    this->ProgressCallback(msg, prog);
  }
}

bool cmake::GetIsInTryCompile() const
{
  return this->State->GetProjectKind() == cmState::ProjectKind::TryCompile;
}

void cmake::AppendGlobalGeneratorsDocumentation(
  std::vector<cmDocumentationEntry>& v)
{
  const auto defaultGenerator = this->EvaluateDefaultGlobalGenerator();
  const std::string defaultName = defaultGenerator->GetName();
  bool foundDefaultOne = false;

  for (const auto& g : this->Generators) {
    cmDocumentationEntry e;
    g->GetDocumentation(e);
    if (!foundDefaultOne && cmHasPrefix(e.Name, defaultName)) {
      e.CustomNamePrefix = '*';
      foundDefaultOne = true;
    }
    v.push_back(std::move(e));
  }
}

void cmake::AppendExtraGeneratorsDocumentation(
  std::vector<cmDocumentationEntry>& v)
{
  for (cmExternalMakefileProjectGeneratorFactory* eg : this->ExtraGenerators) {
    const std::string doc = eg->GetDocumentation();
    const std::string name = eg->GetName();

    // Aliases:
    for (std::string const& a : eg->Aliases) {
      cmDocumentationEntry e;
      e.Name = a;
      e.Brief = doc;
      v.push_back(std::move(e));
    }

    // Full names:
    const std::vector<std::string> generators =
      eg->GetSupportedGlobalGenerators();
    for (std::string const& g : generators) {
      cmDocumentationEntry e;
      e.Name =
        cmExternalMakefileProjectGenerator::CreateFullGeneratorName(g, name);
      e.Brief = doc;
      v.push_back(std::move(e));
    }
  }
}

std::vector<cmDocumentationEntry> cmake::GetGeneratorsDocumentation()
{
  std::vector<cmDocumentationEntry> v;
  this->AppendGlobalGeneratorsDocumentation(v);
  this->AppendExtraGeneratorsDocumentation(v);
  return v;
}

void cmake::PrintGeneratorList()
{
#ifndef CMAKE_BOOTSTRAP
  cmDocumentation doc;
  auto generators = this->GetGeneratorsDocumentation();
  doc.AppendSection("Generators", generators);
  std::cerr << "\n";
  doc.PrintDocumentation(cmDocumentation::ListGenerators, std::cerr);
#endif
}

void cmake::UpdateConversionPathTable()
{
  // Update the path conversion table with any specified file:
  cmValue tablepath =
    this->State->GetInitializedCacheValue("CMAKE_PATH_TRANSLATION_FILE");

  if (tablepath) {
    cmsys::ifstream table(tablepath->c_str());
    if (!table) {
      cmSystemTools::Error("CMAKE_PATH_TRANSLATION_FILE set to " + *tablepath +
                           ". CMake can not open file.");
      cmSystemTools::ReportLastSystemError("CMake can not open file.");
    } else {
      std::string a;
      std::string b;
      while (!table.eof()) {
        // two entries per line
        table >> a;
        table >> b;
        cmSystemTools::AddTranslationPath(a, b);
      }
    }
  }
}

int cmake::CheckBuildSystem()
{
  // We do not need to rerun CMake.  Check dependency integrity.
  const bool verbose = isCMakeVerbose();

  // This method will check the integrity of the build system if the
  // option was given on the command line.  It reads the given file to
  // determine whether CMake should rerun.

  // If no file is provided for the check, we have to rerun.
  if (this->CheckBuildSystemArgument.empty()) {
    if (verbose) {
      cmSystemTools::Stdout("Re-run cmake no build system arguments\n");
    }
    return 1;
  }

  // If the file provided does not exist, we have to rerun.
  if (!cmSystemTools::FileExists(this->CheckBuildSystemArgument)) {
    if (verbose) {
      std::ostringstream msg;
      msg << "Re-run cmake missing file: " << this->CheckBuildSystemArgument
          << "\n";
      cmSystemTools::Stdout(msg.str());
    }
    return 1;
  }

  // Read the rerun check file and use it to decide whether to do the
  // global generate.
  // Actually, all we need is the `set` command.
  cmake cm(RoleScript, cmState::Unknown);
  cm.SetHomeDirectory("");
  cm.SetHomeOutputDirectory("");
  cm.GetCurrentSnapshot().SetDefaultDefinitions();
  cmGlobalGenerator gg(&cm);
  cmMakefile mf(&gg, cm.GetCurrentSnapshot());
  if (!mf.ReadListFile(this->CheckBuildSystemArgument) ||
      cmSystemTools::GetErrorOccuredFlag()) {
    if (verbose) {
      std::ostringstream msg;
      msg << "Re-run cmake error reading : " << this->CheckBuildSystemArgument
          << "\n";
      cmSystemTools::Stdout(msg.str());
    }
    // There was an error reading the file.  Just rerun.
    return 1;
  }

  if (this->ClearBuildSystem) {
    // Get the generator used for this build system.
    std::string genName = mf.GetSafeDefinition("CMAKE_DEPENDS_GENERATOR");
    if (!cmNonempty(genName)) {
      genName = "Unix Makefiles";
    }

    // Create the generator and use it to clear the dependencies.
    std::unique_ptr<cmGlobalGenerator> ggd =
      this->CreateGlobalGenerator(genName);
    if (ggd) {
      cm.GetCurrentSnapshot().SetDefaultDefinitions();
      cmMakefile mfd(ggd.get(), cm.GetCurrentSnapshot());
      auto lgd = ggd->CreateLocalGenerator(&mfd);
      lgd->ClearDependencies(&mfd, verbose);
    }
  }

  // If any byproduct of makefile generation is missing we must re-run.
  std::vector<std::string> products;
  mf.GetDefExpandList("CMAKE_MAKEFILE_PRODUCTS", products);
  for (std::string const& p : products) {
    if (!(cmSystemTools::FileExists(p) || cmSystemTools::FileIsSymlink(p))) {
      if (verbose) {
        std::ostringstream msg;
        msg << "Re-run cmake, missing byproduct: " << p << "\n";
        cmSystemTools::Stdout(msg.str());
      }
      return 1;
    }
  }

  // Get the set of dependencies and outputs.
  std::vector<std::string> depends;
  std::vector<std::string> outputs;
  if (mf.GetDefExpandList("CMAKE_MAKEFILE_DEPENDS", depends)) {
    mf.GetDefExpandList("CMAKE_MAKEFILE_OUTPUTS", outputs);
  }
  if (depends.empty() || outputs.empty()) {
    // Not enough information was provided to do the test.  Just rerun.
    if (verbose) {
      cmSystemTools::Stdout("Re-run cmake no CMAKE_MAKEFILE_DEPENDS "
                            "or CMAKE_MAKEFILE_OUTPUTS :\n");
    }
    return 1;
  }

  // Find the newest dependency.
  auto dep = depends.begin();
  std::string dep_newest = *dep++;
  for (; dep != depends.end(); ++dep) {
    int result = 0;
    if (this->FileTimeCache->Compare(dep_newest, *dep, &result)) {
      if (result < 0) {
        dep_newest = *dep;
      }
    } else {
      if (verbose) {
        cmSystemTools::Stdout(
          "Re-run cmake: build system dependency is missing\n");
      }
      return 1;
    }
  }

  // Find the oldest output.
  auto out = outputs.begin();
  std::string out_oldest = *out++;
  for (; out != outputs.end(); ++out) {
    int result = 0;
    if (this->FileTimeCache->Compare(out_oldest, *out, &result)) {
      if (result > 0) {
        out_oldest = *out;
      }
    } else {
      if (verbose) {
        cmSystemTools::Stdout(
          "Re-run cmake: build system output is missing\n");
      }
      return 1;
    }
  }

  // If any output is older than any dependency then rerun.
  {
    int result = 0;
    if (!this->FileTimeCache->Compare(out_oldest, dep_newest, &result) ||
        result < 0) {
      if (verbose) {
        std::ostringstream msg;
        msg << "Re-run cmake file: " << out_oldest
            << " older than: " << dep_newest << "\n";
        cmSystemTools::Stdout(msg.str());
      }
      return 1;
    }
  }

  // No need to rerun.
  return 0;
}

void cmake::TruncateOutputLog(const char* fname)
{
  std::string fullPath = cmStrCat(this->GetHomeOutputDirectory(), '/', fname);
  struct stat st;
  if (::stat(fullPath.c_str(), &st)) {
    return;
  }
  if (!this->State->GetInitializedCacheValue("CMAKE_CACHEFILE_DIR")) {
    cmSystemTools::RemoveFile(fullPath);
    return;
  }
  off_t fsize = st.st_size;
  const off_t maxFileSize = 50 * 1024;
  if (fsize < maxFileSize) {
    // TODO: truncate file
    return;
  }
}

void cmake::MarkCliAsUsed(const std::string& variable)
{
  this->UsedCliVariables[variable] = true;
}

void cmake::GenerateGraphViz(const std::string& fileName) const
{
#ifndef CMAKE_BOOTSTRAP
  cmGraphVizWriter gvWriter(fileName, this->GetGlobalGenerator());

  std::string settingsFile =
    cmStrCat(this->GetHomeOutputDirectory(), "/CMakeGraphVizOptions.cmake");
  std::string fallbackSettingsFile =
    cmStrCat(this->GetHomeDirectory(), "/CMakeGraphVizOptions.cmake");

  gvWriter.ReadSettings(settingsFile, fallbackSettingsFile);

  gvWriter.Write();

#endif
}

void cmake::SetProperty(const std::string& prop, const char* value)
{
  this->State->SetGlobalProperty(prop, value);
}
void cmake::SetProperty(const std::string& prop, cmValue value)
{
  this->State->SetGlobalProperty(prop, value);
}

void cmake::AppendProperty(const std::string& prop, const std::string& value,
                           bool asString)
{
  this->State->AppendGlobalProperty(prop, value, asString);
}

cmValue cmake::GetProperty(const std::string& prop)
{
  return this->State->GetGlobalProperty(prop);
}

bool cmake::GetPropertyAsBool(const std::string& prop)
{
  return this->State->GetGlobalPropertyAsBool(prop);
}

cmInstalledFile* cmake::GetOrCreateInstalledFile(cmMakefile* mf,
                                                 const std::string& name)
{
  auto i = this->InstalledFiles.find(name);

  if (i != this->InstalledFiles.end()) {
    cmInstalledFile& file = i->second;
    return &file;
  }
  cmInstalledFile& file = this->InstalledFiles[name];
  file.SetName(mf, name);
  return &file;
}

cmInstalledFile const* cmake::GetInstalledFile(const std::string& name) const
{
  auto i = this->InstalledFiles.find(name);

  if (i != this->InstalledFiles.end()) {
    cmInstalledFile const& file = i->second;
    return &file;
  }
  return nullptr;
}

int cmake::GetSystemInformation(std::vector<std::string>& args)
{
  // so create the directory
  std::string resultFile;
  std::string cwd = cmSystemTools::GetCurrentWorkingDirectory();
  std::string destPath = cwd + "/__cmake_systeminformation";
  cmSystemTools::RemoveADirectory(destPath);
  if (!cmSystemTools::MakeDirectory(destPath)) {
    std::cerr << "Error: --system-information must be run from a "
                 "writable directory!\n";
    return 1;
  }

  // process the arguments
  bool writeToStdout = true;
  for (unsigned int i = 1; i < args.size(); ++i) {
    std::string const& arg = args[i];
    if (cmHasLiteralPrefix(arg, "-G")) {
      std::string value = arg.substr(2);
      if (value.empty()) {
        ++i;
        if (i >= args.size()) {
          cmSystemTools::Error("No generator specified for -G");
          this->PrintGeneratorList();
          return -1;
        }
        value = args[i];
      }
      auto gen = this->CreateGlobalGenerator(value);
      if (!gen) {
        cmSystemTools::Error("Could not create named generator " + value);
        this->PrintGeneratorList();
      } else {
        this->SetGlobalGenerator(std::move(gen));
      }
    }
    // no option assume it is the output file
    else {
      if (!cmSystemTools::FileIsFullPath(arg)) {
        resultFile = cmStrCat(cwd, '/');
      }
      resultFile += arg;
      writeToStdout = false;
    }
  }

  // we have to find the module directory, so we can copy the files
  this->AddCMakePaths();
  std::string modulesPath =
    cmStrCat(cmSystemTools::GetCMakeRoot(), "/Modules");
  std::string inFile = cmStrCat(modulesPath, "/SystemInformation.cmake");
  std::string outFile = cmStrCat(destPath, "/CMakeLists.txt");

  // Copy file
  if (!cmsys::SystemTools::CopyFileAlways(inFile, outFile)) {
    std::cerr << "Error copying file \"" << inFile << "\" to \"" << outFile
              << "\".\n";
    return 1;
  }

  // do we write to a file or to stdout?
  if (resultFile.empty()) {
    resultFile = cmStrCat(cwd, "/__cmake_systeminformation/results.txt");
  }

  {
    // now run cmake on the CMakeLists file
    cmWorkingDirectory workdir(destPath);
    if (workdir.Failed()) {
      // We created the directory and we were able to copy the CMakeLists.txt
      // file to it, so we wouldn't expect to get here unless the default
      // permissions are questionable or some other process has deleted the
      // directory
      std::cerr << "Failed to change to directory " << destPath << " : "
                << std::strerror(workdir.GetLastResult()) << std::endl;
      return 1;
    }
    std::vector<std::string> args2;
    args2.push_back(args[0]);
    args2.push_back(destPath);
    args2.push_back("-DRESULT_FILE=" + resultFile);
    int res = this->Run(args2, false);

    if (res != 0) {
      std::cerr << "Error: --system-information failed on internal CMake!\n";
      return res;
    }
  }

  // echo results to stdout if needed
  if (writeToStdout) {
    FILE* fin = cmsys::SystemTools::Fopen(resultFile, "r");
    if (fin) {
      const int bufferSize = 4096;
      char buffer[bufferSize];
      size_t n;
      while ((n = fread(buffer, 1, bufferSize, fin)) > 0) {
        for (char* c = buffer; c < buffer + n; ++c) {
          putc(*c, stdout);
        }
        fflush(stdout);
      }
      fclose(fin);
    }
  }

  // clean up the directory
  cmSystemTools::RemoveADirectory(destPath);
  return 0;
}

static bool cmakeCheckStampFile(const std::string& stampName)
{
  // The stamp file does not exist.  Use the stamp dependencies to
  // determine whether it is really out of date.  This works in
  // conjunction with cmLocalVisualStudio7Generator to avoid
  // repeatedly re-running CMake when the user rebuilds the entire
  // solution.
  std::string stampDepends = cmStrCat(stampName, ".depend");
#if defined(_WIN32) || defined(__CYGWIN__)
  cmsys::ifstream fin(stampDepends.c_str(), std::ios::in | std::ios::binary);
#else
  cmsys::ifstream fin(stampDepends.c_str());
#endif
  if (!fin) {
    // The stamp dependencies file cannot be read.  Just assume the
    // build system is really out of date.
    std::cout << "CMake is re-running because " << stampName
              << " dependency file is missing.\n";
    return false;
  }

  // Compare the stamp dependencies against the dependency file itself.
  {
    cmFileTimeCache ftc;
    std::string dep;
    while (cmSystemTools::GetLineFromStream(fin, dep)) {
      int result;
      if (!dep.empty() && dep[0] != '#' &&
          (!ftc.Compare(stampDepends, dep, &result) || result < 0)) {
        // The stamp depends file is older than this dependency.  The
        // build system is really out of date.
        std::cout << "CMake is re-running because " << stampName
                  << " is out-of-date.\n";
        std::cout << "  the file '" << dep << "'\n";
        std::cout << "  is newer than '" << stampDepends << "'\n";
        std::cout << "  result='" << result << "'\n";
        return false;
      }
    }
  }

  // The build system is up to date.  The stamp file has been removed
  // by the VS IDE due to a "rebuild" request.  Restore it atomically.
  std::ostringstream stampTempStream;
  stampTempStream << stampName << ".tmp" << cmSystemTools::RandomSeed();
  std::string stampTemp = stampTempStream.str();
  {
    // TODO: Teach cmGeneratedFileStream to use a random temp file (with
    // multiple tries in unlikely case of conflict) and use that here.
    cmsys::ofstream stamp(stampTemp.c_str());
    stamp << "# CMake generation timestamp file for this directory.\n";
  }
  std::string err;
  if (cmSystemTools::RenameFile(stampTemp, stampName,
                                cmSystemTools::Replace::Yes, &err) ==
      cmSystemTools::RenameResult::Success) {
    // CMake does not need to re-run because the stamp file is up-to-date.
    return true;
  }
  cmSystemTools::RemoveFile(stampTemp);
  cmSystemTools::Error(
    cmStrCat("Cannot restore timestamp \"", stampName, "\": ", err));
  return false;
}

static bool cmakeCheckStampList(const std::string& stampList)
{
  // If the stamp list does not exist CMake must rerun to generate it.
  if (!cmSystemTools::FileExists(stampList)) {
    std::cout << "CMake is re-running because generate.stamp.list "
              << "is missing.\n";
    return false;
  }
  cmsys::ifstream fin(stampList.c_str());
  if (!fin) {
    std::cout << "CMake is re-running because generate.stamp.list "
              << "could not be read.\n";
    return false;
  }

  // Check each stamp.
  std::string stampName;
  while (cmSystemTools::GetLineFromStream(fin, stampName)) {
    if (!cmakeCheckStampFile(stampName)) {
      return false;
    }
  }
  return true;
}

void cmake::IssueMessage(MessageType t, std::string const& text,
                         cmListFileBacktrace const& backtrace) const
{
  this->Messenger->IssueMessage(t, text, backtrace);
}

std::vector<std::string> cmake::GetDebugConfigs()
{
  std::vector<std::string> configs;
  if (cmValue config_list =
        this->State->GetGlobalProperty("DEBUG_CONFIGURATIONS")) {
    // Expand the specified list and convert to upper-case.
    cmExpandList(*config_list, configs);
    std::transform(configs.begin(), configs.end(), configs.begin(),
                   cmSystemTools::UpperCase);
  }
  // If no configurations were specified, use a default list.
  if (configs.empty()) {
    configs.emplace_back("DEBUG");
  }
  return configs;
}

int cmake::Build(int jobs, std::string dir, std::vector<std::string> targets,
                 std::string config, std::vector<std::string> nativeOptions,
                 bool clean, bool verbose, const std::string& presetName,
                 bool listPresets)
{
  this->SetHomeDirectory("");
  this->SetHomeOutputDirectory("");

#if !defined(CMAKE_BOOTSTRAP)
  if (!presetName.empty() || listPresets) {
    this->SetHomeDirectory(cmSystemTools::GetCurrentWorkingDirectory());
    this->SetHomeOutputDirectory(cmSystemTools::GetCurrentWorkingDirectory());

    cmCMakePresetsFile settingsFile;
    auto result = settingsFile.ReadProjectPresets(this->GetHomeDirectory());
    if (result != cmCMakePresetsFile::ReadFileResult::READ_OK) {
      cmSystemTools::Error(
        cmStrCat("Could not read presets from ", this->GetHomeDirectory(),
                 ": ", cmCMakePresetsFile::ResultToString(result)));
      return 1;
    }

    if (listPresets) {
      settingsFile.PrintBuildPresetList();
      return 0;
    }

    auto presetPair = settingsFile.BuildPresets.find(presetName);
    if (presetPair == settingsFile.BuildPresets.end()) {
      cmSystemTools::Error(cmStrCat("No such build preset in ",
                                    this->GetHomeDirectory(), ": \"",
                                    presetName, '"'));
      settingsFile.PrintBuildPresetList();
      return 1;
    }

    if (presetPair->second.Unexpanded.Hidden) {
      cmSystemTools::Error(cmStrCat("Cannot use hidden build preset in ",
                                    this->GetHomeDirectory(), ": \"",
                                    presetName, '"'));
      settingsFile.PrintBuildPresetList();
      return 1;
    }

    auto const& expandedPreset = presetPair->second.Expanded;
    if (!expandedPreset) {
      cmSystemTools::Error(cmStrCat("Could not evaluate build preset \"",
                                    presetName,
                                    "\": Invalid macro expansion"));
      settingsFile.PrintBuildPresetList();
      return 1;
    }

    if (!expandedPreset->ConditionResult) {
      cmSystemTools::Error(cmStrCat("Cannot use disabled build preset in ",
                                    this->GetHomeDirectory(), ": \"",
                                    presetName, '"'));
      settingsFile.PrintBuildPresetList();
      return 1;
    }

    auto configurePresetPair =
      settingsFile.ConfigurePresets.find(expandedPreset->ConfigurePreset);
    if (configurePresetPair == settingsFile.ConfigurePresets.end()) {
      cmSystemTools::Error(cmStrCat("No such configure preset in ",
                                    this->GetHomeDirectory(), ": \"",
                                    expandedPreset->ConfigurePreset, '"'));
      this->PrintPresetList(settingsFile);
      return 1;
    }

    if (configurePresetPair->second.Unexpanded.Hidden) {
      cmSystemTools::Error(cmStrCat("Cannot use hidden configure preset in ",
                                    this->GetHomeDirectory(), ": \"",
                                    expandedPreset->ConfigurePreset, '"'));
      this->PrintPresetList(settingsFile);
      return 1;
    }

    auto const& expandedConfigurePreset = configurePresetPair->second.Expanded;
    if (!expandedConfigurePreset) {
      cmSystemTools::Error(cmStrCat("Could not evaluate configure preset \"",
                                    expandedPreset->ConfigurePreset,
                                    "\": Invalid macro expansion"));
      return 1;
    }

    if (!expandedConfigurePreset->BinaryDir.empty()) {
      dir = expandedConfigurePreset->BinaryDir;
    }

    this->UnprocessedPresetEnvironment = expandedPreset->Environment;
    this->ProcessPresetEnvironment();

    if ((jobs == cmake::DEFAULT_BUILD_PARALLEL_LEVEL ||
         jobs == cmake::NO_BUILD_PARALLEL_LEVEL) &&
        expandedPreset->Jobs) {
      jobs = *expandedPreset->Jobs;
    }

    if (targets.empty()) {
      targets.insert(targets.begin(), expandedPreset->Targets.begin(),
                     expandedPreset->Targets.end());
    }

    if (config.empty()) {
      config = expandedPreset->Configuration;
    }

    if (!clean && expandedPreset->CleanFirst) {
      clean = *expandedPreset->CleanFirst;
    }

    if (!verbose && expandedPreset->Verbose) {
      verbose = *expandedPreset->Verbose;
    }

    if (nativeOptions.empty()) {
      nativeOptions.insert(nativeOptions.begin(),
                           expandedPreset->NativeToolOptions.begin(),
                           expandedPreset->NativeToolOptions.end());
    }
  }
#endif

  if (!cmSystemTools::FileIsDirectory(dir)) {
    std::cerr << "Error: " << dir << " is not a directory\n";
    return 1;
  }

  std::string cachePath = FindCacheFile(dir);
  if (!this->LoadCache(cachePath)) {
    std::cerr << "Error: could not load cache\n";
    return 1;
  }
  cmValue cachedGenerator = this->State->GetCacheEntryValue("CMAKE_GENERATOR");
  if (!cachedGenerator) {
    std::cerr << "Error: could not find CMAKE_GENERATOR in Cache\n";
    return 1;
  }
  auto gen = this->CreateGlobalGenerator(*cachedGenerator);
  if (!gen) {
    std::cerr << "Error: could not create CMAKE_GENERATOR \""
              << *cachedGenerator << "\"\n";
    return 1;
  }
  this->SetGlobalGenerator(std::move(gen));
  cmValue cachedGeneratorInstance =
    this->State->GetCacheEntryValue("CMAKE_GENERATOR_INSTANCE");
  if (cachedGeneratorInstance) {
    cmMakefile mf(this->GetGlobalGenerator(), this->GetCurrentSnapshot());
    if (!this->GlobalGenerator->SetGeneratorInstance(*cachedGeneratorInstance,
                                                     &mf)) {
      return 1;
    }
  }
  cmValue cachedGeneratorPlatform =
    this->State->GetCacheEntryValue("CMAKE_GENERATOR_PLATFORM");
  if (cachedGeneratorPlatform) {
    cmMakefile mf(this->GetGlobalGenerator(), this->GetCurrentSnapshot());
    if (!this->GlobalGenerator->SetGeneratorPlatform(*cachedGeneratorPlatform,
                                                     &mf)) {
      return 1;
    }
  }
  cmValue cachedGeneratorToolset =
    this->State->GetCacheEntryValue("CMAKE_GENERATOR_TOOLSET");
  if (cachedGeneratorToolset) {
    cmMakefile mf(this->GetGlobalGenerator(), this->GetCurrentSnapshot());
    if (!this->GlobalGenerator->SetGeneratorToolset(*cachedGeneratorToolset,
                                                    true, &mf)) {
      return 1;
    }
  }
  std::string output;
  std::string projName;
  cmValue cachedProjectName =
    this->State->GetCacheEntryValue("CMAKE_PROJECT_NAME");
  if (!cachedProjectName) {
    std::cerr << "Error: could not find CMAKE_PROJECT_NAME in Cache\n";
    return 1;
  }
  projName = *cachedProjectName;

  if (cmIsOn(this->State->GetCacheEntryValue("CMAKE_VERBOSE_MAKEFILE"))) {
    verbose = true;
  }

#ifdef CMAKE_HAVE_VS_GENERATORS
  // For VS generators, explicitly check if regeneration is necessary before
  // actually starting the build. If not done separately from the build
  // itself, there is the risk of building an out-of-date solution file due
  // to limitations of the underlying build system.
  std::string const stampList = cachePath + "/" + "CMakeFiles/" +
    cmGlobalVisualStudio9Generator::GetGenerateStampList();

  // Note that the stampList file only exists for VS generators.
  if (cmSystemTools::FileExists(stampList)) {

    // Check if running for Visual Studio 9 - we need to explicitly run
    // the glob verification script before starting the build
    this->AddScriptingCommands();
    if (this->GlobalGenerator->MatchesGeneratorName("Visual Studio 9 2008")) {
      std::string const globVerifyScript =
        cachePath + "/" + "CMakeFiles/" + "VerifyGlobs.cmake";
      if (cmSystemTools::FileExists(globVerifyScript)) {
        std::vector<std::string> args;
        this->ReadListFile(args, globVerifyScript);
      }
    }

    if (!cmakeCheckStampList(stampList)) {
      // Correctly initialize the home (=source) and home output (=binary)
      // directories, which is required for running the generation step.
      std::string homeOrig = this->GetHomeDirectory();
      std::string homeOutputOrig = this->GetHomeOutputDirectory();
      this->SetDirectoriesFromFile(cachePath);

      this->AddProjectCommands();

      int ret = this->Configure();
      if (ret) {
        cmSystemTools::Message("CMake Configure step failed.  "
                               "Build files cannot be regenerated correctly.");
        return ret;
      }
      ret = this->Generate();
      if (ret) {
        cmSystemTools::Message("CMake Generate step failed.  "
                               "Build files cannot be regenerated correctly.");
        return ret;
      }
      std::string message = cmStrCat("Build files have been written to: ",
                                     this->GetHomeOutputDirectory());
      this->UpdateProgress(message, -1);

      // Restore the previously set directories to their original value.
      this->SetHomeDirectory(homeOrig);
      this->SetHomeOutputDirectory(homeOutputOrig);
    }
  }
#endif

  if (!this->GlobalGenerator->ReadCacheEntriesForBuild(*this->State)) {
    return 1;
  }

  this->GlobalGenerator->PrintBuildCommandAdvice(std::cerr, jobs);
  return this->GlobalGenerator->Build(
    jobs, "", dir, projName, targets, output, "", config, clean, false,
    verbose, cmDuration::zero(), cmSystemTools::OUTPUT_PASSTHROUGH,
    nativeOptions);
}

bool cmake::Open(const std::string& dir, bool dryRun)
{
  this->SetHomeDirectory("");
  this->SetHomeOutputDirectory("");
  if (!cmSystemTools::FileIsDirectory(dir)) {
    std::cerr << "Error: " << dir << " is not a directory\n";
    return false;
  }

  std::string cachePath = FindCacheFile(dir);
  if (!this->LoadCache(cachePath)) {
    std::cerr << "Error: could not load cache\n";
    return false;
  }
  cmValue genName = this->State->GetCacheEntryValue("CMAKE_GENERATOR");
  if (!genName) {
    std::cerr << "Error: could not find CMAKE_GENERATOR in Cache\n";
    return false;
  }
  cmValue extraGenName =
    this->State->GetInitializedCacheValue("CMAKE_EXTRA_GENERATOR");
  std::string fullName =
    cmExternalMakefileProjectGenerator::CreateFullGeneratorName(
      *genName, extraGenName ? *extraGenName : "");

  std::unique_ptr<cmGlobalGenerator> gen =
    this->CreateGlobalGenerator(fullName);
  if (!gen) {
    std::cerr << "Error: could not create CMAKE_GENERATOR \"" << fullName
              << "\"\n";
    return false;
  }

  cmValue cachedProjectName =
    this->State->GetCacheEntryValue("CMAKE_PROJECT_NAME");
  if (!cachedProjectName) {
    std::cerr << "Error: could not find CMAKE_PROJECT_NAME in Cache\n";
    return false;
  }

  return gen->Open(dir, *cachedProjectName, dryRun);
}

void cmake::WatchUnusedCli(const std::string& var)
{
#ifndef CMAKE_BOOTSTRAP
  this->VariableWatch->AddWatch(var, cmWarnUnusedCliWarning, this);
  if (!cm::contains(this->UsedCliVariables, var)) {
    this->UsedCliVariables[var] = false;
  }
#endif
}

void cmake::UnwatchUnusedCli(const std::string& var)
{
#ifndef CMAKE_BOOTSTRAP
  this->VariableWatch->RemoveWatch(var, cmWarnUnusedCliWarning);
  this->UsedCliVariables.erase(var);
#endif
}

void cmake::RunCheckForUnusedVariables()
{
#ifndef CMAKE_BOOTSTRAP
  bool haveUnused = false;
  std::ostringstream msg;
  msg << "Manually-specified variables were not used by the project:";
  for (auto const& it : this->UsedCliVariables) {
    if (!it.second) {
      haveUnused = true;
      msg << "\n  " << it.first;
    }
  }
  if (haveUnused) {
    this->IssueMessage(MessageType::WARNING, msg.str());
  }
#endif
}

bool cmake::GetSuppressDevWarnings() const
{
  return this->Messenger->GetSuppressDevWarnings();
}

void cmake::SetSuppressDevWarnings(bool b)
{
  std::string value;

  // equivalent to -Wno-dev
  if (b) {
    value = "TRUE";
  }
  // equivalent to -Wdev
  else {
    value = "FALSE";
  }

  this->AddCacheEntry("CMAKE_SUPPRESS_DEVELOPER_WARNINGS", value,
                      "Suppress Warnings that are meant for"
                      " the author of the CMakeLists.txt files.",
                      cmStateEnums::INTERNAL);
}

bool cmake::GetSuppressDeprecatedWarnings() const
{
  return this->Messenger->GetSuppressDeprecatedWarnings();
}

void cmake::SetSuppressDeprecatedWarnings(bool b)
{
  std::string value;

  // equivalent to -Wno-deprecated
  if (b) {
    value = "FALSE";
  }
  // equivalent to -Wdeprecated
  else {
    value = "TRUE";
  }

  this->AddCacheEntry("CMAKE_WARN_DEPRECATED", value,
                      "Whether to issue warnings for deprecated "
                      "functionality.",
                      cmStateEnums::INTERNAL);
}

bool cmake::GetDevWarningsAsErrors() const
{
  return this->Messenger->GetDevWarningsAsErrors();
}

void cmake::SetDevWarningsAsErrors(bool b)
{
  std::string value;

  // equivalent to -Werror=dev
  if (b) {
    value = "FALSE";
  }
  // equivalent to -Wno-error=dev
  else {
    value = "TRUE";
  }

  this->AddCacheEntry("CMAKE_SUPPRESS_DEVELOPER_ERRORS", value,
                      "Suppress errors that are meant for"
                      " the author of the CMakeLists.txt files.",
                      cmStateEnums::INTERNAL);
}

bool cmake::GetDeprecatedWarningsAsErrors() const
{
  return this->Messenger->GetDeprecatedWarningsAsErrors();
}

void cmake::SetDeprecatedWarningsAsErrors(bool b)
{
  std::string value;

  // equivalent to -Werror=deprecated
  if (b) {
    value = "TRUE";
  }
  // equivalent to -Wno-error=deprecated
  else {
    value = "FALSE";
  }

  this->AddCacheEntry("CMAKE_ERROR_DEPRECATED", value,
                      "Whether to issue deprecation errors for macros"
                      " and functions.",
                      cmStateEnums::INTERNAL);
}

#if !defined(CMAKE_BOOTSTRAP)
cmMakefileProfilingData& cmake::GetProfilingOutput()
{
  return *(this->ProfilingOutput);
}

bool cmake::IsProfilingEnabled() const
{
  return static_cast<bool>(this->ProfilingOutput);
}
#endif<|MERGE_RESOLUTION|>--- conflicted
+++ resolved
@@ -605,18 +605,12 @@
     }
   }
 
-<<<<<<< HEAD
   if (var == "MSVC_BUILD_AS_X") {
     this->BuildAsX = true;
   }
-  
-  this->AddCacheEntry(var, value.c_str(),
-                      "No help, variable specified on the command line.",
-                      type);
-=======
+
   this->AddCacheEntry(
     var, value, "No help, variable specified on the command line.", type);
->>>>>>> aa6a33fe
 
   if (this->WarnUnusedCli) {
     if (!haveValue ||
