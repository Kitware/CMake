/* Distributed under the OSI-approved BSD 3-Clause License.  See accompanying
   file Copyright.txt or https://cmake.org/licensing for details.  */

#include "cmDyndepCollation.h"

#include <algorithm>
#include <map>
#include <ostream>
#include <set>
#include <utility>
#include <vector>

#include <cm/memory>
#include <cm/string_view>
#include <cmext/string_view>

#include <cm3p/json/value.h>

#include "cmExportBuildFileGenerator.h"
#include "cmExportSet.h"
#include "cmFileSet.h"
#include "cmGeneratedFileStream.h"
#include "cmGeneratorExpression.h" // IWYU pragma: keep
#include "cmGeneratorTarget.h"
#include "cmGlobalGenerator.h"
#include "cmInstallCxxModuleBmiGenerator.h"
#include "cmInstallExportGenerator.h"
#include "cmInstallFileSetGenerator.h"
#include "cmInstallGenerator.h"
#include "cmMakefile.h"
#include "cmMessageType.h"
#include "cmOutputConverter.h"
#include "cmScanDepFormat.h"
#include "cmSourceFile.h"
#include "cmStringAlgorithms.h"
#include "cmSystemTools.h"
#include "cmTarget.h"
#include "cmTargetExport.h"

namespace {

Json::Value CollationInformationCxxModules(
  cmGeneratorTarget const* gt, std::string const& config,
  cmDyndepGeneratorCallbacks const& cb)
{
  cmTarget const* tgt = gt->Target;
  auto all_file_sets = tgt->GetAllFileSetNames();
  Json::Value tdi_cxx_module_info = Json::objectValue;
  for (auto const& file_set_name : all_file_sets) {
    auto const* file_set = tgt->GetFileSet(file_set_name);
    if (!file_set) {
      gt->Makefile->IssueMessage(MessageType::INTERNAL_ERROR,
                                 cmStrCat("Target \"", tgt->GetName(),
                                          "\" is tracked to have file set \"",
                                          file_set_name,
                                          "\", but it was not found."));
      continue;
    }
    auto fs_type = file_set->GetType();
    // We only care about C++ module sources here.
    if (fs_type != "CXX_MODULES"_s) {
      continue;
    }

    auto fileEntries = file_set->CompileFileEntries();
    auto directoryEntries = file_set->CompileDirectoryEntries();

    auto directories = file_set->EvaluateDirectoryEntries(
      directoryEntries, gt->LocalGenerator, config, gt);
    std::map<std::string, std::vector<std::string>> files_per_dirs;
    for (auto const& entry : fileEntries) {
      file_set->EvaluateFileEntry(directories, files_per_dirs, entry,
                                  gt->LocalGenerator, config, gt);
    }

    enum class CompileType
    {
      ObjectAndBmi,
      BmiOnly,
    };
    std::map<std::string, std::pair<cmSourceFile const*, CompileType>> sf_map;
    {
      auto fill_sf_map = [gt, tgt, &sf_map](cmSourceFile const* sf,
                                            CompileType type) {
        auto full_path = sf->GetFullPath();
        if (full_path.empty()) {
          gt->Makefile->IssueMessage(
            MessageType::INTERNAL_ERROR,
            cmStrCat("Target \"", tgt->GetName(),
                     "\" has a full path-less source file."));
          return;
        }
        sf_map[full_path] = std::make_pair(sf, type);
      };

      std::vector<cmSourceFile const*> objectSources;
      gt->GetObjectSources(objectSources, config);
      for (auto const* sf : objectSources) {
        fill_sf_map(sf, CompileType::ObjectAndBmi);
      }

      std::vector<cmSourceFile const*> cxxModuleSources;
      gt->GetCxxModuleSources(cxxModuleSources, config);
      for (auto const* sf : cxxModuleSources) {
        fill_sf_map(sf, CompileType::BmiOnly);
      }
    }

    Json::Value fs_dest = Json::nullValue;
    for (auto const& ig : gt->Makefile->GetInstallGenerators()) {
      if (auto const* fsg =
            dynamic_cast<cmInstallFileSetGenerator const*>(ig.get())) {
        if (fsg->GetTarget() == gt && fsg->GetFileSet() == file_set) {
          fs_dest = fsg->GetDestination(config);
          continue;
        }
      }
    }

    for (auto const& files_per_dir : files_per_dirs) {
      for (auto const& file : files_per_dir.second) {
        auto const full_file = cmSystemTools::CollapseFullPath(file);
        auto lookup = sf_map.find(full_file);
        if (lookup == sf_map.end()) {
          gt->Makefile->IssueMessage(
            MessageType::FATAL_ERROR,
            cmStrCat("Target \"", tgt->GetName(), "\" has source file\n  ",
                     file,
                     "\nin a \"FILE_SET TYPE CXX_MODULES\" but it is not "
                     "scheduled for compilation."));
          continue;
        }

        auto const* sf = lookup->second.first;
        CompileType const ct = lookup->second.second;

        if (!sf) {
          gt->Makefile->IssueMessage(
            MessageType::INTERNAL_ERROR,
            cmStrCat("Target \"", tgt->GetName(), "\" has source file \"",
                     file, "\" which has not been tracked properly."));
          continue;
        }

        auto obj_path = ct == CompileType::ObjectAndBmi
          ? cb.ObjectFilePath(sf, config)
          : cb.BmiFilePath(sf, config);
        Json::Value& tdi_module_info = tdi_cxx_module_info[obj_path] =
          Json::objectValue;

        tdi_module_info["source"] = full_file;
        tdi_module_info["bmi-only"] = ct == CompileType::BmiOnly;
        tdi_module_info["relative-directory"] = files_per_dir.first;
        tdi_module_info["name"] = file_set->GetName();
        tdi_module_info["type"] = file_set->GetType();
        tdi_module_info["visibility"] =
          std::string(cmFileSetVisibilityToName(file_set->GetVisibility()));
        tdi_module_info["destination"] = fs_dest;
      }
    }
  }

  return tdi_cxx_module_info;
}

Json::Value CollationInformationBmiInstallation(cmGeneratorTarget const* gt,
                                                std::string const& config)
{
  cmInstallCxxModuleBmiGenerator const* bmi_gen = nullptr;
  for (auto const& ig : gt->Makefile->GetInstallGenerators()) {
    if (auto const* bmig =
          dynamic_cast<cmInstallCxxModuleBmiGenerator const*>(ig.get())) {
      if (bmig->GetTarget() == gt) {
        bmi_gen = bmig;
        continue;
      }
    }
  }
  if (bmi_gen) {
    Json::Value tdi_bmi_info = Json::objectValue;

    tdi_bmi_info["permissions"] = bmi_gen->GetFilePermissions();
    tdi_bmi_info["destination"] = bmi_gen->GetDestination(config);
    const char* msg_level = "";
    switch (bmi_gen->GetMessageLevel()) {
      case cmInstallGenerator::MessageDefault:
        break;
      case cmInstallGenerator::MessageAlways:
        msg_level = "MESSAGE_ALWAYS";
        break;
      case cmInstallGenerator::MessageLazy:
        msg_level = "MESSAGE_LAZY";
        break;
      case cmInstallGenerator::MessageNever:
        msg_level = "MESSAGE_NEVER";
        break;
    }
    tdi_bmi_info["message-level"] = msg_level;
    tdi_bmi_info["script-location"] = bmi_gen->GetScriptLocation(config);

    return tdi_bmi_info;
  }
  return Json::nullValue;
}

Json::Value CollationInformationExports(cmGeneratorTarget const* gt)
{
  Json::Value tdi_exports = Json::arrayValue;
  std::string export_name = gt->GetExportName();
  std::string fs_export_name = gt->GetFilesystemExportName();

  auto const& all_install_exports = gt->GetGlobalGenerator()->GetExportSets();
  for (auto const& exp : all_install_exports) {
    // Ignore exports sets which are not for this target.
    auto const& targets = exp.second.GetTargetExports();
    auto tgt_export =
      std::find_if(targets.begin(), targets.end(),
                   [gt](std::unique_ptr<cmTargetExport> const& te) {
                     return te->Target == gt;
                   });
    if (tgt_export == targets.end()) {
      continue;
    }

    auto const* installs = exp.second.GetInstallations();
    for (auto const* install : *installs) {
      Json::Value tdi_export_info = Json::objectValue;

      auto const& ns = install->GetNamespace();
      auto const& dest = install->GetDestination();
      auto const& cxxm_dir = install->GetCxxModuleDirectory();
      auto const& export_prefix = install->GetTempDir();

      tdi_export_info["namespace"] = ns;
      tdi_export_info["export-name"] = export_name;
      tdi_export_info["filesystem-export-name"] = fs_export_name;
      tdi_export_info["destination"] = dest;
      tdi_export_info["cxx-module-info-dir"] = cxxm_dir;
      tdi_export_info["export-prefix"] = export_prefix;
      tdi_export_info["install"] = true;

      tdi_exports.append(tdi_export_info);
    }
  }

<<<<<<< HEAD
  auto const& all_build_exports = gt->Makefile->GetExportBuildFileGenerators();
  for (auto const& exp : all_build_exports) {
    std::vector<cmExportBuildFileGenerator::TargetExport> targets;
=======
  auto const& all_build_exports =
    gt->GetGlobalGenerator()->GetBuildExportSets();
  for (auto const& exp_entry : all_build_exports) {
    auto const* exp = exp_entry.second;
    std::vector<std::string> targets;
>>>>>>> ec352515
    exp->GetTargets(targets);

    // Ignore exports sets which are not for this target.
    auto const& name = gt->GetName();
    bool has_current_target =
      std::any_of(targets.begin(), targets.end(),
                  [name](cmExportBuildFileGenerator::TargetExport const& te) {
                    return te.Name == name;
                  });
    if (!has_current_target) {
      continue;
    }

    Json::Value tdi_export_info = Json::objectValue;

    auto const& ns = exp->GetNamespace();
    auto const& main_fn = exp->GetMainExportFileName();
    auto const& cxxm_dir = exp->GetCxxModuleDirectory();
    auto dest = cmsys::SystemTools::GetParentDirectory(main_fn);
    auto const& export_prefix =
      cmSystemTools::GetFilenamePath(exp->GetMainExportFileName());

    tdi_export_info["namespace"] = ns;
    tdi_export_info["export-name"] = export_name;
    tdi_export_info["filesystem-export-name"] = fs_export_name;
    tdi_export_info["destination"] = dest;
    tdi_export_info["cxx-module-info-dir"] = cxxm_dir;
    tdi_export_info["export-prefix"] = export_prefix;
    tdi_export_info["install"] = false;

    tdi_exports.append(tdi_export_info);
  }

  return tdi_exports;
}
}

void cmDyndepCollation::AddCollationInformation(
  Json::Value& tdi, cmGeneratorTarget const* gt, std::string const& config,
  cmDyndepGeneratorCallbacks const& cb)
{
  tdi["cxx-modules"] = CollationInformationCxxModules(gt, config, cb);
  tdi["bmi-installation"] = CollationInformationBmiInstallation(gt, config);
  tdi["exports"] = CollationInformationExports(gt);
  tdi["config"] = config;
}

struct CxxModuleFileSet
{
  std::string Name;
  bool BmiOnly = false;
  std::string RelativeDirectory;
  std::string SourcePath;
  std::string Type;
  cmFileSetVisibility Visibility = cmFileSetVisibility::Private;
  cm::optional<std::string> Destination;
};

struct CxxModuleBmiInstall
{
  std::string Component;
  std::string Destination;
  bool ExcludeFromAll;
  bool Optional;
  std::string Permissions;
  std::string MessageLevel;
  std::string ScriptLocation;
};

struct CxxModuleExport
{
  std::string Name;
  std::string FilesystemName;
  std::string Destination;
  std::string Prefix;
  std::string CxxModuleInfoDir;
  std::string Namespace;
  bool Install;
};

struct cmCxxModuleExportInfo
{
  std::map<std::string, CxxModuleFileSet> ObjectToFileSet;
  cm::optional<CxxModuleBmiInstall> BmiInstallation;
  std::vector<CxxModuleExport> Exports;
  std::string Config;
};

void cmCxxModuleExportInfoDeleter::operator()(cmCxxModuleExportInfo* ei) const
{
  delete ei;
}

std::unique_ptr<cmCxxModuleExportInfo, cmCxxModuleExportInfoDeleter>
cmDyndepCollation::ParseExportInfo(Json::Value const& tdi)
{
  auto export_info =
    std::unique_ptr<cmCxxModuleExportInfo, cmCxxModuleExportInfoDeleter>(
      new cmCxxModuleExportInfo);

  export_info->Config = tdi["config"].asString();
  if (export_info->Config.empty()) {
    export_info->Config = "noconfig";
  }
  Json::Value const& tdi_exports = tdi["exports"];
  if (tdi_exports.isArray()) {
    for (auto const& tdi_export : tdi_exports) {
      CxxModuleExport exp;
      exp.Install = tdi_export["install"].asBool();
      exp.Name = tdi_export["export-name"].asString();
      exp.FilesystemName = tdi_export["filesystem-export-name"].asString();
      exp.Destination = tdi_export["destination"].asString();
      exp.Prefix = tdi_export["export-prefix"].asString();
      exp.CxxModuleInfoDir = tdi_export["cxx-module-info-dir"].asString();
      exp.Namespace = tdi_export["namespace"].asString();

      export_info->Exports.push_back(exp);
    }
  }
  auto const& bmi_installation = tdi["bmi-installation"];
  if (bmi_installation.isObject()) {
    CxxModuleBmiInstall bmi_install;

    bmi_install.Component = bmi_installation["component"].asString();
    bmi_install.Destination = bmi_installation["destination"].asString();
    bmi_install.ExcludeFromAll = bmi_installation["exclude-from-all"].asBool();
    bmi_install.Optional = bmi_installation["optional"].asBool();
    bmi_install.Permissions = bmi_installation["permissions"].asString();
    bmi_install.MessageLevel = bmi_installation["message-level"].asString();
    bmi_install.ScriptLocation =
      bmi_installation["script-location"].asString();

    export_info->BmiInstallation = bmi_install;
  }
  Json::Value const& tdi_cxx_modules = tdi["cxx-modules"];
  if (tdi_cxx_modules.isObject()) {
    for (auto i = tdi_cxx_modules.begin(); i != tdi_cxx_modules.end(); ++i) {
      CxxModuleFileSet& fsi = export_info->ObjectToFileSet[i.key().asString()];
      auto const& tdi_cxx_module_info = *i;
      fsi.Name = tdi_cxx_module_info["name"].asString();
      fsi.BmiOnly = tdi_cxx_module_info["bmi-only"].asBool();
      fsi.RelativeDirectory =
        tdi_cxx_module_info["relative-directory"].asString();
      if (!fsi.RelativeDirectory.empty() &&
          fsi.RelativeDirectory.back() != '/') {
        fsi.RelativeDirectory = cmStrCat(fsi.RelativeDirectory, '/');
      }
      fsi.SourcePath = tdi_cxx_module_info["source"].asString();
      fsi.Type = tdi_cxx_module_info["type"].asString();
      fsi.Visibility = cmFileSetVisibilityFromName(
        tdi_cxx_module_info["visibility"].asString(), nullptr);
      auto const& tdi_fs_dest = tdi_cxx_module_info["destination"];
      if (tdi_fs_dest.isString()) {
        fsi.Destination = tdi_fs_dest.asString();
      }
    }
  }

  return export_info;
}

bool cmDyndepCollation::WriteDyndepMetadata(
  std::string const& lang, std::vector<cmScanDepInfo> const& objects,
  cmCxxModuleExportInfo const& export_info,
  cmDyndepMetadataCallbacks const& cb)
{
  // Only C++ supports any of the file-set or BMI installation considered
  // below.
  if (lang != "CXX"_s) {
    return true;
  }

  bool result = true;

  // Prepare the export information blocks.
  std::string const config_upper =
    cmSystemTools::UpperCase(export_info.Config);
  std::vector<
    std::pair<std::unique_ptr<cmGeneratedFileStream>, CxxModuleExport const*>>
    exports;
  for (auto const& exp : export_info.Exports) {
    std::unique_ptr<cmGeneratedFileStream> properties;

    std::string const export_dir =
      cmStrCat(exp.Prefix, '/', exp.CxxModuleInfoDir, '/');
    std::string const property_file_path =
      cmStrCat(export_dir, "target-", exp.FilesystemName, '-',
               export_info.Config, ".cmake");
    properties = cm::make_unique<cmGeneratedFileStream>(property_file_path);

    // Set up the preamble.
    *properties << "set_property(TARGET \"" << exp.Namespace << exp.Name
                << "\"\n"
                << "  PROPERTY IMPORTED_CXX_MODULES_" << config_upper << '\n';

    exports.emplace_back(std::move(properties), &exp);
  }

  std::unique_ptr<cmGeneratedFileStream> bmi_install_script;
  if (export_info.BmiInstallation) {
    bmi_install_script = cm::make_unique<cmGeneratedFileStream>(
      export_info.BmiInstallation->ScriptLocation);
  }

  auto cmEscape = [](cm::string_view str) {
    return cmOutputConverter::EscapeForCMake(
      str, cmOutputConverter::WrapQuotes::NoWrap);
  };
  auto install_destination =
    [&cmEscape](std::string const& dest) -> std::pair<bool, std::string> {
    if (cmSystemTools::FileIsFullPath(dest)) {
      return std::make_pair(true, cmEscape(dest));
    }
    return std::make_pair(false,
                          cmStrCat("${_IMPORT_PREFIX}/", cmEscape(dest)));
  };

  // public/private requirement tracking.
  std::set<std::string> private_modules;
  std::map<std::string, std::set<std::string>> public_source_requires;

  for (cmScanDepInfo const& object : objects) {
    // Convert to forward slashes.
    auto output_path = object.PrimaryOutput;
#ifdef _WIN32
    cmSystemTools::ConvertToUnixSlashes(output_path);
#endif
    // Find the fileset for this object.
    auto fileset_info_itr = export_info.ObjectToFileSet.find(output_path);
    bool const has_provides = !object.Provides.empty();
    if (fileset_info_itr == export_info.ObjectToFileSet.end()) {
      // If it provides anything, it should have type `CXX_MODULES`
      // and be present.
      if (has_provides) {
        // Take the first module provided to provide context.
        auto const& provides = object.Provides[0];
        cmSystemTools::Error(
          cmStrCat("Output ", object.PrimaryOutput, " provides the `",
                   provides.LogicalName,
                   "` module but it is not found in a `FILE_SET` of type "
                   "`CXX_MODULES`"));
        result = false;
      }

      // This object file does not provide anything, so nothing more needs to
      // be done.
      continue;
    }

    auto const& file_set = fileset_info_itr->second;

    // Verify the fileset type for the object.
    if (file_set.Type == "CXX_MODULES"_s) {
      if (!has_provides) {
        cmSystemTools::Error(
          cmStrCat("Output ", object.PrimaryOutput,
                   " is of type `CXX_MODULES` but does not provide a module "
                   "interface unit or partition"));
        result = false;
        continue;
      }
    } else if (file_set.Type == "CXX_MODULE_HEADERS"_s) {
      // TODO.
    } else {
      if (has_provides) {
        auto const& provides = object.Provides[0];
        cmSystemTools::Error(cmStrCat(
          "Source ", file_set.SourcePath, " provides the `",
          provides.LogicalName, "` C++ module but is of type `", file_set.Type,
          "` module but must be of type `CXX_MODULES`"));
        result = false;
      }

      // Not a C++ module; ignore.
      continue;
    }

    if (!cmFileSetVisibilityIsForInterface(file_set.Visibility)) {
      // Nothing needs to be conveyed about non-`PUBLIC` modules.
      for (auto const& p : object.Provides) {
        private_modules.insert(p.LogicalName);
      }
      continue;
    }

    // The module is public. Record what it directly requires.
    {
      auto& reqs = public_source_requires[file_set.SourcePath];
      for (auto const& r : object.Requires) {
        reqs.insert(r.LogicalName);
      }
    }

    // Write out properties and install rules for any exports.
    for (auto const& p : object.Provides) {
      bool bmi_dest_is_abs = false;
      std::string bmi_destination;
      if (export_info.BmiInstallation) {
        auto dest =
          install_destination(export_info.BmiInstallation->Destination);
        bmi_dest_is_abs = dest.first;
        bmi_destination = cmStrCat(dest.second, '/');
      }

      std::string install_bmi_path;
      std::string build_bmi_path;
      auto m = cb.ModuleFile(p.LogicalName);
      if (m) {
        install_bmi_path = cmStrCat(
          bmi_destination, cmEscape(cmSystemTools::GetFilenameName(*m)));
        build_bmi_path = cmEscape(*m);
      }

      for (auto const& exp : exports) {
        std::string iface_source;
        if (exp.second->Install && file_set.Destination) {
          auto dest = install_destination(*file_set.Destination);
          iface_source = cmStrCat(
            dest.second, '/', cmEscape(file_set.RelativeDirectory),
            cmEscape(cmSystemTools::GetFilenameName(file_set.SourcePath)));
        } else {
          iface_source = cmEscape(file_set.SourcePath);
        }

        std::string bmi_path;
        if (exp.second->Install && export_info.BmiInstallation) {
          bmi_path = install_bmi_path;
        } else if (!exp.second->Install) {
          bmi_path = build_bmi_path;
        }

        if (iface_source.empty()) {
          // No destination for the C++ module source; ignore this property
          // value.
          continue;
        }

        *exp.first << "    \"" << cmEscape(p.LogicalName) << '='
                   << iface_source;
        if (!bmi_path.empty()) {
          *exp.first << ',' << bmi_path;
        }
        *exp.first << "\"\n";
      }

      if (bmi_install_script) {
        auto const& bmi_install = *export_info.BmiInstallation;

        *bmi_install_script << "if (CMAKE_INSTALL_COMPONENT STREQUAL \""
                            << cmEscape(bmi_install.Component) << '\"';
        if (!bmi_install.ExcludeFromAll) {
          *bmi_install_script << " OR NOT CMAKE_INSTALL_COMPONENT";
        }
        *bmi_install_script << ")\n";
        *bmi_install_script << "  file(INSTALL\n"
                               "    DESTINATION \"";
        if (!bmi_dest_is_abs) {
          *bmi_install_script << "${CMAKE_INSTALL_PREFIX}/";
        }
        *bmi_install_script << cmEscape(bmi_install.Destination)
                            << "\"\n"
                               "    TYPE FILE\n";
        if (bmi_install.Optional) {
          *bmi_install_script << "    OPTIONAL\n";
        }
        if (!bmi_install.MessageLevel.empty()) {
          *bmi_install_script << "    " << bmi_install.MessageLevel << "\n";
        }
        if (!bmi_install.Permissions.empty()) {
          *bmi_install_script << "    PERMISSIONS" << bmi_install.Permissions
                              << "\n";
        }
        *bmi_install_script << "    FILES \"" << *m << "\")\n";
        if (bmi_dest_is_abs) {
          *bmi_install_script
            << "  list(APPEND CMAKE_ABSOLUTE_DESTINATION_FILES\n"
               "    \""
            << cmEscape(cmSystemTools::GetFilenameName(*m))
            << "\")\n"
               "  if (CMAKE_WARN_ON_ABSOLUTE_INSTALL_DESTINATION)\n"
               "    message(WARNING\n"
               "      \"ABSOLUTE path INSTALL DESTINATION : "
               "${CMAKE_ABSOLUTE_DESTINATION_FILES}\")\n"
               "  endif ()\n"
               "  if (CMAKE_ERROR_ON_ABSOLUTE_INSTALL_DESTINATION)\n"
               "    message(FATAL_ERROR\n"
               "      \"ABSOLUTE path INSTALL DESTINATION forbidden (by "
               "caller): ${CMAKE_ABSOLUTE_DESTINATION_FILES}\")\n"
               "  endif ()\n";
        }
        *bmi_install_script << "endif ()\n";
      }
    }
  }

  // Add trailing parenthesis for the `set_property` call.
  for (auto const& exp : exports) {
    *exp.first << ")\n";
  }

  // Check that public sources only require public modules.
  for (auto const& pub_reqs : public_source_requires) {
    for (auto const& req : pub_reqs.second) {
      if (private_modules.count(req)) {
        cmSystemTools::Error(cmStrCat(
          "Public C++ module source `", pub_reqs.first, "` requires the `",
          req, "` C++ module which is provided by a private source"));
        result = false;
      }
    }
  }

  return result;
}

bool cmDyndepCollation::IsObjectPrivate(
  std::string const& object, cmCxxModuleExportInfo const& export_info)
{
#ifdef _WIN32
  std::string output_path = object;
  cmSystemTools::ConvertToUnixSlashes(output_path);
#else
  std::string const& output_path = object;
#endif
  auto fileset_info_itr = export_info.ObjectToFileSet.find(output_path);
  if (fileset_info_itr == export_info.ObjectToFileSet.end()) {
    return false;
  }
  auto const& file_set = fileset_info_itr->second;
  return !cmFileSetVisibilityIsForInterface(file_set.Visibility);
}

bool cmDyndepCollation::IsBmiOnly(cmCxxModuleExportInfo const& exportInfo,
                                  std::string const& object)
{
#ifdef _WIN32
  auto object_path = object;
  cmSystemTools::ConvertToUnixSlashes(object_path);
#else
  auto const& object_path = object;
#endif
  auto fs = exportInfo.ObjectToFileSet.find(object_path);
  return (fs != exportInfo.ObjectToFileSet.end()) && fs->second.BmiOnly;
}<|MERGE_RESOLUTION|>--- conflicted
+++ resolved
@@ -243,17 +243,11 @@
     }
   }
 
-<<<<<<< HEAD
-  auto const& all_build_exports = gt->Makefile->GetExportBuildFileGenerators();
-  for (auto const& exp : all_build_exports) {
-    std::vector<cmExportBuildFileGenerator::TargetExport> targets;
-=======
   auto const& all_build_exports =
     gt->GetGlobalGenerator()->GetBuildExportSets();
   for (auto const& exp_entry : all_build_exports) {
     auto const* exp = exp_entry.second;
-    std::vector<std::string> targets;
->>>>>>> ec352515
+    std::vector<cmExportBuildFileGenerator::TargetExport> targets;
     exp->GetTargets(targets);
 
     // Ignore exports sets which are not for this target.
