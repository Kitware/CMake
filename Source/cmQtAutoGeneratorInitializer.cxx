/* Distributed under the OSI-approved BSD 3-Clause License.  See accompanying
   file Copyright.txt or https://cmake.org/licensing for details.  */
#include "cmQtAutoGeneratorInitializer.h"

#include "cmAlgorithms.h"
#include "cmCustomCommandLines.h"
#include "cmFilePathChecksum.h"
#include "cmGeneratorTarget.h"
#include "cmGlobalGenerator.h"
#include "cmLocalGenerator.h"
#include "cmMakefile.h"
#include "cmOutputConverter.h"
#include "cmSourceFile.h"
#include "cmSourceFileLocation.h"
#include "cmState.h"
#include "cmSystemTools.h"
#include "cmTarget.h"
#include "cmake.h"

#if defined(_WIN32) && !defined(__CYGWIN__)
#include "cmGlobalVisualStudioGenerator.h"
#endif

#include <algorithm>
#include <assert.h>
#include <cmConfigure.h>
#include <cmsys/FStream.hxx>
#include <cmsys/RegularExpression.hxx>
#include <map>
#include <set>
#include <sstream>
#include <string.h>
#include <string>
#include <sys/stat.h>
#include <utility>
#include <vector>

static void utilCopyTargetProperty(cmTarget* destinationTarget,
                                   cmTarget* sourceTarget,
                                   const std::string& propertyName)
{
  const char* propertyValue = sourceTarget->GetProperty(propertyName);
  if (propertyValue) {
    destinationTarget->SetProperty(propertyName, propertyValue);
  }
}

static std::string utilStripCR(std::string const& line)
{
  // Strip CR characters rcc may have printed (possibly more than one!).
  std::string::size_type cr = line.find('\r');
  if (cr != line.npos) {
    return line.substr(0, cr);
  }
  return line;
}

static std::string GetAutogenTargetName(cmGeneratorTarget const* target)
{
  std::string autogenTargetName = target->GetName();
  autogenTargetName += "_autogen";
  return autogenTargetName;
}

static std::string GetAutogenTargetFilesDir(cmGeneratorTarget const* target)
{
  cmMakefile* makefile = target->Target->GetMakefile();
  std::string targetDir = makefile->GetCurrentBinaryDirectory();
  targetDir += makefile->GetCMakeInstance()->GetCMakeFilesDirectory();
  targetDir += "/";
  targetDir += GetAutogenTargetName(target);
  targetDir += ".dir/";
  return targetDir;
}

static std::string GetAutogenTargetBuildDir(cmGeneratorTarget const* target)
{
  cmMakefile* makefile = target->Target->GetMakefile();
  std::string targetDir = makefile->GetCurrentBinaryDirectory();
  targetDir += "/";
  targetDir += GetAutogenTargetName(target);
  targetDir += "/";
  return targetDir;
}

static std::string GetQtMajorVersion(cmGeneratorTarget const* target)
{
  cmMakefile* makefile = target->Target->GetMakefile();
  std::string qtMajorVersion = makefile->GetSafeDefinition("QT_VERSION_MAJOR");
  if (qtMajorVersion.empty()) {
    qtMajorVersion = makefile->GetSafeDefinition("Qt5Core_VERSION_MAJOR");
  }
  const char* targetQtVersion =
    target->GetLinkInterfaceDependentStringProperty("QT_MAJOR_VERSION", "");
  if (targetQtVersion != CM_NULLPTR) {
    qtMajorVersion = targetQtVersion;
  }
  return qtMajorVersion;
}

static void SetupSourceFiles(cmGeneratorTarget const* target,
                             std::vector<std::string>& mocUicSources,
                             std::vector<std::string>& mocUicHeaders,
                             std::vector<std::string>& skipMocList,
                             std::vector<std::string>& skipUicList)
{
  cmMakefile* makefile = target->Target->GetMakefile();

  std::vector<cmSourceFile*> srcFiles;
  target->GetConfigCommonSourceFiles(srcFiles);

<<<<<<< HEAD
=======
  const bool targetMoc = target->GetPropertyAsBool("AUTOMOC");
  const bool targetUic = target->GetPropertyAsBool("AUTOUIC");

>>>>>>> da7833c5
  cmFilePathChecksum fpathCheckSum(makefile);
  for (std::vector<cmSourceFile*>::const_iterator fileIt = srcFiles.begin();
       fileIt != srcFiles.end(); ++fileIt) {
    cmSourceFile* sf = *fileIt;
<<<<<<< HEAD
    const std::string absFile =
      cmsys::SystemTools::GetRealPath(sf->GetFullPath());
    const std::string ext = sf->GetExtension();
=======
    const cmSystemTools::FileFormat fileType =
      cmSystemTools::GetFileFormat(sf->GetExtension().c_str());
>>>>>>> da7833c5

    if (!(fileType == cmSystemTools::CXX_FILE_FORMAT) &&
        !(fileType == cmSystemTools::HEADER_FILE_FORMAT)) {
      continue;
    }
<<<<<<< HEAD

    if (!cmSystemTools::IsOn(sf->GetPropertyForUser("GENERATED"))) {
      if (cmSystemTools::IsOn(sf->GetPropertyForUser("SKIP_AUTOMOC"))) {
        skipMoc.push_back(absFile);
      } else {
        cmSystemTools::FileFormat fileType =
          cmSystemTools::GetFileFormat(ext.c_str());
        if (fileType == cmSystemTools::CXX_FILE_FORMAT) {
          mocSources.push_back(absFile);
        } else if (fileType == cmSystemTools::HEADER_FILE_FORMAT) {
          mocHeaders.push_back(absFile);
        }
=======
    if (cmSystemTools::IsOn(sf->GetPropertyForUser("GENERATED"))) {
      continue;
    }
    const std::string absFile =
      cmsys::SystemTools::GetRealPath(sf->GetFullPath());
    // Skip flags
    const bool skipAll =
      cmSystemTools::IsOn(sf->GetPropertyForUser("SKIP_AUTOGEN"));
    const bool skipMoc =
      skipAll || cmSystemTools::IsOn(sf->GetPropertyForUser("SKIP_AUTOMOC"));
    const bool skipUic =
      skipAll || cmSystemTools::IsOn(sf->GetPropertyForUser("SKIP_AUTOUIC"));
    // Add file name to skip lists.
    // Do this even when the file is not added to the sources/headers lists
    // because the file name may be extracted from an other file when
    // processing
    if (skipMoc) {
      skipMocList.push_back(absFile);
    }
    if (skipUic) {
      skipUicList.push_back(absFile);
    }

    if ((targetMoc && !skipMoc) || (targetUic && !skipUic)) {
      // Add file name to sources or headers list
      switch (fileType) {
        case cmSystemTools::CXX_FILE_FORMAT:
          mocUicSources.push_back(absFile);
          break;
        case cmSystemTools::HEADER_FILE_FORMAT:
          mocUicHeaders.push_back(absFile);
          break;
        default:
          break;
>>>>>>> da7833c5
      }
    }
  }
}

static void GetCompileDefinitionsAndDirectories(
  cmGeneratorTarget const* target, const std::string& config,
  std::string& incs, std::string& defs)
{
  std::vector<std::string> includeDirs;
  cmLocalGenerator* localGen = target->GetLocalGenerator();
  // Get the include dirs for this target, without stripping the implicit
  // include dirs off, see https://gitlab.kitware.com/cmake/cmake/issues/13667
  localGen->GetIncludeDirectories(includeDirs, target, "CXX", config, false);

  incs = cmJoin(includeDirs, ";");

  std::set<std::string> defines;
  localGen->AddCompileDefinitions(defines, target, config, "CXX");

  defs += cmJoin(defines, ";");
}

static void MocSetupAutoTarget(
  cmGeneratorTarget const* target, const std::string& autogenTargetName,
  std::vector<std::string> const& skipMoc,
  std::map<std::string, std::string>& configIncludes,
  std::map<std::string, std::string>& configDefines)
{
  cmLocalGenerator* lg = target->GetLocalGenerator();
  cmMakefile* makefile = target->Target->GetMakefile();

  const char* tmp = target->GetProperty("AUTOMOC_MOC_OPTIONS");
  std::string _moc_options = (tmp != CM_NULLPTR ? tmp : "");
  makefile->AddDefinition(
    "_moc_options", cmOutputConverter::EscapeForCMake(_moc_options).c_str());
  makefile->AddDefinition(
    "_skip_moc",
    cmOutputConverter::EscapeForCMake(cmJoin(skipMoc, ";")).c_str());
  bool relaxedMode = makefile->IsOn("CMAKE_AUTOMOC_RELAXED_MODE");
  makefile->AddDefinition("_moc_relaxed_mode", relaxedMode ? "TRUE" : "FALSE");

  std::string _moc_incs;
  std::string _moc_compile_defs;
  std::vector<std::string> configs;
  const std::string& config = makefile->GetConfigurations(configs);
  GetCompileDefinitionsAndDirectories(target, config, _moc_incs,
                                      _moc_compile_defs);

  makefile->AddDefinition(
    "_moc_incs", cmOutputConverter::EscapeForCMake(_moc_incs).c_str());
  makefile->AddDefinition(
    "_moc_compile_defs",
    cmOutputConverter::EscapeForCMake(_moc_compile_defs).c_str());

  for (std::vector<std::string>::const_iterator li = configs.begin();
       li != configs.end(); ++li) {
    std::string config_moc_incs;
    std::string config_moc_compile_defs;
    GetCompileDefinitionsAndDirectories(target, *li, config_moc_incs,
                                        config_moc_compile_defs);
    if (config_moc_incs != _moc_incs) {
      configIncludes[*li] = cmOutputConverter::EscapeForCMake(config_moc_incs);
      if (_moc_incs.empty()) {
        _moc_incs = config_moc_incs;
      }
    }
    if (config_moc_compile_defs != _moc_compile_defs) {
      configDefines[*li] =
        cmOutputConverter::EscapeForCMake(config_moc_compile_defs);
      if (_moc_compile_defs.empty()) {
        _moc_compile_defs = config_moc_compile_defs;
      }
    }
  }

  const char* qtVersion = makefile->GetDefinition("_target_qt_version");
  if (strcmp(qtVersion, "5") == 0) {
    cmGeneratorTarget* qt5Moc = lg->FindGeneratorTargetToUse("Qt5::moc");
    if (!qt5Moc) {
      cmSystemTools::Error("Qt5::moc target not found ",
                           autogenTargetName.c_str());
      return;
    }
    makefile->AddDefinition("_qt_moc_executable",
                            qt5Moc->ImportedGetLocation(""));
  } else if (strcmp(qtVersion, "4") == 0) {
    cmGeneratorTarget* qt4Moc = lg->FindGeneratorTargetToUse("Qt4::moc");
    if (!qt4Moc) {
      cmSystemTools::Error("Qt4::moc target not found ",
                           autogenTargetName.c_str());
      return;
    }
    makefile->AddDefinition("_qt_moc_executable",
                            qt4Moc->ImportedGetLocation(""));
  } else {
    cmSystemTools::Error("The CMAKE_AUTOMOC feature supports only Qt 4 and "
                         "Qt 5 ",
                         autogenTargetName.c_str());
  }
}

static void UicGetOpts(cmGeneratorTarget const* target,
                       const std::string& config, std::string& optString)
{
  std::vector<std::string> opts;
  target->GetAutoUicOptions(opts, config);
  optString = cmJoin(opts, ";");
}

static void UicSetupAutoTarget(
  cmGeneratorTarget const* target, std::vector<std::string> const& skipUic,
  std::map<std::string, std::string>& configUicOptions)
{
  cmLocalGenerator* lg = target->GetLocalGenerator();
  cmMakefile* makefile = target->Target->GetMakefile();

  std::set<std::string> skipped;
  skipped.insert(skipUic.begin(), skipUic.end());

  makefile->AddDefinition(
    "_skip_uic",
    cmOutputConverter::EscapeForCMake(cmJoin(skipUic, ";")).c_str());

  std::vector<cmSourceFile*> uiFilesWithOptions =
    makefile->GetQtUiFilesWithOptions();

  const char* qtVersion = makefile->GetDefinition("_target_qt_version");

  std::string _uic_opts;
  std::vector<std::string> configs;
  const std::string& config = makefile->GetConfigurations(configs);
  UicGetOpts(target, config, _uic_opts);

  if (!_uic_opts.empty()) {
    _uic_opts = cmOutputConverter::EscapeForCMake(_uic_opts);
    makefile->AddDefinition("_uic_target_options", _uic_opts.c_str());
  }
  for (std::vector<std::string>::const_iterator li = configs.begin();
       li != configs.end(); ++li) {
    std::string config_uic_opts;
    UicGetOpts(target, *li, config_uic_opts);
    if (config_uic_opts != _uic_opts) {
      configUicOptions[*li] =
        cmOutputConverter::EscapeForCMake(config_uic_opts);
      if (_uic_opts.empty()) {
        _uic_opts = config_uic_opts;
      }
    }
  }

  std::string uiFileFiles;
  std::string uiFileOptions;
  const char* sep = "";

  for (std::vector<cmSourceFile*>::const_iterator fileIt =
         uiFilesWithOptions.begin();
       fileIt != uiFilesWithOptions.end(); ++fileIt) {
    cmSourceFile* sf = *fileIt;
    std::string absFile = cmsys::SystemTools::GetRealPath(sf->GetFullPath());

    if (!skipped.insert(absFile).second) {
      continue;
    }
    uiFileFiles += sep;
    uiFileFiles += absFile;
    uiFileOptions += sep;
    std::string opts = sf->GetProperty("AUTOUIC_OPTIONS");
    cmSystemTools::ReplaceString(opts, ";", "@list_sep@");
    uiFileOptions += opts;
    sep = ";";
  }

  makefile->AddDefinition(
    "_qt_uic_options_files",
    cmOutputConverter::EscapeForCMake(uiFileFiles).c_str());
  makefile->AddDefinition(
    "_qt_uic_options_options",
    cmOutputConverter::EscapeForCMake(uiFileOptions).c_str());

  std::string targetName = target->GetName();
  if (strcmp(qtVersion, "5") == 0) {
    cmGeneratorTarget* qt5Uic = lg->FindGeneratorTargetToUse("Qt5::uic");
    if (!qt5Uic) {
      // Project does not use Qt5Widgets, but has AUTOUIC ON anyway
    } else {
      makefile->AddDefinition("_qt_uic_executable",
                              qt5Uic->ImportedGetLocation(""));
    }
  } else if (strcmp(qtVersion, "4") == 0) {
    cmGeneratorTarget* qt4Uic = lg->FindGeneratorTargetToUse("Qt4::uic");
    if (!qt4Uic) {
      cmSystemTools::Error("Qt4::uic target not found ", targetName.c_str());
      return;
    }
    makefile->AddDefinition("_qt_uic_executable",
                            qt4Uic->ImportedGetLocation(""));
  } else {
    cmSystemTools::Error("The CMAKE_AUTOUIC feature supports only Qt 4 and "
                         "Qt 5 ",
                         targetName.c_str());
  }
}

static std::string RccGetExecutable(cmGeneratorTarget const* target,
                                    const std::string& qtMajorVersion)
{
  cmLocalGenerator* lg = target->GetLocalGenerator();

  std::string const& targetName = target->GetName();
  if (qtMajorVersion == "5") {
    cmGeneratorTarget* qt5Rcc = lg->FindGeneratorTargetToUse("Qt5::rcc");
    if (!qt5Rcc) {
      cmSystemTools::Error("Qt5::rcc target not found ", targetName.c_str());
      return std::string();
    }
    return qt5Rcc->ImportedGetLocation("");
  }
  if (qtMajorVersion == "4") {
    cmGeneratorTarget* qt4Rcc = lg->FindGeneratorTargetToUse("Qt4::rcc");
    if (!qt4Rcc) {
      cmSystemTools::Error("Qt4::rcc target not found ", targetName.c_str());
      return std::string();
    }
    return qt4Rcc->ImportedGetLocation("");
  }

  cmSystemTools::Error("The CMAKE_AUTORCC feature supports only Qt 4 and "
                       "Qt 5 ",
                       targetName.c_str());
  return std::string();
}

static void RccMergeOptions(std::vector<std::string>& opts,
                            const std::vector<std::string>& fileOpts,
                            bool isQt5)
{
  static const char* valueOptions[] = { "name", "root", "compress",
                                        "threshold" };
  std::vector<std::string> extraOpts;
  for (std::vector<std::string>::const_iterator it = fileOpts.begin();
       it != fileOpts.end(); ++it) {
    std::vector<std::string>::iterator existingIt =
      std::find(opts.begin(), opts.end(), *it);
    if (existingIt != opts.end()) {
      const char* o = it->c_str();
      if (*o == '-') {
        ++o;
      }
      if (isQt5 && *o == '-') {
        ++o;
      }
      if (std::find_if(cmArrayBegin(valueOptions), cmArrayEnd(valueOptions),
                       cmStrCmp(*it)) != cmArrayEnd(valueOptions)) {
        assert(existingIt + 1 != opts.end());
        *(existingIt + 1) = *(it + 1);
        ++it;
      }
    } else {
      extraOpts.push_back(*it);
    }
  }
  opts.insert(opts.end(), extraOpts.begin(), extraOpts.end());
}

/// @brief Reads the resource files list from from a .qrc file - Qt5 version
/// @return True if the .qrc file was successfully parsed
static bool RccListInputsQt5(cmSourceFile* sf, cmGeneratorTarget const* target,
                             std::vector<std::string>& depends)
{
  const std::string rccCommand = RccGetExecutable(target, "5");
  if (rccCommand.empty()) {
    cmSystemTools::Error("AUTOGEN: error: rcc executable not available\n");
    return false;
  }

  bool hasDashDashList = false;
  // Read rcc features
  {
    std::vector<std::string> command;
    command.push_back(rccCommand);
    command.push_back("--help");
    std::string rccStdOut;
    std::string rccStdErr;
    int retVal = 0;
    bool result =
      cmSystemTools::RunSingleCommand(command, &rccStdOut, &rccStdErr, &retVal,
                                      CM_NULLPTR, cmSystemTools::OUTPUT_NONE);
    if (result && retVal == 0 &&
        rccStdOut.find("--list") != std::string::npos) {
      hasDashDashList = true;
    }
  }
  // Run rcc list command
  std::vector<std::string> command;
  command.push_back(rccCommand);
  command.push_back(hasDashDashList ? "--list" : "-list");

  std::string absFile = cmsys::SystemTools::GetRealPath(sf->GetFullPath());
  command.push_back(absFile);

  std::string rccStdOut;
  std::string rccStdErr;
  int retVal = 0;
  bool result =
    cmSystemTools::RunSingleCommand(command, &rccStdOut, &rccStdErr, &retVal,
                                    CM_NULLPTR, cmSystemTools::OUTPUT_NONE);
  if (!result || retVal) {
    std::ostringstream err;
    err << "AUTOGEN: error: Rcc list process for " << sf->GetFullPath()
        << " failed:\n"
        << rccStdOut << "\n"
        << rccStdErr << std::endl;
    cmSystemTools::Error(err.str().c_str());
    return false;
  }

  // Parse rcc list output
  {
    std::istringstream ostr(rccStdOut);
    std::string oline;
    while (std::getline(ostr, oline)) {
      oline = utilStripCR(oline);
      if (!oline.empty()) {
        depends.push_back(oline);
      }
    }
  }

  {
    std::istringstream estr(rccStdErr);
    std::string eline;
    while (std::getline(estr, eline)) {
      eline = utilStripCR(eline);
      if (cmHasLiteralPrefix(eline, "RCC: Error in")) {
        static std::string searchString = "Cannot find file '";

        std::string::size_type pos = eline.find(searchString);
        if (pos == std::string::npos) {
          std::ostringstream err;
          err << "AUTOGEN: error: Rcc lists unparsable output " << eline
              << std::endl;
          cmSystemTools::Error(err.str().c_str());
          return false;
        }
        pos += searchString.length();
        std::string::size_type sz = eline.size() - pos - 1;
        depends.push_back(eline.substr(pos, sz));
      }
    }
  }

  return true;
}

/// @brief Reads the resource files list from from a .qrc file - Qt4 version
/// @return True if the .qrc file was successfully parsed
static bool RccListInputsQt4(cmSourceFile* sf,
                             std::vector<std::string>& depends)
{
  // Read file into string
  std::string qrcContents;
  {
    std::ostringstream stream;
    stream << cmsys::ifstream(sf->GetFullPath().c_str()).rdbuf();
    qrcContents = stream.str();
  }

  cmsys::RegularExpression fileMatchRegex("(<file[^<]+)");

  size_t offset = 0;
  while (fileMatchRegex.find(qrcContents.c_str() + offset)) {
    std::string qrcEntry = fileMatchRegex.match(1);

    offset += qrcEntry.size();

    cmsys::RegularExpression fileReplaceRegex("(^<file[^>]*>)");
    fileReplaceRegex.find(qrcEntry);
    std::string tag = fileReplaceRegex.match(1);

    qrcEntry = qrcEntry.substr(tag.size());

    if (!cmSystemTools::FileIsFullPath(qrcEntry.c_str())) {
      qrcEntry = sf->GetLocation().GetDirectory() + "/" + qrcEntry;
    }

    depends.push_back(qrcEntry);
  }
  return true;
}

/// @brief Reads the resource files list from from a .qrc file
/// @return True if the rcc file was successfully parsed
static bool RccListInputs(const std::string& qtMajorVersion, cmSourceFile* sf,
                          cmGeneratorTarget const* target,
                          std::vector<std::string>& depends)
{
  if (qtMajorVersion == "5") {
    return RccListInputsQt5(sf, target, depends);
  }
  return RccListInputsQt4(sf, depends);
}

static void RccSetupAutoTarget(cmGeneratorTarget const* target,
                               const std::string& qtMajorVersion)
{
  std::string _rcc_files;
  const char* sepRccFiles = "";
  cmMakefile* makefile = target->Target->GetMakefile();

  std::vector<cmSourceFile*> srcFiles;
  target->GetConfigCommonSourceFiles(srcFiles);

  std::string qrcInputs;
  const char* qrcInputsSep = "";

  std::string rccFileFiles;
  std::string rccFileOptions;
  const char* optionSep = "";

  const bool qtMajorVersion5 = (qtMajorVersion == "5");

  std::vector<std::string> rccOptions;
  if (const char* opts = target->GetProperty("AUTORCC_OPTIONS")) {
    cmSystemTools::ExpandListArgument(opts, rccOptions);
  }

  for (std::vector<cmSourceFile*>::const_iterator fileIt = srcFiles.begin();
       fileIt != srcFiles.end(); ++fileIt) {
    cmSourceFile* sf = *fileIt;
    std::string ext = sf->GetExtension();
    if (ext == "qrc") {
      std::string absFile = cmsys::SystemTools::GetRealPath(sf->GetFullPath());
      const bool skip =
        cmSystemTools::IsOn(sf->GetPropertyForUser("SKIP_AUTOGEN")) ||
        cmSystemTools::IsOn(sf->GetPropertyForUser("SKIP_AUTORCC"));

      if (!skip) {
        _rcc_files += sepRccFiles;
        _rcc_files += absFile;
        sepRccFiles = ";";

        if (const char* prop = sf->GetProperty("AUTORCC_OPTIONS")) {
          std::vector<std::string> optsVec;
          cmSystemTools::ExpandListArgument(prop, optsVec);
          RccMergeOptions(rccOptions, optsVec, qtMajorVersion5);
        }

        if (!rccOptions.empty()) {
          rccFileFiles += optionSep;
          rccFileFiles += absFile;
          rccFileOptions += optionSep;
        }
        const char* listSep = "";
        for (std::vector<std::string>::const_iterator it = rccOptions.begin();
             it != rccOptions.end(); ++it) {
          rccFileOptions += listSep;
          rccFileOptions += *it;
          listSep = "@list_sep@";
        }
        optionSep = ";";

        std::string entriesList;
        if (!cmSystemTools::IsOn(sf->GetPropertyForUser("GENERATED"))) {
          std::vector<std::string> depends;
          if (RccListInputs(qtMajorVersion, sf, target, depends)) {
            entriesList = cmJoin(depends, "@list_sep@");
          } else {
            return;
          }
        }
        qrcInputs += qrcInputsSep;
        qrcInputs += entriesList;
        qrcInputsSep = ";";
      }
    }
  }
  makefile->AddDefinition(
    "_rcc_inputs", cmOutputConverter::EscapeForCMake(qrcInputs).c_str());
  makefile->AddDefinition(
    "_rcc_files", cmOutputConverter::EscapeForCMake(_rcc_files).c_str());
  makefile->AddDefinition(
    "_rcc_options_files",
    cmOutputConverter::EscapeForCMake(rccFileFiles).c_str());
  makefile->AddDefinition(
    "_rcc_options_options",
    cmOutputConverter::EscapeForCMake(rccFileOptions).c_str());
  makefile->AddDefinition("_qt_rcc_executable",
                          RccGetExecutable(target, qtMajorVersion).c_str());
}

void cmQtAutoGeneratorInitializer::InitializeAutogenSources(
  cmGeneratorTarget* target)
{
  if (target->GetPropertyAsBool("AUTOMOC")) {
    cmMakefile* makefile = target->Target->GetMakefile();
    const std::string mocCppFile =
      GetAutogenTargetBuildDir(target) + "moc_compilation.cpp";
<<<<<<< HEAD
    makefile->GetOrCreateSource(mocCppFile, true);
=======
    cmSourceFile* gf = makefile->GetOrCreateSource(mocCppFile, true);
    gf->SetProperty("SKIP_AUTOGEN", "On");
>>>>>>> da7833c5
    target->AddSource(mocCppFile);
  }
}

void cmQtAutoGeneratorInitializer::InitializeAutogenTarget(
  cmLocalGenerator* lg, cmGeneratorTarget* target)
{
  cmMakefile* makefile = target->Target->GetMakefile();

  // Create a custom target for running generators at buildtime
  const std::string autogenTargetName = GetAutogenTargetName(target);
  const std::string autogenBuildDir = GetAutogenTargetBuildDir(target);
  const std::string workingDirectory =
    cmSystemTools::CollapseFullPath("", makefile->GetCurrentBinaryDirectory());
  const std::string qtMajorVersion = GetQtMajorVersion(target);
  std::vector<std::string> autogenOutputFiles;
<<<<<<< HEAD
=======

  // Remove old settings on cleanup
  {
    std::string fname = GetAutogenTargetFilesDir(target);
    fname += "/AutogenOldSettings.cmake";
    makefile->AppendProperty("ADDITIONAL_MAKE_CLEAN_FILES", fname.c_str(),
                             false);
  }
>>>>>>> da7833c5

  // Create autogen target build directory and add it to the clean files
  cmSystemTools::MakeDirectory(autogenBuildDir);
  makefile->AppendProperty("ADDITIONAL_MAKE_CLEAN_FILES",
                           autogenBuildDir.c_str(), false);

  if (target->GetPropertyAsBool("AUTOMOC") ||
      target->GetPropertyAsBool("AUTOUIC")) {
    // Create autogen target includes directory and
    // add it to the origin target INCLUDE_DIRECTORIES
    const std::string incsDir = autogenBuildDir + "include";
    cmSystemTools::MakeDirectory(incsDir);
    target->AddIncludeDirectory(incsDir, true);
  }

  if (target->GetPropertyAsBool("AUTOMOC")) {
    // Register moc compilation file as generated
    autogenOutputFiles.push_back(autogenBuildDir + "moc_compilation.cpp");
  }

  // Initialize autogen target dependencies
  std::vector<std::string> depends;
  if (const char* autogenDepends =
        target->GetProperty("AUTOGEN_TARGET_DEPENDS")) {
    cmSystemTools::ExpandListArgument(autogenDepends, depends);
  }

  // Compose command lines
  cmCustomCommandLines commandLines;
  {
    cmCustomCommandLine currentLine;
    currentLine.push_back(cmSystemTools::GetCMakeCommand());
    currentLine.push_back("-E");
    currentLine.push_back("cmake_autogen");
    currentLine.push_back(GetAutogenTargetFilesDir(target));
    currentLine.push_back("$<CONFIGURATION>");
    commandLines.push_back(currentLine);
  }

  // Compose target comment
  std::string autogenComment;
  {
    std::vector<std::string> toolNames;
    if (target->GetPropertyAsBool("AUTOMOC")) {
      toolNames.push_back("MOC");
    }
    if (target->GetPropertyAsBool("AUTOUIC")) {
      toolNames.push_back("UIC");
    }
    if (target->GetPropertyAsBool("AUTORCC")) {
      toolNames.push_back("RCC");
    }

    std::string tools = toolNames[0];
    toolNames.erase(toolNames.begin());
    while (toolNames.size() > 1) {
      tools += ", " + toolNames[0];
      toolNames.erase(toolNames.begin());
    }
    if (toolNames.size() == 1) {
      tools += " and " + toolNames[0];
    }
    autogenComment = "Automatic " + tools + " for target " + target->GetName();
  }

#if defined(_WIN32) && !defined(__CYGWIN__)
  bool usePRE_BUILD = false;
  cmGlobalGenerator* gg = lg->GetGlobalGenerator();
  if (gg->GetName().find("Visual Studio") != std::string::npos) {
    cmGlobalVisualStudioGenerator* vsgg =
      static_cast<cmGlobalVisualStudioGenerator*>(gg);
    // Under VS >= 7 use a PRE_BUILD event instead of a separate target to
    // reduce the number of targets loaded into the IDE.
    // This also works around a VS 11 bug that may skip updating the target:
    //  https://connect.microsoft.com/VisualStudio/feedback/details/769495
    usePRE_BUILD = vsgg->GetVersion() >= cmGlobalVisualStudioGenerator::VS7;
    if (usePRE_BUILD) {
      // If the autogen target depends on an other target
      // don't use PRE_BUILD
      for (std::vector<std::string>::iterator it = depends.begin();
           it != depends.end(); ++it) {
        if (!makefile->FindTargetToUse(it->c_str())) {
          usePRE_BUILD = false;
          break;
        }
      }
    }
  }
#endif

  if (target->GetPropertyAsBool("AUTORCC")) {
    cmFilePathChecksum fpathCheckSum(makefile);
    std::vector<cmSourceFile*> srcFiles;
    target->GetConfigCommonSourceFiles(srcFiles);
    for (std::vector<cmSourceFile*>::const_iterator fileIt = srcFiles.begin();
         fileIt != srcFiles.end(); ++fileIt) {
      cmSourceFile* sf = *fileIt;
      if (sf->GetExtension() == "qrc" &&
<<<<<<< HEAD
=======
          !cmSystemTools::IsOn(sf->GetPropertyForUser("SKIP_AUTOGEN")) &&
>>>>>>> da7833c5
          !cmSystemTools::IsOn(sf->GetPropertyForUser("SKIP_AUTORCC"))) {
        {
          const std::string absFile =
            cmsys::SystemTools::GetRealPath(sf->GetFullPath());

          // Run cmake again when .qrc file changes
          makefile->AddCMakeDependFile(absFile);

          std::string rccOutputFile = autogenBuildDir;
          rccOutputFile += fpathCheckSum.getPart(absFile);
          rccOutputFile += "/qrc_";
          rccOutputFile +=
            cmsys::SystemTools::GetFilenameWithoutLastExtension(absFile);
          rccOutputFile += ".cpp";

          // Add rcc output file to origin target sources
<<<<<<< HEAD
          makefile->GetOrCreateSource(rccOutputFile, true);
=======
          cmSourceFile* gf = makefile->GetOrCreateSource(rccOutputFile, true);
          gf->SetProperty("SKIP_AUTOGEN", "On");
>>>>>>> da7833c5
          target->AddSource(rccOutputFile);
          // Register rcc output file as generated
          autogenOutputFiles.push_back(rccOutputFile);
        }
        if (lg->GetGlobalGenerator()->GetName() == "Ninja"
#if defined(_WIN32) && !defined(__CYGWIN__)
            || usePRE_BUILD
#endif
            ) {
          if (!cmSystemTools::IsOn(sf->GetPropertyForUser("GENERATED"))) {
            RccListInputs(qtMajorVersion, sf, target, depends);
#if defined(_WIN32) && !defined(__CYGWIN__)
            // Cannot use PRE_BUILD because the resource files themselves
            // may not be sources within the target so VS may not know the
            // target needs to re-build at all.
            usePRE_BUILD = false;
#endif
          }
        }
      }
    }
  }

#if defined(_WIN32) && !defined(__CYGWIN__)
  if (usePRE_BUILD) {
    // Add the pre-build command directly to bypass the OBJECT_LIBRARY
    // rejection in cmMakefile::AddCustomCommandToTarget because we know
    // PRE_BUILD will work for an OBJECT_LIBRARY in this specific case.
    std::vector<std::string> no_output;
    std::vector<std::string> no_byproducts;
    cmCustomCommand cc(makefile, no_output, no_byproducts, depends,
                       commandLines, autogenComment.c_str(),
                       workingDirectory.c_str());
    cc.SetEscapeOldStyle(false);
    cc.SetEscapeAllowMakeVars(true);
    target->Target->AddPreBuildCommand(cc);
  } else
#endif
  {
    cmTarget* autogenTarget = makefile->AddUtilityCommand(
      autogenTargetName, true, workingDirectory.c_str(),
      /*byproducts=*/autogenOutputFiles, depends, commandLines, false,
      autogenComment.c_str());

    cmGeneratorTarget* gt = new cmGeneratorTarget(autogenTarget, lg);
    lg->AddGeneratorTarget(gt);

    // Set target folder
    const char* autogenFolder =
      makefile->GetState()->GetGlobalProperty("AUTOMOC_TARGETS_FOLDER");
    if (!autogenFolder) {
      autogenFolder =
        makefile->GetState()->GetGlobalProperty("AUTOGEN_TARGETS_FOLDER");
    }
    if (autogenFolder && *autogenFolder) {
      autogenTarget->SetProperty("FOLDER", autogenFolder);
    } else {
      // inherit FOLDER property from target (#13688)
      utilCopyTargetProperty(gt->Target, target->Target, "FOLDER");
    }

    target->Target->AddUtility(autogenTargetName);
  }
}

void cmQtAutoGeneratorInitializer::SetupAutoGenerateTarget(
  cmGeneratorTarget const* target)
{
  cmMakefile* makefile = target->Target->GetMakefile();

  // forget the variables added here afterwards again:
  cmMakefile::ScopePushPop varScope(makefile);
  static_cast<void>(varScope);

  // create a custom target for running generators at buildtime:
  const std::string autogenTargetName = GetAutogenTargetName(target);
  const std::string qtMajorVersion = GetQtMajorVersion(target);

  makefile->AddDefinition(
    "_moc_target_name",
    cmOutputConverter::EscapeForCMake(autogenTargetName).c_str());
  makefile->AddDefinition(
    "_origin_target_name",
    cmOutputConverter::EscapeForCMake(target->GetName()).c_str());
  makefile->AddDefinition("_target_qt_version", qtMajorVersion.c_str());

<<<<<<< HEAD
  std::vector<std::string> skipUic;
  std::vector<std::string> skipMoc;
  std::vector<std::string> mocSources;
  std::vector<std::string> mocHeaders;
=======
  std::vector<std::string> mocUicSources;
  std::vector<std::string> mocUicHeaders;
  std::vector<std::string> skipMoc;
  std::vector<std::string> skipUic;
>>>>>>> da7833c5
  std::map<std::string, std::string> configMocIncludes;
  std::map<std::string, std::string> configMocDefines;
  std::map<std::string, std::string> configUicOptions;

  if (target->GetPropertyAsBool("AUTOMOC") ||
      target->GetPropertyAsBool("AUTOUIC") ||
      target->GetPropertyAsBool("AUTORCC")) {
    SetupSourceFiles(target, mocUicSources, mocUicHeaders, skipMoc, skipUic);
  }
  makefile->AddDefinition(
    "_moc_uic_sources",
    cmOutputConverter::EscapeForCMake(cmJoin(mocUicSources, ";")).c_str());
  makefile->AddDefinition(
    "_moc_uic_headers",
    cmOutputConverter::EscapeForCMake(cmJoin(mocUicHeaders, ";")).c_str());

  if (target->GetPropertyAsBool("AUTOMOC")) {
<<<<<<< HEAD
    MocSetupAutoTarget(target, autogenTargetName, skipMoc, mocHeaders,
                       configMocIncludes, configMocDefines);
=======
    MocSetupAutoTarget(target, autogenTargetName, skipMoc, configMocIncludes,
                       configMocDefines);
>>>>>>> da7833c5
  }
  if (target->GetPropertyAsBool("AUTOUIC")) {
    UicSetupAutoTarget(target, skipUic, configUicOptions);
  }
  if (target->GetPropertyAsBool("AUTORCC")) {
    RccSetupAutoTarget(target, qtMajorVersion);
  }

  // Generate config file
  std::string inputFile = cmSystemTools::GetCMakeRoot();
  inputFile += "/Modules/AutogenInfo.cmake.in";
  std::string outputFile = GetAutogenTargetFilesDir(target);
  outputFile += "/AutogenInfo.cmake";

  makefile->ConfigureFile(inputFile.c_str(), outputFile.c_str(), false, true,
                          false);

  // Append custom definitions to config file
  if (!configMocDefines.empty() || !configMocIncludes.empty() ||
      !configUicOptions.empty()) {

    // Ensure we have write permission in case .in was read-only.
    mode_t perm = 0;
#if defined(_WIN32) && !defined(__CYGWIN__)
    mode_t mode_write = S_IWRITE;
#else
    mode_t mode_write = S_IWUSR;
#endif
    cmSystemTools::GetPermissions(outputFile, perm);
    if (!(perm & mode_write)) {
      cmSystemTools::SetPermissions(outputFile, perm | mode_write);
    }

    cmsys::ofstream infoFile(outputFile.c_str(), std::ios::app);
    if (!infoFile) {
      std::string error = "Internal CMake error when trying to open file: ";
      error += outputFile;
      error += " for writing.";
      cmSystemTools::Error(error.c_str());
      return;
    }
    if (!configMocDefines.empty()) {
      for (std::map<std::string, std::string>::iterator
             it = configMocDefines.begin(),
             end = configMocDefines.end();
           it != end; ++it) {
        infoFile << "set(AM_MOC_COMPILE_DEFINITIONS_" << it->first << " "
                 << it->second << ")\n";
      }
    }
    if (!configMocIncludes.empty()) {
      for (std::map<std::string, std::string>::iterator
             it = configMocIncludes.begin(),
             end = configMocIncludes.end();
           it != end; ++it) {
        infoFile << "set(AM_MOC_INCLUDES_" << it->first << " " << it->second
                 << ")\n";
      }
    }
    if (!configUicOptions.empty()) {
      for (std::map<std::string, std::string>::iterator
             it = configUicOptions.begin(),
             end = configUicOptions.end();
           it != end; ++it) {
        infoFile << "set(AM_UIC_TARGET_OPTIONS_" << it->first << " "
                 << it->second << ")\n";
      }
    }
  }
}<|MERGE_RESOLUTION|>--- conflicted
+++ resolved
@@ -109,43 +109,20 @@
   std::vector<cmSourceFile*> srcFiles;
   target->GetConfigCommonSourceFiles(srcFiles);
 
-<<<<<<< HEAD
-=======
   const bool targetMoc = target->GetPropertyAsBool("AUTOMOC");
   const bool targetUic = target->GetPropertyAsBool("AUTOUIC");
 
->>>>>>> da7833c5
   cmFilePathChecksum fpathCheckSum(makefile);
   for (std::vector<cmSourceFile*>::const_iterator fileIt = srcFiles.begin();
        fileIt != srcFiles.end(); ++fileIt) {
     cmSourceFile* sf = *fileIt;
-<<<<<<< HEAD
-    const std::string absFile =
-      cmsys::SystemTools::GetRealPath(sf->GetFullPath());
-    const std::string ext = sf->GetExtension();
-=======
     const cmSystemTools::FileFormat fileType =
       cmSystemTools::GetFileFormat(sf->GetExtension().c_str());
->>>>>>> da7833c5
 
     if (!(fileType == cmSystemTools::CXX_FILE_FORMAT) &&
         !(fileType == cmSystemTools::HEADER_FILE_FORMAT)) {
       continue;
     }
-<<<<<<< HEAD
-
-    if (!cmSystemTools::IsOn(sf->GetPropertyForUser("GENERATED"))) {
-      if (cmSystemTools::IsOn(sf->GetPropertyForUser("SKIP_AUTOMOC"))) {
-        skipMoc.push_back(absFile);
-      } else {
-        cmSystemTools::FileFormat fileType =
-          cmSystemTools::GetFileFormat(ext.c_str());
-        if (fileType == cmSystemTools::CXX_FILE_FORMAT) {
-          mocSources.push_back(absFile);
-        } else if (fileType == cmSystemTools::HEADER_FILE_FORMAT) {
-          mocHeaders.push_back(absFile);
-        }
-=======
     if (cmSystemTools::IsOn(sf->GetPropertyForUser("GENERATED"))) {
       continue;
     }
@@ -180,7 +157,6 @@
           break;
         default:
           break;
->>>>>>> da7833c5
       }
     }
   }
@@ -679,12 +655,8 @@
     cmMakefile* makefile = target->Target->GetMakefile();
     const std::string mocCppFile =
       GetAutogenTargetBuildDir(target) + "moc_compilation.cpp";
-<<<<<<< HEAD
-    makefile->GetOrCreateSource(mocCppFile, true);
-=======
     cmSourceFile* gf = makefile->GetOrCreateSource(mocCppFile, true);
     gf->SetProperty("SKIP_AUTOGEN", "On");
->>>>>>> da7833c5
     target->AddSource(mocCppFile);
   }
 }
@@ -701,8 +673,6 @@
     cmSystemTools::CollapseFullPath("", makefile->GetCurrentBinaryDirectory());
   const std::string qtMajorVersion = GetQtMajorVersion(target);
   std::vector<std::string> autogenOutputFiles;
-<<<<<<< HEAD
-=======
 
   // Remove old settings on cleanup
   {
@@ -711,7 +681,6 @@
     makefile->AppendProperty("ADDITIONAL_MAKE_CLEAN_FILES", fname.c_str(),
                              false);
   }
->>>>>>> da7833c5
 
   // Create autogen target build directory and add it to the clean files
   cmSystemTools::MakeDirectory(autogenBuildDir);
@@ -810,10 +779,7 @@
          fileIt != srcFiles.end(); ++fileIt) {
       cmSourceFile* sf = *fileIt;
       if (sf->GetExtension() == "qrc" &&
-<<<<<<< HEAD
-=======
           !cmSystemTools::IsOn(sf->GetPropertyForUser("SKIP_AUTOGEN")) &&
->>>>>>> da7833c5
           !cmSystemTools::IsOn(sf->GetPropertyForUser("SKIP_AUTORCC"))) {
         {
           const std::string absFile =
@@ -830,12 +796,8 @@
           rccOutputFile += ".cpp";
 
           // Add rcc output file to origin target sources
-<<<<<<< HEAD
-          makefile->GetOrCreateSource(rccOutputFile, true);
-=======
           cmSourceFile* gf = makefile->GetOrCreateSource(rccOutputFile, true);
           gf->SetProperty("SKIP_AUTOGEN", "On");
->>>>>>> da7833c5
           target->AddSource(rccOutputFile);
           // Register rcc output file as generated
           autogenOutputFiles.push_back(rccOutputFile);
@@ -922,17 +884,10 @@
     cmOutputConverter::EscapeForCMake(target->GetName()).c_str());
   makefile->AddDefinition("_target_qt_version", qtMajorVersion.c_str());
 
-<<<<<<< HEAD
-  std::vector<std::string> skipUic;
-  std::vector<std::string> skipMoc;
-  std::vector<std::string> mocSources;
-  std::vector<std::string> mocHeaders;
-=======
   std::vector<std::string> mocUicSources;
   std::vector<std::string> mocUicHeaders;
   std::vector<std::string> skipMoc;
   std::vector<std::string> skipUic;
->>>>>>> da7833c5
   std::map<std::string, std::string> configMocIncludes;
   std::map<std::string, std::string> configMocDefines;
   std::map<std::string, std::string> configUicOptions;
@@ -950,13 +905,8 @@
     cmOutputConverter::EscapeForCMake(cmJoin(mocUicHeaders, ";")).c_str());
 
   if (target->GetPropertyAsBool("AUTOMOC")) {
-<<<<<<< HEAD
-    MocSetupAutoTarget(target, autogenTargetName, skipMoc, mocHeaders,
-                       configMocIncludes, configMocDefines);
-=======
     MocSetupAutoTarget(target, autogenTargetName, skipMoc, configMocIncludes,
                        configMocDefines);
->>>>>>> da7833c5
   }
   if (target->GetPropertyAsBool("AUTOUIC")) {
     UicSetupAutoTarget(target, skipUic, configUicOptions);
