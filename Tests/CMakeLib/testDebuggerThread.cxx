#include <memory>
#include <string>
#include <vector>

#include <cm3p/cppdap/optional.h>
#include <cm3p/cppdap/protocol.h>
#include <cm3p/cppdap/types.h>

#include "cmDebuggerThread.h"
#include "cmListFileCache.h"

#include "testCommon.h"

static bool testStackFrameFunctionName(
<<<<<<< HEAD
  dap::optional<dap::StackFrameFormat> format, const char* expectedName)
{
  auto thread = std::make_shared<cmDebugger::cmDebuggerThread>(0, "name");
  const auto* functionName = "function_name";
=======
  dap::optional<dap::StackFrameFormat> format, char const* expectedName)
{
  auto thread = std::make_shared<cmDebugger::cmDebuggerThread>(0, "name");
  auto const* functionName = "function_name";
>>>>>>> ba8c4a15
  auto arguments = std::vector<cmListFileArgument>{ cmListFileArgument(
    "arg", cmListFileArgument::Delimiter::Unquoted, 0) };
  cmListFileFunction func(functionName, 10, 20, arguments);
  thread->PushStackFrame(nullptr, "CMakeLists.txt", func);

  auto stackTrace = GetStackTraceResponse(thread, format);

  ASSERT_TRUE(stackTrace.stackFrames[0].name == expectedName);
  return true;
}

bool testStackFrameNoFormatting()
{
  return testStackFrameFunctionName({}, "function_name");
}

bool testStackFrameFormatParameters()
{
  dap::StackFrameFormat format;
  format.parameters = true;
  return testStackFrameFunctionName(format, "function_name()");
}

bool testStackFrameFormatParameterValues()
{
  dap::StackFrameFormat format;
  format.parameters = true;
  format.parameterValues = true;
  return testStackFrameFunctionName(format, "function_name(arg)");
}

bool testStackFrameFormatLine()
{
  dap::StackFrameFormat format;
  format.line = true;
  return testStackFrameFunctionName(format, "function_name Line: 10");
}

int testDebuggerThread(int, char*[])
{
  return runTests({ testStackFrameNoFormatting, testStackFrameFormatParameters,
                    testStackFrameFormatParameterValues,
                    testStackFrameFormatLine });
}<|MERGE_RESOLUTION|>--- conflicted
+++ resolved
@@ -12,17 +12,10 @@
 #include "testCommon.h"
 
 static bool testStackFrameFunctionName(
-<<<<<<< HEAD
-  dap::optional<dap::StackFrameFormat> format, const char* expectedName)
-{
-  auto thread = std::make_shared<cmDebugger::cmDebuggerThread>(0, "name");
-  const auto* functionName = "function_name";
-=======
   dap::optional<dap::StackFrameFormat> format, char const* expectedName)
 {
   auto thread = std::make_shared<cmDebugger::cmDebuggerThread>(0, "name");
   auto const* functionName = "function_name";
->>>>>>> ba8c4a15
   auto arguments = std::vector<cmListFileArgument>{ cmListFileArgument(
     "arg", cmListFileArgument::Delimiter::Unquoted, 0) };
   cmListFileFunction func(functionName, 10, 20, arguments);
