{
    "name": "cxx_exe",
    "id": "^cxx_exe::@a56b12a3f5c0529fb296$",
    "directorySource": "^cxx$",
    "projectName": "Cxx",
    "type": "EXECUTABLE",
    "isGeneratorProvided": null,
    "fileSets": null,
    "sources": [
        {
            "path": "^empty\\.cxx$",
            "isGenerated": null,
            "fileSetName": null,
            "sourceGroupName": "Source Files",
            "compileGroupLanguage": "CXX",
            "backtrace": [
                {
                    "file": "^cxx/CMakeLists\\.txt$",
                    "line": 5,
                    "command": "add_executable",
                    "hasParent": true
                },
                {
                    "file": "^cxx/CMakeLists\\.txt$",
                    "line": null,
                    "command": null,
                    "hasParent": false
                }
            ]
        }
    ],
    "sourceGroups": [
        {
            "name": "Source Files",
            "sourcePaths": [
                "^empty\\.cxx$"
            ]
        }
    ],
    "compileGroups": [
        {
            "language": "CXX",
            "sourcePaths": [
                "^empty\\.cxx$"
            ],
            "includes": null,
            "frameworks": null,
            "defines": null,
            "precompileHeaders": [
              {
                "header": ".*empty\\.h$",
                "backtrace": [
                  {
                    "file": "^cxx/CMakeLists\\.txt$",
                    "line": 23,
                    "command": "target_precompile_headers",
                    "hasParent": true
                  },
                  {
                    "file": "^cxx/CMakeLists\\.txt$",
                    "line": null,
                    "command": null,
                    "hasParent": false
                  }
                ]
              }
            ],
            "compileCommandFragments": [
                {
                    "fragment" : "TargetCompileOptions",
                    "backtrace": [
                        {
                            "file": "^cxx/CMakeLists\\.txt$",
                            "line": 19,
                            "command": "target_compile_options",
                            "hasParent": true
                        },
                        {
                            "file" : "^cxx/CMakeLists\\.txt$",
                            "line": null,
                            "command": null,
                            "hasParent": false
                        }
                    ]
                }
            ]
        }
    ],
    "backtrace": [
        {
            "file": "^cxx/CMakeLists\\.txt$",
            "line": 5,
            "command": "add_executable",
            "hasParent": true
        },
        {
            "file": "^cxx/CMakeLists\\.txt$",
            "line": null,
            "command": null,
            "hasParent": false
        }
    ],
    "folder": "bin",
    "nameOnDisk": "^cxx_exe(\\.exe)?$",
    "artifacts": [
        {
            "path": "^cxx/((Debug|Release|RelWithDebInfo|MinSizeRel)/)?cxx_exe(\\.exe)?$",
            "_dllExtra": false
        },
        {
            "path": "^cxx/((Debug|Release|RelWithDebInfo|MinSizeRel)/)?cxx_exe\\.pdb$",
            "_dllExtra": true
        }
    ],
    "build": "^cxx$",
    "source": "^cxx$",
    "install": {
        "prefix": "^(/usr/local|[A-Za-z]:.*/codemodel-v2)$",
        "destinations": [
            {
                "path": "lib",
                "backtrace": [
                    {
                        "file": "^cxx/CMakeLists\\.txt$",
                        "line": 40,
                        "command": "install",
                        "hasParent": true
                    },
                    {
                        "file": "^cxx/CMakeLists\\.txt$",
                        "line": null,
                        "command": null,
                        "hasParent": false
                    }
                ]
            },
            {
                "path": "bin",
                "backtrace": [
                    {
                        "file": "^codemodel-v2\\.cmake$",
<<<<<<< HEAD
                        "line": 44,
=======
                        "line": 46,
>>>>>>> ba8c4a15
                        "command": "install",
                        "hasParent": true
                    },
                    {
                        "file": "^codemodel-v2\\.cmake$",
                        "line": null,
                        "command": null,
                        "hasParent": true
                    },
                    {
                        "file": "^CMakeLists\\.txt$",
                        "line": 3,
                        "command": "include",
                        "hasParent": true
                    },
                    {
                        "file": "^CMakeLists\\.txt$",
                        "line": null,
                        "command": null,
                        "hasParent": false
                    }
                ]
            }
        ]
    },
    "link": {
        "language": "CXX",
        "lto": null,
        "commandFragments": [
            {
                "fragment" : "TargetLinkOptions",
                "role" : "flags",
                "backtrace": [
                    {
                        "file": "^cxx/CMakeLists\\.txt$",
                        "line": 20,
                        "command": "target_link_options",
                        "hasParent": true
                    },
                    {
                        "file" : "^cxx/CMakeLists\\.txt$",
                        "line": null,
                        "command": null,
                        "hasParent": false
                    }
                ]
            },
            {
                "fragment" : ".*TargetLinkDir\\\"?$",
                "role" : "libraryPath",
                "backtrace": [
                    {
                        "file": "^cxx/CMakeLists\\.txt$",
                        "line": 21,
                        "command": "target_link_directories",
                        "hasParent": true
                    },
                    {
                        "file" : "^cxx/CMakeLists\\.txt$",
                        "line": null,
                        "command": null,
                        "hasParent": false
                    }
                ]
            },
            {
                "fragment" : ".*cxx_lib.*",
                "role" : "libraries",
                "backtrace": [
                    {
                        "file": "^cxx/CMakeLists\\.txt$",
                        "line": 6,
                        "command": "target_link_libraries",
                        "hasParent": true
                    },
                    {
                        "file" : "^cxx/CMakeLists\\.txt$",
                        "line": null,
                        "command": null,
                        "hasParent": false
                    }
                ]
            }
        ]
    },
    "archive": null,
    "dependencies": [
        {
            "id": "^cxx_lib::@a56b12a3f5c0529fb296$",
            "backtrace": [
                {
                    "file": "^cxx/CMakeLists\\.txt$",
                    "line": 6,
                    "command": "target_link_libraries",
                    "hasParent": true
                },
                {
                    "file": "^cxx/CMakeLists\\.txt$",
                    "line": null,
                    "command": null,
                    "hasParent": false
                }
            ]
        },
        {
            "id": "^ZERO_CHECK::@a56b12a3f5c0529fb296$",
            "backtrace": null
        }
    ],
    "debugger": {
        "workingDirectory": "^/test/debugger/workingDirectory$"
    }
}<|MERGE_RESOLUTION|>--- conflicted
+++ resolved
@@ -139,11 +139,7 @@
                 "backtrace": [
                     {
                         "file": "^codemodel-v2\\.cmake$",
-<<<<<<< HEAD
-                        "line": 44,
-=======
                         "line": 46,
->>>>>>> ba8c4a15
                         "command": "install",
                         "hasParent": true
                     },
