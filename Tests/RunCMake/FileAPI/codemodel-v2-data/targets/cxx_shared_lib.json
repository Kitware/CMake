{
    "name": "cxx_shared_lib",
    "id": "^cxx_shared_lib::@a56b12a3f5c0529fb296$",
    "directorySource": "^cxx$",
    "projectName": "Cxx",
    "type": "SHARED_LIBRARY",
    "isGeneratorProvided": null,
    "fileSets": null,
    "sources": [
        {
            "path": "^empty\\.cxx$",
            "isGenerated": null,
            "fileSetName": null,
            "sourceGroupName": "Source Files",
            "compileGroupLanguage": "CXX",
            "backtrace": [
                {
                    "file": "^cxx/CMakeLists\\.txt$",
                    "line": 11,
                    "command": "add_library",
                    "hasParent": true
                },
                {
                    "file": "^cxx/CMakeLists\\.txt$",
                    "line": null,
                    "command": null,
                    "hasParent": false
                }
            ]
        }
    ],
    "sourceGroups": [
        {
            "name": "Source Files",
            "sourcePaths": [
                "^empty\\.cxx$"
            ]
        }
    ],
    "compileGroups": [
        {
            "language": "CXX",
            "sourcePaths": [
                "^empty\\.cxx$"
            ],
            "includes": null,
            "frameworks": null,
            "defines": [
                {
                    "define": "cxx_shared_lib_EXPORTS",
                    "backtrace": null
                }
            ],
            "compileCommandFragments": null
        }
    ],
    "backtrace": [
        {
            "file": "^cxx/CMakeLists\\.txt$",
            "line": 11,
            "command": "add_library",
            "hasParent": true
        },
        {
            "file": "^cxx/CMakeLists\\.txt$",
            "line": null,
            "command": null,
            "hasParent": false
        }
    ],
    "folder": null,
    "nameOnDisk": "^(lib|cyg|msys-)?cxx_shared_lib\\.(so|dylib|dll)$",
    "artifacts": [
        {
            "path": "^cxx/((Debug|Release|RelWithDebInfo|MinSizeRel)/)?(lib|cyg|msys-)?cxx_shared_lib\\.(so|dylib|dll)$",
            "_dllExtra": false
        },
        {
            "path": "^cxx/((Debug|Release|RelWithDebInfo|MinSizeRel)/)?(lib)?cxx_shared_lib\\.(dll\\.a|lib|l)$",
            "_dllExtra": true
        },
        {
            "path": "^cxx/((Debug|Release|RelWithDebInfo|MinSizeRel)/)?(lib|cyg|msys-)?cxx_shared_lib\\.pdb$",
            "_dllExtra": true
        }
    ],
    "build": "^cxx$",
    "source": "^cxx$",
    "install": {
        "prefix": "^(/usr/local|[A-Za-z]:.*/codemodel-v2)$",
        "destinations": [
            {
                "path": "lib",
                "backtrace": [
                    {
                        "file": "^codemodel-v2\\.cmake$",
<<<<<<< HEAD
                        "line": 47,
=======
                        "line": 49,
>>>>>>> ba8c4a15
                        "command": "install",
                        "hasParent": true
                    },
                    {
                        "file": "^codemodel-v2\\.cmake$",
                        "line": null,
                        "command": null,
                        "hasParent": true
                    },
                    {
                        "file": "^CMakeLists\\.txt$",
                        "line": 3,
                        "command": "include",
                        "hasParent": true
                    },
                    {
                        "file": "^CMakeLists\\.txt$",
                        "line": null,
                        "command": null,
                        "hasParent": false
                    }
                ]
            },
            {
                "path": "lib",
                "_dllExtra": true,
                "backtrace": [
                    {
                        "file": "^codemodel-v2\\.cmake$",
<<<<<<< HEAD
                        "line": 47,
=======
                        "line": 49,
>>>>>>> ba8c4a15
                        "command": "install",
                        "hasParent": true
                    },
                    {
                        "file": "^codemodel-v2\\.cmake$",
                        "line": null,
                        "command": null,
                        "hasParent": true
                    },
                    {
                        "file": "^CMakeLists\\.txt$",
                        "line": 3,
                        "command": "include",
                        "hasParent": true
                    },
                    {
                        "file": "^CMakeLists\\.txt$",
                        "line": null,
                        "command": null,
                        "hasParent": false
                    }
                ]
            },
            {
                "path": "lib",
                "_namelink": true,
                "backtrace": [
                    {
                        "file": "^codemodel-v2\\.cmake$",
<<<<<<< HEAD
                        "line": 52,
=======
                        "line": 54,
>>>>>>> ba8c4a15
                        "command": "install",
                        "hasParent": true
                    },
                    {
                        "file": "^codemodel-v2\\.cmake$",
                        "line": null,
                        "command": null,
                        "hasParent": true
                    },
                    {
                        "file": "^CMakeLists\\.txt$",
                        "line": 3,
                        "command": "include",
                        "hasParent": true
                    },
                    {
                        "file": "^CMakeLists\\.txt$",
                        "line": null,
                        "command": null,
                        "hasParent": false
                    }
                ]
            }
        ]
    },
    "link": {
        "language": "CXX",
        "lto": null,
        "commandFragments": null
    },
    "archive": null,
    "dependencies": [
        {
            "id": "^ZERO_CHECK::@a56b12a3f5c0529fb296$",
            "backtrace": null
        }
    ]
}<|MERGE_RESOLUTION|>--- conflicted
+++ resolved
@@ -94,11 +94,7 @@
                 "backtrace": [
                     {
                         "file": "^codemodel-v2\\.cmake$",
-<<<<<<< HEAD
-                        "line": 47,
-=======
                         "line": 49,
->>>>>>> ba8c4a15
                         "command": "install",
                         "hasParent": true
                     },
@@ -128,11 +124,7 @@
                 "backtrace": [
                     {
                         "file": "^codemodel-v2\\.cmake$",
-<<<<<<< HEAD
-                        "line": 47,
-=======
                         "line": 49,
->>>>>>> ba8c4a15
                         "command": "install",
                         "hasParent": true
                     },
@@ -162,11 +154,7 @@
                 "backtrace": [
                     {
                         "file": "^codemodel-v2\\.cmake$",
-<<<<<<< HEAD
-                        "line": 52,
-=======
                         "line": 54,
->>>>>>> ba8c4a15
                         "command": "install",
                         "hasParent": true
                     },
