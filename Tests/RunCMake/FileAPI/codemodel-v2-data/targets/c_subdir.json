--- conflicted
+++ resolved
@@ -89,11 +89,7 @@
     "backtrace": [
         {
             "file": "^codemodel-v2\\.cmake$",
-<<<<<<< HEAD
-            "line": 18,
-=======
             "line": 20,
->>>>>>> ba8c4a15
             "command": "add_library",
             "hasParent": true
         },
