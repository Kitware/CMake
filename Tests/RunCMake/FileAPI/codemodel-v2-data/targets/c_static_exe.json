{
    "name": "c_static_exe",
    "id": "^c_static_exe::@6890427a1f51a3e7e1df$",
    "directorySource": "^\\.$",
    "projectName": "codemodel-v2",
    "type": "EXECUTABLE",
    "isGeneratorProvided": null,
    "fileSets": null,
    "sources": [
        {
            "path": "^empty\\.c$",
            "isGenerated": null,
            "fileSetName": null,
            "sourceGroupName": "Source Files",
            "compileGroupLanguage": "C",
            "backtrace": [
                {
                    "file": "^codemodel-v2\\.cmake$",
<<<<<<< HEAD
                    "line": 15,
=======
                    "line": 17,
>>>>>>> ba8c4a15
                    "command": "add_executable",
                    "hasParent": true
                },
                {
                    "file": "^codemodel-v2\\.cmake$",
                    "line": null,
                    "command": null,
                    "hasParent": true
                },
                {
                    "file": "^CMakeLists\\.txt$",
                    "line": 3,
                    "command": "include",
                    "hasParent": true
                },
                {
                    "file": "^CMakeLists\\.txt$",
                    "line": null,
                    "command": null,
                    "hasParent": false
                }
            ]
        }
    ],
    "sourceGroups": [
        {
            "name": "Source Files",
            "sourcePaths": [
                "^empty\\.c$"
            ]
        }
    ],
    "compileGroups": [
        {
            "language": "C",
            "sourcePaths": [
                "^empty\\.c$"
            ],
            "includes": null,
            "frameworks": null,
            "defines": null,
            "compileCommandFragments": null
        }
    ],
    "backtrace": [
        {
            "file": "^codemodel-v2\\.cmake$",
<<<<<<< HEAD
            "line": 15,
=======
            "line": 17,
>>>>>>> ba8c4a15
            "command": "add_executable",
            "hasParent": true
        },
        {
            "file": "^codemodel-v2\\.cmake$",
            "line": null,
            "command": null,
            "hasParent": true
        },
        {
            "file": "^CMakeLists\\.txt$",
            "line": 3,
            "command": "include",
            "hasParent": true
        },
        {
            "file": "^CMakeLists\\.txt$",
            "line": null,
            "command": null,
            "hasParent": false
        }
    ],
    "folder": null,
    "nameOnDisk": "^c_static_exe(\\.exe)?$",
    "artifacts": [
        {
            "path": "^((Debug|Release|RelWithDebInfo|MinSizeRel)/)?c_static_exe(\\.exe)?$",
            "_dllExtra": false
        },
        {
            "path": "^((Debug|Release|RelWithDebInfo|MinSizeRel)/)?c_static_exe\\.pdb$",
            "_dllExtra": true
        }
    ],
    "build": "^\\.$",
    "source": "^\\.$",
    "install": null,
    "link": {
        "language": "C",
        "lto": null,
        "commandFragments": null
    },
    "archive": null,
    "dependencies": [
        {
            "id": "^c_static_lib::@6890427a1f51a3e7e1df$",
            "backtrace": [
                {
                    "file": "^codemodel-v2\\.cmake$",
<<<<<<< HEAD
                    "line": 16,
=======
                    "line": 18,
>>>>>>> ba8c4a15
                    "command": "target_link_libraries",
                    "hasParent": true
                },
                {
                    "file": "^codemodel-v2\\.cmake$",
                    "line": null,
                    "command": null,
                    "hasParent": true
                },
                {
                    "file": "^CMakeLists\\.txt$",
                    "line": 3,
                    "command": "include",
                    "hasParent": true
                },
                {
                    "file": "^CMakeLists\\.txt$",
                    "line": null,
                    "command": null,
                    "hasParent": false
                }
            ]
        },
        {
            "id": "^ZERO_CHECK::@6890427a1f51a3e7e1df$",
            "backtrace": null
        }
    ]
}<|MERGE_RESOLUTION|>--- conflicted
+++ resolved
@@ -16,11 +16,7 @@
             "backtrace": [
                 {
                     "file": "^codemodel-v2\\.cmake$",
-<<<<<<< HEAD
-                    "line": 15,
-=======
                     "line": 17,
->>>>>>> ba8c4a15
                     "command": "add_executable",
                     "hasParent": true
                 },
@@ -68,11 +64,7 @@
     "backtrace": [
         {
             "file": "^codemodel-v2\\.cmake$",
-<<<<<<< HEAD
-            "line": 15,
-=======
             "line": 17,
->>>>>>> ba8c4a15
             "command": "add_executable",
             "hasParent": true
         },
@@ -122,11 +114,7 @@
             "backtrace": [
                 {
                     "file": "^codemodel-v2\\.cmake$",
-<<<<<<< HEAD
-                    "line": 16,
-=======
                     "line": 18,
->>>>>>> ba8c4a15
                     "command": "target_link_libraries",
                     "hasParent": true
                 },
