--- conflicted
+++ resolved
@@ -104,9 +104,7 @@
 add_RunCMake_test(CMP0059)
 add_RunCMake_test(CMP0060)
 add_RunCMake_test(CMP0064)
-<<<<<<< HEAD
 add_RunCMake_test(CMP0066)
-=======
 
 # The test for Policy 65 requires the use of the
 # CMAKE_SHARED_LIBRARY_LINK_CXX_FLAGS variable, which both the VS and Xcode
@@ -114,7 +112,6 @@
 if(NOT CMAKE_GENERATOR MATCHES "Visual Studio|Xcode")
   add_RunCMake_test(CMP0065)
 endif()
->>>>>>> 24ea86e9
 if(CMAKE_GENERATOR MATCHES "Make")
   add_RunCMake_test(Make)
 endif()
