cmake_minimum_required(VERSION 3.7)

project(QtAutogen)

# Tell find_package(Qt5) where to find Qt.
if(QT_QMAKE_EXECUTABLE)
  get_filename_component(Qt_BIN_DIR "${QT_QMAKE_EXECUTABLE}" PATH)
  get_filename_component(Qt_PREFIX_DIR "${Qt_BIN_DIR}" PATH)
  set(CMAKE_PREFIX_PATH ${Qt_PREFIX_DIR})
endif()

if (QT_TEST_VERSION STREQUAL 4)
  find_package(Qt4 REQUIRED)

  # Include this directory before using the UseQt4 file.
  add_subdirectory(defines_test)

  include(UseQt4)

  set(QT_QTCORE_TARGET Qt4::QtCore)

  macro(qtx_wrap_cpp)
    qt4_wrap_cpp(${ARGN})
  endmacro()

else()
  if (NOT QT_TEST_VERSION STREQUAL 5)
    message(SEND_ERROR "Invalid Qt version specified.")
  endif()
  find_package(Qt5Widgets REQUIRED)

  set(QT_QTCORE_TARGET Qt5::Core)

  include_directories(${Qt5Widgets_INCLUDE_DIRS})
  set(QT_LIBRARIES Qt5::Widgets)

  if(Qt5_POSITION_INDEPENDENT_CODE AND CMAKE_CXX_COMPILE_OPTIONS_PIC)
    add_definitions(${CMAKE_CXX_COMPILE_OPTIONS_PIC})
  endif()

  macro(qtx_wrap_cpp)
    qt5_wrap_cpp(${ARGN})
  endmacro()

endif()

get_property(QT_COMPILE_FEATURES TARGET ${QT_QTCORE_TARGET} PROPERTY INTERFACE_COMPILE_FEATURES)

# -- Test: AUTORCC
# RCC only
add_executable(rccOnly rccOnly.cpp rccOnlyRes.qrc)
set_property(TARGET rccOnly PROPERTY AUTORCC ON)
target_link_libraries(rccOnly ${QT_QTCORE_TARGET})

# -- Test: AUTORCC
# RCC empty
add_executable(rccEmpty rccEmpty.cpp rccEmptyRes.qrc)
set_property(TARGET rccEmpty PROPERTY AUTORCC ON)
target_link_libraries(rccEmpty ${QT_QTCORE_TARGET})

# -- Test: AUTOUIC
# UIC only
qtx_wrap_cpp(uicOnlyMoc uicOnlySource/uiconly.h)
add_executable(uicOnly uicOnlySource/uiconly.cpp ${uicOnlyMoc})
set_property(TARGET uicOnly PROPERTY AUTOUIC ON)
target_link_libraries(uicOnly ${QT_LIBRARIES})

# -- Test: AUTOMOC, AUTORCC
# Add not_generated_file.qrc to the source list to get the file-level
# dependency, but don't generate a c++ file from it.  Disable the AUTORCC
# feature for this target.  This tests that qrc files in the sources don't
# have an effect on generation if AUTORCC is off.
add_library(empty STATIC empty.cpp not_generated_file.qrc)
set_target_properties(empty PROPERTIES AUTORCC OFF)
set_target_properties(empty PROPERTIES AUTOMOC TRUE)
target_link_libraries(empty no_link_language)
add_library(no_link_language STATIC empty.h)
set_target_properties(no_link_language PROPERTIES AUTOMOC TRUE)
# Pass Qt compiler features to targets that don't link against Qt
target_compile_features(no_link_language PRIVATE ${QT_COMPILE_FEATURES})
target_compile_features(empty PRIVATE ${QT_COMPILE_FEATURES})

# -- Test: AUTORCC
# When a file listed in a .qrc file changes the target must be rebuilt
try_compile(RCC_DEPENDS
  "${CMAKE_CURRENT_BINARY_DIR}/autorcc_depends"
  "${CMAKE_CURRENT_SOURCE_DIR}/autorcc_depends"
  autorcc_depends
  CMAKE_FLAGS "-DQT_QMAKE_EXECUTABLE:FILEPATH=${QT_QMAKE_EXECUTABLE}" "-DQT_TEST_VERSION=${QT_TEST_VERSION}"
              "-DCMAKE_PREFIX_PATH=${Qt_PREFIX_DIR}"
  OUTPUT_VARIABLE output
)
if (NOT RCC_DEPENDS)
  message(SEND_ERROR "Initial build of autorcc_depends failed. Output: ${output}")
endif()

file(STRINGS "${CMAKE_CURRENT_BINARY_DIR}/autorcc_depends/info_file.txt" qrc_files)

list(GET qrc_files 0 qrc_file1)

set(timeformat "%Y%j%H%M%S")

file(TIMESTAMP "${qrc_file1}" file1_before "${timeformat}")

execute_process(COMMAND "${CMAKE_COMMAND}" -E sleep 1) # Ensure that the timestamp will change.
execute_process(COMMAND "${CMAKE_COMMAND}" -E touch "${CMAKE_CURRENT_BINARY_DIR}/autorcc_depends/res1/input.txt")

execute_process(COMMAND "${CMAKE_COMMAND}" --build .
  WORKING_DIRECTORY "${CMAKE_CURRENT_BINARY_DIR}/autorcc_depends"
)

file(TIMESTAMP "${qrc_file1}" file1_step1 "${timeformat}")

if (NOT file1_step1 GREATER file1_before)
  message(SEND_ERROR "file1 (${qrc_file1}) should have changed in the first step!")
endif()

# -- Test: AUTOMOC
# Ensure a repeated build succeeds when a header containing a QObject changes
try_compile(MOC_RERUN
  "${CMAKE_CURRENT_BINARY_DIR}/automoc_rerun"
  "${CMAKE_CURRENT_SOURCE_DIR}/automoc_rerun"
  automoc_rerun
  CMAKE_FLAGS "-DQT_QMAKE_EXECUTABLE:FILEPATH=${QT_QMAKE_EXECUTABLE}" "-DQT_TEST_VERSION=${QT_TEST_VERSION}"
              "-DCMAKE_PREFIX_PATH=${Qt_PREFIX_DIR}"
  OUTPUT_VARIABLE output
)
if (NOT MOC_RERUN)
  message(SEND_ERROR "Initial build of automoc_rerun failed. Output: ${output}")
endif()

configure_file(automoc_rerun/test1.h.in2 automoc_rerun/test1.h COPYONLY)

execute_process(COMMAND "${CMAKE_COMMAND}" --build .
  WORKING_DIRECTORY "${CMAKE_CURRENT_BINARY_DIR}/automoc_rerun"
  RESULT_VARIABLE automoc_rerun_result
  )
if (automoc_rerun_result)
  message(SEND_ERROR "Second build of automoc_rerun failed.")
endif()

<<<<<<< HEAD
=======
# -- Test: AUTOMOC, SKIP_AUTOMOC
# Test for SKIP_AUTOMOC and SKIP_AUTOGEN on an AUTOMOC enabled target
qtx_wrap_cpp(skipMocWrapMoc
  skipSource/qItemA.hpp
  skipSource/qItemB.hpp)
set(skipMocSources
  skipMoc.cpp
  skipSource/qItemA.cpp
  skipSource/qItemB.cpp
  skipSource/qItemC.cpp)
set_property(SOURCE skipSource/qItemA.cpp PROPERTY SKIP_AUTOMOC ON)
set_property(SOURCE skipSource/qItemB.cpp PROPERTY SKIP_AUTOGEN ON)
# AUTOMOC enabled only
add_executable(skipMocA ${skipMocSources} ${skipMocWrapMoc})
set_property(TARGET skipMocA PROPERTY AUTOMOC ON)
target_link_libraries(skipMocA ${QT_LIBRARIES})
# AUTOMOC and AUTOUIC enabled
add_executable(skipMocB ${skipMocSources} ${skipMocWrapMoc})
set_property(TARGET skipMocB PROPERTY AUTOMOC ON)
set_property(TARGET skipMocB PROPERTY AUTOUIC ON)
target_link_libraries(skipMocB ${QT_LIBRARIES})

# -- Test: AUTOUIC, SKIP_AUTOUIC
# Test for SKIP_AUTOUIC and SKIP_AUTOGEN on an AUTOUIC enabled target
set(skipUicSources
  skipUic.cpp
  skipSource/skipUicGen.cpp
  skipSource/skipUicNoGen1.cpp
  skipSource/skipUicNoGen2.cpp
)
set_property(SOURCE skipSource/skipUicNoGen1.cpp PROPERTY SKIP_AUTOUIC ON)
set_property(SOURCE skipSource/skipUicNoGen2.cpp PROPERTY SKIP_AUTOGEN ON)
# AUTOUIC enabled
add_executable(skipUicA ${skipUicSources})
set_property(TARGET skipUicA PROPERTY AUTOUIC ON)
target_link_libraries(skipUicA ${QT_LIBRARIES})
# AUTOUIC and AUTOMOC enabled
add_executable(skipUicB ${skipUicSources})
set_property(TARGET skipUicB PROPERTY AUTOUIC ON)
set_property(TARGET skipUicB PROPERTY AUTOMOC ON)
target_link_libraries(skipUicB ${QT_LIBRARIES})

# -- Test: AUTORCC, SKIP_AUTORCC
# Test for SKIP_AUTORCC and SKIP_AUTOGEN on an AUTORCC enabled target
set(skipRccSources
  skipRcc.cpp
  skipSource/skipRccBad1.qrc
  skipSource/skipRccBad2.qrc
  skipSource/skipRccGood.qrc
)
set_property(SOURCE skipSource/skipRccBad1.qrc PROPERTY SKIP_AUTORCC ON)
set_property(SOURCE skipSource/skipRccBad2.qrc PROPERTY SKIP_AUTOGEN ON)
# AUTORCC enabled
add_executable(skipRccA ${skipRccSources})
set_property(TARGET skipRccA PROPERTY AUTORCC ON)
target_link_libraries(skipRccA ${QT_LIBRARIES})
# AUTORCC, AUTOUIC and AUTOMOC enabled
add_executable(skipRccB ${skipRccSources})
set_property(TARGET skipRccB PROPERTY AUTORCC ON)
set_property(TARGET skipRccB PROPERTY AUTOUIC ON)
set_property(TARGET skipRccB PROPERTY AUTOMOC ON)
target_link_libraries(skipRccB ${QT_LIBRARIES})

>>>>>>> da7833c5
# -- Test: AUTOMOC AUTORCC
# Source files with the same basename in different subdirectories
add_subdirectory(sameName)

# -- Test: AUTOMOC AUTORCC AUTOUIC
# Complex test case
add_subdirectory(complex)<|MERGE_RESOLUTION|>--- conflicted
+++ resolved
@@ -139,8 +139,6 @@
   message(SEND_ERROR "Second build of automoc_rerun failed.")
 endif()
 
-<<<<<<< HEAD
-=======
 # -- Test: AUTOMOC, SKIP_AUTOMOC
 # Test for SKIP_AUTOMOC and SKIP_AUTOGEN on an AUTOMOC enabled target
 qtx_wrap_cpp(skipMocWrapMoc
@@ -204,7 +202,6 @@
 set_property(TARGET skipRccB PROPERTY AUTOMOC ON)
 target_link_libraries(skipRccB ${QT_LIBRARIES})
 
->>>>>>> da7833c5
 # -- Test: AUTOMOC AUTORCC
 # Source files with the same basename in different subdirectories
 add_subdirectory(sameName)
