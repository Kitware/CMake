--- conflicted
+++ resolved
@@ -43,9 +43,6 @@
     foreach(FIND_MODULE ${NO_QT4_MODULES} "Qt")
         do_find(${FIND_MODULE})
     endforeach(FIND_MODULE)
-<<<<<<< HEAD
-endif (NOT QT4_FOUND)
-=======
 endif (NOT QT4_FOUND)
 
 # If any of these modules reported that it was found a version number should have been
@@ -68,5 +65,4 @@
             message(SEND_ERROR "${VTEST}_FOUND is set but no version number is defined")
         endif()
     endif(${VTEST}_FOUND)
-endforeach(VTEST)
->>>>>>> 30461bd6
+endforeach(VTEST)