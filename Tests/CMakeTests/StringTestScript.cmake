--- conflicted
+++ resolved
@@ -196,8 +196,6 @@
 
   message(STATUS "CMAKE_SCRIPT_MODE_FILE='${CMAKE_SCRIPT_MODE_FILE}'")
 
-<<<<<<< HEAD
-=======
 elseif(testname STREQUAL string_find_with_no_parameter) # fail
   string(FIND)
 
@@ -275,7 +273,6 @@
     message(SEND_ERROR "FIND sub-command should return 62 but returned ${v}.")
   endif(NOT(62 EQUAL ${v}))
 
->>>>>>> 8a8da369
 else() # fail
   message(FATAL_ERROR "testname='${testname}' - error: no such test in '${CMAKE_CURRENT_LIST_FILE}'")
 
