# a macro for tests that have a simple format where the name matches the
# directory and project
macro(ADD_TEST_MACRO NAME COMMAND)
  string(REPLACE "." "/" dir "${NAME}")
  string(REGEX REPLACE "[^.]*\\." "" proj "${NAME}")
  add_test(${NAME} ${CMAKE_CTEST_COMMAND}
    --build-and-test
    "${CMake_SOURCE_DIR}/Tests/${dir}"
    "${CMake_BINARY_DIR}/Tests/${dir}"
    --build-two-config
    --build-generator ${CMAKE_TEST_GENERATOR}
    --build-makeprogram ${CMAKE_TEST_MAKEPROGRAM}
    --build-project ${proj}
    ${${NAME}_EXTRA_OPTIONS}
    --test-command ${COMMAND} ${ARGN})
  list(APPEND TEST_BUILD_DIRS "${CMake_BINARY_DIR}/Tests/${dir}")
endmacro()

macro(REGEX_ESCAPE_STRING _OUT _IN)
    # Escape special regex metacharacters with a backslash
    string(REGEX REPLACE "([$^.[|*+?()]|])" "\\\\\\1" ${_OUT} "${_IN}")
endmacro()

include(${CMAKE_CURRENT_SOURCE_DIR}/CheckFortran.cmake)

# Fake a user home directory to avoid polluting the real one.
if(DEFINED ENV{HOME} AND NOT CTEST_NO_TEST_HOME)
  set(TEST_HOME "${CMake_BINARY_DIR}/Tests/CMakeFiles/TestHome")
  file(MAKE_DIRECTORY "${TEST_HOME}")
  file(WRITE "${TEST_HOME}/.cvspass" ":pserver:anoncvs@www.cmake.org:/cvsroot/KWSys A\n")
  set(TEST_HOME_ENV_CODE "# Fake a user home directory to avoid polluting the real one.
# But provide original ENV{HOME} value in ENV{CTEST_REAL_HOME} for tests that
# need access to the real HOME directory.
set(ENV{CTEST_REAL_HOME} \"\$ENV{HOME}\")
set(ENV{HOME} \"${TEST_HOME}\")
")
endif()

# Choose a default configuration for CTest tests.
set(CTestTest_CONFIG Debug)
if(NOT CMAKE_CONFIGURATION_TYPES AND CMAKE_BUILD_TYPE)
  set(CTestTest_CONFIG ${CMAKE_BUILD_TYPE})
endif()

configure_file(${CMake_SOURCE_DIR}/Tests/EnforceConfig.cmake.in
               ${CMake_BINARY_DIR}/Tests/EnforceConfig.cmake @ONLY)

# Testing
if(BUILD_TESTING)
  if("${CMAKE_TEST_GENERATOR}" MATCHES "Unix Makefiles" OR ("${CMAKE_TEST_GENERATOR}" MATCHES Ninja AND NOT WIN32))
    set(TEST_CompileCommandOutput 1)
  endif()

  add_subdirectory(CMakeLib)
  add_subdirectory(CMakeOnly)
  add_subdirectory(RunCMake)

  add_subdirectory(FindPackageModeMakefileTest)

  add_subdirectory(CTestTestMemcheck)

  # Collect a list of all test build directories.
  set(TEST_BUILD_DIRS)

  # Should the long tests be run?
  option(CMAKE_RUN_LONG_TESTS
    "Should the long tests be run (such as Bootstrap)." ON)
  mark_as_advanced(CMAKE_RUN_LONG_TESTS)

  if (CMAKE_RUN_LONG_TESTS)
    option(CTEST_TEST_CTEST
      "Should the tests that run a full sub ctest process be run?"
      OFF)
    mark_as_advanced(CTEST_TEST_CTEST)
  endif ()

  # Should tests that use CVS be run?
  #
  set(do_cvs_tests 0)

  if(EXISTS ${CMAKE_ROOT}/Modules/FindCVS.cmake)
    find_package(CVS QUIET)
  else()
    find_program(CVS_EXECUTABLE NAMES cvs)
  endif()

  if(CVS_EXECUTABLE)
    set(do_cvs_tests 1)
  endif()

  if(do_cvs_tests AND NOT UNIX)
    if("${CVS_EXECUTABLE}" MATCHES "cygwin")
      set(do_cvs_tests 0)
    endif()
  endif()

  # Should CPack tests be run? By default, yes, but...
  #
  # Disable packaging test on Apple 10.3 and below. PackageMaker starts
  # DiskManagementTool as root and disowns it
  # (http://lists.apple.com/archives/installer-dev/2005/Jul/msg00005.html).
  # It is left holding open pipe handles and preventing ProcessUNIX from
  # detecting end-of-data even after its immediate child exits. Then
  # the test hangs until it times out and is killed. This is a
  # well-known bug in kwsys process execution that I would love to get
  # time to fix.
  #
  option(CTEST_TEST_CPACK
    "Should the tests that use '--build-target package' be run?"
    ON)
  mark_as_advanced(CTEST_TEST_CPACK)
  set(CTEST_TEST_OSX_ARCH 0)
  if(APPLE)
    execute_process(
      COMMAND sw_vers -productVersion
      OUTPUT_VARIABLE OSX_VERSION
      OUTPUT_STRIP_TRAILING_WHITESPACE
      )
    if(OSX_VERSION MATCHES "^10\\.[0123]" OR OSX_VERSION MATCHES "ProductVersion:\t10\\.[0123]")
      message(STATUS "Forcing CTEST_TEST_CPACK=OFF on OSX < 10.4")
      message(STATUS "OSX_VERSION='${OSX_VERSION}'")
      set(CTEST_TEST_CPACK OFF)
    else()
      set(CTEST_TEST_OSX_ARCH 1)
    endif()
  endif()

  # Use 1500 or CTEST_TEST_TIMEOUT for long test timeout value,
  # whichever is greater.
  set(CMAKE_LONG_TEST_TIMEOUT 1500)
  if(CTEST_TEST_TIMEOUT)
    set(CMAKE_LONG_TEST_TIMEOUT ${CTEST_TEST_TIMEOUT})
  endif()
  if(CMAKE_LONG_TEST_TIMEOUT LESS 1500)
    set(CMAKE_LONG_TEST_TIMEOUT 1500)
  endif()

  # add a bunch of standard build-and-test style tests
  ADD_TEST_MACRO(CommandLineTest CommandLineTest)
  ADD_TEST_MACRO(FindPackageTest FindPackageTest)
  ADD_TEST_MACRO(FindModulesExecuteAll FindModulesExecuteAll)
  ADD_TEST_MACRO(StringFileTest StringFileTest)
  ADD_TEST_MACRO(TryCompile TryCompile)
  ADD_TEST_MACRO(TarTest TarTest)
  ADD_TEST_MACRO(SystemInformation SystemInformation)
  ADD_TEST_MACRO(MathTest MathTest)
  # assume no resources building to test
  set(TEST_RESOURCES FALSE)
  # for windows and cygwin assume we have resources
  if(WIN32 OR CYGWIN)
    set(TEST_RESOURCES TRUE)
  endif()
  # for borland and watcom there is no resource support
  if("${CMAKE_TEST_GENERATOR}" MATCHES "WMake" OR
      "${CMAKE_TEST_GENERATOR}" MATCHES "Borland")
    set(TEST_RESOURCES FALSE)
  endif()
  if(TEST_RESOURCES)
    ADD_TEST_MACRO(VSResource VSResource)
  endif()
  ADD_TEST_MACRO(Simple Simple)
  ADD_TEST_MACRO(PreOrder PreOrder)
  ADD_TEST_MACRO(MissingSourceFile MissingSourceFile)
  set_tests_properties(MissingSourceFile PROPERTIES
    PASS_REGULAR_EXPRESSION "CMake Error at CMakeLists.txt:3 \\(add_executable\\):[ \r\n]*Cannot find source file:[ \r\n]*DoesNotExist/MissingSourceFile.c")
  if(CMAKE_Fortran_COMPILER)
    ADD_TEST_MACRO(FortranOnly FortranOnly)
  endif()
  # test Visual Studio GNU Fortran mixing with cmake_add_fortran_subdirectory
  # run this project if we have a working fortran compiler or
  # the test is enabled with CMAKE_TEST_CMAKE_ADD_FORTRAN cache variable.
  # If you enable the test, CMake should find the MinGW fortran install,
  # or in some cases you might need to set the PATH so that cmake can find
  # the gfortran from mingw.
  if(CMAKE_Fortran_COMPILER OR CMAKE_TEST_CMAKE_ADD_FORTRAN)
    set(CMAKE_SKIP_VSGNUFortran FALSE)
    # disable test for apple builds using ifort if they are building
    # more than one architecture, as ifort does not support that.
    if(APPLE AND (CMAKE_Fortran_COMPILER MATCHES ifort))
      list(LENGTH CMAKE_OSX_ARCHITECTURES len)
      if("${len}" GREATER 1)
        message(STATUS "Skip VSGNUFortran for ifort dual cpu mac build")
        set(CMAKE_SKIP_VSGNUFortran TRUE)
      endif()
    endif()
    if((CMAKE_C_COMPILER MATCHES lsb)
        AND (CMAKE_Fortran_COMPILER MATCHES ifort))
      message(STATUS "Skip VSGNUFortran for ifort and lsb compilers")
      set(CMAKE_SKIP_VSGNUFortran TRUE)
    endif()
    if(NOT CMAKE_SKIP_VSGNUFortran)
      ADD_TEST_MACRO(VSGNUFortran ${CMAKE_COMMAND} -P runtest.cmake)
    endif()
  endif()
  ADD_TEST_MACRO(COnly COnly)
  ADD_TEST_MACRO(CxxOnly CxxOnly)
  ADD_TEST_MACRO(IPO COnly/COnly)
  ADD_TEST_MACRO(OutDir runtime/OutDir)
  ADD_TEST_MACRO(ObjectLibrary UseCshared)
  ADD_TEST_MACRO(NewlineArgs NewlineArgs)
  ADD_TEST_MACRO(SetLang SetLang)
  ADD_TEST_MACRO(ExternalOBJ ExternalOBJ)
  ADD_TEST_MACRO(LoadCommand LoadedCommand)
  ADD_TEST_MACRO(LinkDirectory bin/LinkDirectory)
  ADD_TEST_MACRO(LinkLanguage LinkLanguage)
  ADD_TEST_MACRO(LinkLine LinkLine)
  ADD_TEST_MACRO(MacroTest miniMacroTest)
  ADD_TEST_MACRO(FunctionTest miniFunctionTest)
  ADD_TEST_MACRO(ReturnTest ReturnTest)
  ADD_TEST_MACRO(Properties Properties)
  ADD_TEST_MACRO(Assembler HelloAsm)
  ADD_TEST_MACRO(SourceGroups SourceGroups)
  ADD_TEST_MACRO(Preprocess Preprocess)
  ADD_TEST_MACRO(ExportImport ExportImport)
  ADD_TEST_MACRO(Unset Unset)
  ADD_TEST_MACRO(PolicyScope PolicyScope)
  ADD_TEST_MACRO(EmptyLibrary EmptyLibrary)
  ADD_TEST_MACRO(CompileDefinitions CompileDefinitions)
  ADD_TEST_MACRO(CompatibleInterface CompatibleInterface)
  set_tests_properties(EmptyLibrary PROPERTIES
    PASS_REGULAR_EXPRESSION "CMake Error: CMake can not determine linker language for target:test")
  ADD_TEST_MACRO(CrossCompile CrossCompile)
  set_tests_properties(CrossCompile PROPERTIES
    PASS_REGULAR_EXPRESSION "TRY_RUN.. invoked in cross-compiling mode")
  if("${CMAKE_TEST_GENERATOR}" MATCHES "Make")
    ADD_TEST_MACRO(Policy0002 Policy0002)
  endif()
  if(CTEST_TEST_OSX_ARCH)
    ADD_TEST_MACRO(Architecture Architecture)
    set_tests_properties(Architecture PROPERTIES
      PASS_REGULAR_EXPRESSION "(file is not of required architecture|does not match cputype|not the architecture being linked)")
  endif()

  list(APPEND TEST_BUILD_DIRS ${CMake_TEST_INSTALL_PREFIX})

  if(NOT QT4_FOUND)
    find_package(Qt4)
  endif()

  if(QT4_FOUND)
    # test whether the Qt4 which has been found works, on some machines
    # which run nightly builds there were errors like "wrong file format"
    # for libQtCore.so. So first check it works, and only if it does add
    # the automoc test.
    include(CheckCXXSourceCompiles)
    set(_save_CMAKE_REQUIRED_INCLUDES "${CMAKE_REQUIRED_INCLUDES}")
    set(_save_CMAKE_REQUIRED_LIBRARIES "${CMAKE_REQUIRED_LIBRARIES}")

    set(CMAKE_REQUIRED_INCLUDES ${QT_INCLUDES})
    set(CMAKE_REQUIRED_LIBRARIES ${QT_QTCORE_LIBRARIES})

    CHECK_CXX_SOURCE_COMPILES("#include <QCoreApplication>\n int main() {return (qApp == 0 ? 0 : 1); }\n"
                              QT4_WORKS)

    set(CMAKE_REQUIRED_INCLUDES "${_save_CMAKE_REQUIRED_INCLUDES}")
    set(CMAKE_REQUIRED_LIBRARIES "${_save_CMAKE_REQUIRED_LIBRARIES}")
  endif()

  # run test for BundleUtilities on supported platforms/compilers
  if(MSVC OR
     CMAKE_SYSTEM_NAME MATCHES "Linux" OR
     CMAKE_SYSTEM_NAME MATCHES "Darwin")
  if(NOT "${CMAKE_TEST_GENERATOR}" STREQUAL "Watcom WMake")

    add_test(BundleUtilities ${CMAKE_CTEST_COMMAND}
      --build-and-test
      "${CMake_SOURCE_DIR}/Tests/BundleUtilities"
      "${CMake_BINARY_DIR}/Tests/BundleUtilities"
      --build-generator ${CMAKE_TEST_GENERATOR}
      --build-makeprogram ${CMAKE_TEST_MAKEPROGRAM}
      --build-project BundleUtilities
      )
    list(APPEND TEST_BUILD_DIRS "${CMake_BINARY_DIR}/Tests/BundleUtilities")

    # run test for DeployQt4 on supported platforms/compilers (which depends on BundleUtilities)
    # this test also depends on the existence of the standard qtiff plugin
    if(QT4_WORKS AND QT_QTSQL_FOUND)
      add_test(Qt4Deploy ${CMAKE_CTEST_COMMAND}
        --build-and-test
        "${CMake_SOURCE_DIR}/Tests/Qt4Deploy"
        "${CMake_BINARY_DIR}/Tests/Qt4Deploy"
        --build-generator ${CMAKE_TEST_GENERATOR}
        --build-makeprogram ${CMAKE_TEST_MAKEPROGRAM}
        --build-project Qt4Deploy
        --build-options
        -DCMAKE_BUILD_TYPE:STRING=${CMAKE_BUILD_TYPE}
        -DQT_QMAKE_EXECUTABLE:FILEPATH=${QT_QMAKE_EXECUTABLE}
        )
      list(APPEND TEST_BUILD_DIRS "${CMake_BINARY_DIR}/Tests/Qt4Deploy")
    endif()

  endif()
  endif()

  set(CMAKE_BUILD_TEST_SOURCE_DIR "${CMake_SOURCE_DIR}/Tests/COnly")
  set(CMAKE_BUILD_TEST_BINARY_DIR "${CMake_BINARY_DIR}/Tests/CMakeBuildCOnly")
  set(CMAKE_BUILD_TEST_EXE COnly)
  configure_file("${CMake_SOURCE_DIR}/Tests/CMakeBuildTest.cmake.in"
    "${CMake_BINARY_DIR}/Tests/CMakeBuildTest.cmake" @ONLY)
  add_test(CMakeBuildTest ${CMAKE_CMAKE_COMMAND} -P
    "${CMake_BINARY_DIR}/Tests/CMakeBuildTest.cmake")
  list(APPEND TEST_BUILD_DIRS ${CMAKE_BUILD_TEST_BINARY_DIR})
  # now do it again for a project that has two project commands
  set(CMAKE_BUILD_TEST_SOURCE_DIR "${CMake_SOURCE_DIR}/Tests/DoubleProject")
  set(CMAKE_BUILD_TEST_BINARY_DIR "${CMake_BINARY_DIR}/Tests/DoubleProject")
  set(CMAKE_BUILD_TEST_EXE just_silly)
  configure_file("${CMake_SOURCE_DIR}/Tests/CMakeBuildTest.cmake.in"
    "${CMake_BINARY_DIR}/Tests/CMakeBuildDoubleProjectTest.cmake" @ONLY)
  add_test(CMakeDoubleProject ${CMAKE_CMAKE_COMMAND} -P
    "${CMake_BINARY_DIR}/Tests/CMakeBuildDoubleProjectTest.cmake")
  list(APPEND TEST_BUILD_DIRS ${CMAKE_BUILD_TEST_BINARY_DIR})

  ADD_TEST_MACRO(Module.CheckTypeSize CheckTypeSize)

  add_test(Module.ExternalData ${CMAKE_CTEST_COMMAND}
    --build-and-test
    "${CMake_SOURCE_DIR}/Tests/Module/ExternalData"
    "${CMake_BINARY_DIR}/Tests/Module/ExternalData"
    --build-generator ${CMAKE_TEST_GENERATOR}
    --build-project ExternalDataTest
    --build-makeprogram ${CMAKE_TEST_MAKEPROGRAM}
<<<<<<< HEAD
=======
    --build-noclean
>>>>>>> 7f59df91
    --force-new-ctest-process
    --test-command ${CMAKE_CTEST_COMMAND} -C \${CTEST_CONFIGURATION_TYPE} -V
    )
  list(APPEND TEST_BUILD_DIRS "${CMake_BINARY_DIR}/Tests/Module/ExternalData")

  ADD_TEST_MACRO(Module.GenerateExportHeader GenerateExportHeader)

  if (APPLE OR CMAKE_CXX_COMPILER_ID MATCHES "GNU")
    include(CheckCXXCompilerFlag)
    check_cxx_compiler_flag(-fPIE run_pic_test)
  else()
    if (CMAKE_CXX_COMPILER_ID MATCHES "PGI"
        OR CMAKE_CXX_COMPILER_ID MATCHES "PathScale"
        OR CMAKE_SYSTEM_NAME MATCHES "IRIX64"
        OR CMAKE_CXX_COMPILER_ID MATCHES "Intel")
      set(run_pic_test 0)
    else()
      set(run_pic_test 1)
    endif()
  endif()

  if (run_pic_test)
    ADD_TEST_MACRO(PositionIndependentTargets PositionIndependentTargets)
  endif()

  add_test(LinkFlags-prepare
    ${CMAKE_CTEST_COMMAND} -C \${CTEST_CONFIGURATION_TYPE}
    --build-and-test
    "${CMake_SOURCE_DIR}/Tests/LinkFlags"
    "${CMake_BINARY_DIR}/Tests/LinkFlags"
    --build-generator ${CMAKE_TEST_GENERATOR}
    --build-makeprogram ${CMAKE_TEST_MAKEPROGRAM}
    --build-project LinkFlags
    --build-target LinkFlags
    --build-options -DTEST_CONFIG=\${CTEST_CONFIGURATION_TYPE}
    )
  list(APPEND TEST_BUILD_DIRS "${CMake_BINARY_DIR}/Tests/LinkFlags")

  macro(ADD_LINK_FLAGS_TEST name depends)
    add_test(LinkFlags-${name}
      ${CMAKE_CMAKE_COMMAND} --build "${CMake_BINARY_DIR}/Tests/LinkFlags"
      --target LinkFlags_${name} --config \${CTEST_CONFIGURATION_TYPE}
      )
    set_tests_properties(LinkFlags-${name} PROPERTIES
      PASS_REGULAR_EXPRESSION "BADFLAG" DEPENDS LinkFlags-${depends})
  endmacro()
  ADD_LINK_FLAGS_TEST(lib prepare)
  ADD_LINK_FLAGS_TEST(dll lib)
  ADD_LINK_FLAGS_TEST(exe dll)
  ADD_LINK_FLAGS_TEST(lib_config exe)
  ADD_LINK_FLAGS_TEST(dll_config lib_config)
  ADD_LINK_FLAGS_TEST(exe_config dll_config)

  # If we are running right now with a UnixMakefiles based generator,
  # build the "Simple" test with the ExtraGenerators, if available
  # This doesn't test whether the generated project files work (unfortunately),
  # mainly it tests that cmake doesn't crash when generating these project files.
  if(${CMAKE_TEST_GENERATOR} MATCHES "Unix Makefiles"  OR  ${CMAKE_TEST_GENERATOR} MATCHES "KDevelop")
    # check which generators we have
    exec_program(${CMAKE_CMAKE_COMMAND} ARGS --help OUTPUT_VARIABLE cmakeOutput )
    # check for the Eclipse generator
    if ("${cmakeOutput}" MATCHES Eclipse)
      add_test(Simple_EclipseGenerator ${CMAKE_CTEST_COMMAND}
         --build-and-test
         "${CMake_SOURCE_DIR}/Tests/Simple"
         "${CMake_BINARY_DIR}/Tests/Simple_EclipseGenerator"
         --build-two-config
         --build-generator "Eclipse CDT4 - Unix Makefiles"
         --build-makeprogram ${CMAKE_TEST_MAKEPROGRAM}
         --build-project Simple
         --test-command Simple)
      list(APPEND TEST_BUILD_DIRS "${CMake_BINARY_DIR}/Tests/Simple_EclipseGenerator")
    endif ()

    # check for the CodeBlocks generator
    if ("${cmakeOutput}" MATCHES CodeBlocks)
      add_test(Simple_CodeBlocksGenerator ${CMAKE_CTEST_COMMAND}
         --build-and-test
         "${CMake_SOURCE_DIR}/Tests/Simple"
         "${CMake_BINARY_DIR}/Tests/Simple_CodeBlocksGenerator"
         --build-two-config
         --build-generator "CodeBlocks - Unix Makefiles"
         --build-makeprogram ${CMAKE_TEST_MAKEPROGRAM}
         --build-project Simple
         --test-command Simple)
      list(APPEND TEST_BUILD_DIRS "${CMake_BINARY_DIR}/Tests/Simple_CodeBlocksGenerator")
    endif ()
    # check for the KDevelop3 generator
    if ("${cmakeOutput}" MATCHES KDevelop3)
      add_test(Simple_KDevelop3Generator ${CMAKE_CTEST_COMMAND}
         --build-and-test
         "${CMake_SOURCE_DIR}/Tests/Simple"
         "${CMake_BINARY_DIR}/Tests/Simple_KDevelop3Generator"
         --build-two-config
         --build-generator "KDevelop3 - Unix Makefiles"
         --build-makeprogram ${CMAKE_TEST_MAKEPROGRAM}
         --build-project Simple
         --test-command Simple)
      list(APPEND TEST_BUILD_DIRS "${CMake_BINARY_DIR}/Tests/Simple_KDevelop3Generator")
    endif ()

  endif()

  # test for correct sub-project generation
  # not implemented in VS6 or Xcode
  if(NOT MSVC60 AND NOT XCODE AND NOT MSVC70)
    # run cmake and configure all of SubProject
    # but only build the independent executable car
    add_test(SubProject ${CMAKE_CTEST_COMMAND}
      --build-and-test
      "${CMake_SOURCE_DIR}/Tests/SubProject"
      "${CMake_BINARY_DIR}/Tests/SubProject"
      --build-project SubProject
      --build-generator ${CMAKE_TEST_GENERATOR}
      --build-makeprogram ${CMAKE_TEST_MAKEPROGRAM}
      --build-target car
      --test-command car
      )

    if(${CMAKE_TEST_GENERATOR} MATCHES "Ninja")
      # The Ninja generator does not create a recursive build system.  Start
      # from the root directory.
      set(SubProject_SUBDIR)
    else()
      set(SubProject_SUBDIR "/foo")
    endif()

    # For stage 2, do not run cmake again.
    # Then build the foo sub project which should build
    # the bar library which should be referenced because
    # foo links to the static library bar, but bar is not
    # directly in the foo sub project
    add_test(SubProject-Stage2  ${CMAKE_CTEST_COMMAND}
      --build-and-test
      "${CMake_SOURCE_DIR}/Tests/SubProject${SubProject_SUBDIR}"
      "${CMake_BINARY_DIR}/Tests/SubProject${SubProject_SUBDIR}"
      --build-generator ${CMAKE_TEST_GENERATOR}
      --build-makeprogram ${CMAKE_TEST_MAKEPROGRAM}
      --build-nocmake
      --build-project foo
      --build-target foo
      --build-exe-dir "${CMake_BINARY_DIR}/Tests/SubProject/foo"
      --test-command foo
      )
    set_tests_properties ( SubProject-Stage2 PROPERTIES DEPENDS SubProject)
    list(APPEND TEST_BUILD_DIRS "${CMake_BINARY_DIR}/Tests/SubProject")
  endif()

  if (CMAKE_STRICT)
    ADD_TEST_MACRO(DocTest DocTest)
  endif ()
  # macro to add a test that will build a nightly release
  # of CMake for given platform using the release scripts
  macro(ADD_NIGHTLY_BUILD_TEST name script)
    set(_TEST_DIR "${CMake_BINARY_DIR}/Tests/${name}")
    file(MAKE_DIRECTORY "${_TEST_DIR}")
    file(WRITE "${_TEST_DIR}/nightly-cmake.sh"
      "cd ${_TEST_DIR}
${CMake_BINARY_DIR}/bin/cmake -DCMAKE_CREATE_VERSION=nightly -P ${CMake_SOURCE_DIR}/Utilities/Release/${script}
${CMake_BINARY_DIR}/bin/cmake -DVERSION=master -P ${CMake_SOURCE_DIR}/Utilities/Release/upload_release.cmake
    ")
    add_test(${name} /bin/sh ${_TEST_DIR}/nightly-cmake.sh)
    if(COMMAND SET_TESTS_PROPERTIES AND COMMAND GET_TEST_PROPERTY)
      set_tests_properties (${name} PROPERTIES TIMEOUT ${CMAKE_LONG_TEST_TIMEOUT})
    endif()
  endmacro()
  if(CMAKE_BUILD_NIGHTLY_RELEASES)
    ADD_NIGHTLY_BUILD_TEST(CMakeNightlyWindows
      dash2win64_release.cmake)
    ADD_NIGHTLY_BUILD_TEST(CMakeNightlyMac
      dashmacmini2_release.cmake)
    ADD_NIGHTLY_BUILD_TEST(CMakeNightlyMac64
      dashmacmini5_release.cmake)
    ADD_NIGHTLY_BUILD_TEST(CMakeNightlyLinux
      magrathea_release.cmake)
  endif()

  # add tests with more complex invocations
  add_test(Framework ${CMAKE_CTEST_COMMAND}
    --build-and-test
    "${CMake_SOURCE_DIR}/Tests/Framework"
    "${CMake_BINARY_DIR}/Tests/Framework"
    --build-two-config
    --build-generator ${CMAKE_TEST_GENERATOR}
    --build-makeprogram ${CMAKE_TEST_MAKEPROGRAM}
    --build-project Framework
    --build-options
    "-DCMAKE_INSTALL_PREFIX:PATH=${CMake_BINARY_DIR}/Tests/Framework/Install"
    --test-command bar)
  list(APPEND TEST_BUILD_DIRS "${CMake_BINARY_DIR}/Tests/Framework")

  add_test(TargetName ${CMAKE_CTEST_COMMAND}
    --build-and-test
    "${CMake_SOURCE_DIR}/Tests/TargetName"
    "${CMake_BINARY_DIR}/Tests/TargetName"
    --build-two-config
    --build-generator ${CMAKE_TEST_GENERATOR}
    --build-makeprogram ${CMAKE_TEST_MAKEPROGRAM}
    --build-project TargetName
    --test-command ${CMAKE_CMAKE_COMMAND} -E compare_files
    ${CMake_SOURCE_DIR}/Tests/TargetName/scripts/hello_world
    ${CMake_BINARY_DIR}/Tests/TargetName/scripts/hello_world)
  list(APPEND TEST_BUILD_DIRS "${CMake_BINARY_DIR}/Tests/TargetName")

  add_test(LibName ${CMAKE_CTEST_COMMAND}
    --build-and-test
    "${CMake_SOURCE_DIR}/Tests/LibName"
    "${CMake_BINARY_DIR}/Tests/LibName"
    --build-two-config
    --build-generator ${CMAKE_TEST_GENERATOR}
    --build-makeprogram ${CMAKE_TEST_MAKEPROGRAM}
    --build-project LibName
    --build-exe-dir "${CMake_BINARY_DIR}/Tests/LibName/lib"
    --test-command foobar
    )
  list(APPEND TEST_BUILD_DIRS "${CMake_BINARY_DIR}/Tests/LibName")

  add_test(CustComDepend ${CMAKE_CTEST_COMMAND}
    --build-and-test
    "${CMake_SOURCE_DIR}/Tests/CustComDepend"
    "${CMake_BINARY_DIR}/Tests/CustComDepend"
    --build-two-config
    --build-generator ${CMAKE_TEST_GENERATOR}
    --build-makeprogram ${CMAKE_TEST_MAKEPROGRAM}
    --build-project CustComDepend
    --build-exe-dir "${CMake_BINARY_DIR}/Tests/CustComDepend/bin"
    --test-command foo bar.c
    )
  list(APPEND TEST_BUILD_DIRS "${CMake_BINARY_DIR}/Tests/CustComDepend")

  add_test(ArgumentExpansion  ${CMAKE_CTEST_COMMAND}
    --build-and-test
    "${CMake_SOURCE_DIR}/Tests/ArgumentExpansion"
    "${CMake_BINARY_DIR}/Tests/ArgumentExpansion"
    --build-generator ${CMAKE_TEST_GENERATOR}
    --build-project ArgumentExpansion
    --build-makeprogram ${CMAKE_TEST_MAKEPROGRAM}
    --build-exe-dir "${CMake_BINARY_DIR}/Tests/ArgumentExpansion/bin"
    )
  set_tests_properties(ArgumentExpansion PROPERTIES
    FAIL_REGULAR_EXPRESSION "Unexpected: ")
  list(APPEND TEST_BUILD_DIRS "${CMake_BINARY_DIR}/Tests/ArgumentExpansion")

  add_test(GeneratorExpression  ${CMAKE_CTEST_COMMAND}
    --build-and-test
    "${CMake_SOURCE_DIR}/Tests/GeneratorExpression"
    "${CMake_BINARY_DIR}/Tests/GeneratorExpression"
    --build-generator ${CMAKE_TEST_GENERATOR}
    --build-project GeneratorExpression
    --build-makeprogram ${CMAKE_TEST_MAKEPROGRAM}
    --build-options -DCMAKE_BUILD_TYPE=\${CTEST_CONFIGURATION_TYPE}
    )
  list(APPEND TEST_BUILD_DIRS "${CMake_BINARY_DIR}/Tests/GeneratorExpression")

  add_test(CustomCommand  ${CMAKE_CTEST_COMMAND}
    --build-and-test
    "${CMake_SOURCE_DIR}/Tests/CustomCommand"
    "${CMake_BINARY_DIR}/Tests/CustomCommand"
    --build-two-config
    --build-generator ${CMAKE_TEST_GENERATOR}
    --build-project CustomCommand
    --build-makeprogram ${CMAKE_TEST_MAKEPROGRAM}
    --build-exe-dir "${CMake_BINARY_DIR}/Tests/CustomCommand/bin"
    --test-command CustomCommand
    )
  list(APPEND TEST_BUILD_DIRS "${CMake_BINARY_DIR}/Tests/CustomCommand")

  ADD_TEST_MACRO(EmptyDepends ${CMAKE_CTEST_COMMAND})

  add_test(CustomCommandWorkingDirectory  ${CMAKE_CTEST_COMMAND}
    --build-and-test
    "${CMake_SOURCE_DIR}/Tests/CustomCommandWorkingDirectory"
    "${CMake_BINARY_DIR}/Tests/CustomCommandWorkingDirectory"
    --build-two-config
    --build-generator ${CMAKE_TEST_GENERATOR}
    --build-project TestWorkingDir
    --build-makeprogram ${CMAKE_TEST_MAKEPROGRAM}
    --test-command working
    )
  list(APPEND TEST_BUILD_DIRS "${CMake_BINARY_DIR}/Tests/CustomCommandWorkingDirectory")

   #add_test(SimpleExclude ${CMAKE_CTEST_COMMAND}
   #  --build-and-test
   #  "${CMake_SOURCE_DIR}/Tests/SimpleExclude"
   #  "${CMake_BINARY_DIR}/Tests/SimpleExclude"
   #  --build-generator ${CMAKE_TEST_GENERATOR}
   #  --build-project SimpleExclude
   #  --build-makeprogram ${CMAKE_TEST_MAKEPROGRAM}
   #  --build-two-config
   #  --test-command t4
   #--test-command "${CMAKE_COMMAND}"
   #"-DCONFIGURATION=\${CTEST_CONFIGURATION_TYPE}"
   #-P "${CMake_BINARY_DIR}/Tests/SimpleExclude/run.cmake"
   #)

#  add_test(SameName  ${CMAKE_CTEST_COMMAND}
#    --build-and-test
#    "${CMake_SOURCE_DIR}/Tests/SameName"
#    "${CMake_BINARY_DIR}/Tests/SameName"
#    --build-generator ${CMAKE_TEST_GENERATOR}
#    --build-project SameName
#    --build-makeprogram ${CMAKE_TEST_MAKEPROGRAM}
#    --build-two-config
#    --test-command
#    "${CMake_BINARY_DIR}/Tests/SameName/Exe1/mytest2")

  add_test(OutOfSource ${CMAKE_CTEST_COMMAND}
    --build-and-test
    "${CMake_SOURCE_DIR}/Tests/OutOfSource"
    "${CMake_BINARY_DIR}/Tests/OutOfSource"
    --build-generator ${CMAKE_TEST_GENERATOR}
    --build-project OutOfSource
    --build-makeprogram ${CMAKE_TEST_MAKEPROGRAM}
    --build-two-config
    --test-command
    "${CMake_BINARY_DIR}/Tests/OutOfSource/SubDir/OutOfSourceSubdir/simple")
  list(APPEND TEST_BUILD_DIRS "${CMake_BINARY_DIR}/Tests/OutOfSource")
  list(APPEND TEST_BUILD_DIRS "${CMake_BINARY_DIR}/Tests/OutOfSourceDeep")
  list(APPEND TEST_BUILD_DIRS "${CMake_BINARY_DIR}/Tests/OutOfBinary")

  add_test(BuildDepends ${CMAKE_CTEST_COMMAND}
    --build-and-test
    "${CMake_SOURCE_DIR}/Tests/BuildDepends"
    "${CMake_BINARY_DIR}/Tests/BuildDepends"
    --build-generator ${CMAKE_TEST_GENERATOR}
    --build-project BuildDepends
    --build-makeprogram ${CMAKE_TEST_MAKEPROGRAM}
    )
  list(APPEND TEST_BUILD_DIRS "${CMake_BINARY_DIR}/Tests/BuildDepends")

  set(SimpleInstallInstallDir
    "${CMake_BINARY_DIR}/Tests/SimpleInstall/InstallDirectory")
  add_test(SimpleInstall ${CMAKE_CTEST_COMMAND}
    --build-and-test
    "${CMake_SOURCE_DIR}/Tests/SimpleInstall"
    "${CMake_BINARY_DIR}/Tests/SimpleInstall"
    --build-generator ${CMAKE_TEST_GENERATOR}
    --build-project TestSimpleInstall
    --build-makeprogram ${CMAKE_TEST_MAKEPROGRAM}
    --build-two-config
    --build-options
    "-DCMAKE_INSTALL_PREFIX:PATH=${SimpleInstallInstallDir}"
    "-DCTEST_TEST_CPACK:BOOL=${CTEST_TEST_CPACK}"
    --test-command   ${SimpleInstallInstallDir}/MyTest/bin/SimpleInstExe)
  list(APPEND TEST_BUILD_DIRS "${CMake_BINARY_DIR}/Tests/SimpleInstall")
  add_test(SimpleInstall-Stage2 ${CMAKE_CTEST_COMMAND}
    --build-and-test
    "${CMake_SOURCE_DIR}/Tests/SimpleInstallS2"
    "${CMake_BINARY_DIR}/Tests/SimpleInstallS2"
    --build-generator ${CMAKE_TEST_GENERATOR}
    --build-project TestSimpleInstall
    --build-makeprogram ${CMAKE_TEST_MAKEPROGRAM}
    --build-two-config
    --build-options
    "-DCMAKE_INSTALL_PREFIX:PATH=${SimpleInstallInstallDir}"
    "-DSTAGE2:BOOL=1"
    --test-command   ${SimpleInstallInstallDir}/MyTest/bin/SimpleInstExeS2)
  list(APPEND TEST_BUILD_DIRS "${CMake_BINARY_DIR}/Tests/SimpleInstallS2")

  # By default, run the CPackComponents test if the CTEST_TEST_CPACK
  # option is ON:
  #
  set(CTEST_RUN_CPackComponents ${CTEST_TEST_CPACK})
  set(CTEST_package_X11_TEST ${CTEST_TEST_CPACK})
  set(CTEST_RUN_CPackComponentsForAll ${CTEST_TEST_CPACK})

  if (CMAKE_SYSTEM_NAME MATCHES "Linux" AND NOT CMAKE_CURRENT_BINARY_DIR MATCHES ".* .*")
    find_program(RPMBUILD NAMES rpmbuild)
  endif()
  # Do not try to build RPM
  if (NOT RPMBUILD)
    set(CPACK_BINARY_RPM OFF)
  endif()

  find_program(NSIS_MAKENSIS_EXECUTABLE NAMES makensis
    PATHS [HKEY_LOCAL_MACHINE\\SOFTWARE\\NSIS]
    DOC "makensis program location"
    )

  # But on Windows, only run the CPackComponents test if the NSIS
  # installer builder is available:
  #
  if(WIN32)
    if(NSIS_MAKENSIS_EXECUTABLE)
      set(CTEST_RUN_CPackComponents ON)
    else()
      set(CTEST_RUN_CPackComponents OFF)
      set(CTEST_package_X11_TEST OFF)
    endif()
  endif()

  # On Windows run the CPackWiXGenerator test
  # if the WiX Toolset seems to be available
  if(WIN32)
    file(TO_CMAKE_PATH "$ENV{WIX}" WIX_ROOT)

    find_program(WIX_LIGHT_EXECUTABLE light
      PATHS "${WIX_ROOT}/bin"
      DOC "WiX Toolset light.exe location")

    if(WIX_LIGHT_EXECUTABLE)
      add_test(CPackWiXGenerator ${CMAKE_CTEST_COMMAND}
        --build-and-test
        "${CMake_SOURCE_DIR}/Tests/CPackWiXGenerator"
        "${CMake_BINARY_DIR}/Tests/CPackWiXGenerator"
        --build-generator ${CMAKE_TEST_GENERATOR}
        --build-project CPackWiXGenerator
        --build-makeprogram ${CMAKE_TEST_MAKEPROGRAM}
        --test-command ${CMAKE_CMAKE_COMMAND}
          "-DCPackWiXGenerator_BINARY_DIR:PATH=${CMake_BINARY_DIR}/Tests/CPackWiXGenerator"
          -P "${CMake_SOURCE_DIR}/Tests/CPackWiXGenerator/RunCPackVerifyResult.cmake")
    endif()
  endif()

  if(CTEST_RUN_CPackComponents)
    set(CPackComponents_EXTRA_OPTIONS)
    if(APPLE)
      set(CPackComponents_EXTRA_OPTIONS -DCPACK_BINARY_DRAGNDROP:BOOL=ON)
    endif()
    if(NSIS_MAKENSIS_EXECUTABLE)
      set(CPackComponents_EXTRA_OPTIONS ${CPackComponents_EXTRA_OPTIONS}
        -DCPACK_BINARY_NSIS:BOOL=ON)
    endif()

    add_test(CPackComponents ${CMAKE_CTEST_COMMAND}
      --build-and-test
      "${CMake_SOURCE_DIR}/Tests/CPackComponents"
      "${CMake_BINARY_DIR}/Tests/CPackComponents"
      --build-generator ${CMAKE_TEST_GENERATOR}
      --build-project CPackComponents
      --build-makeprogram ${CMAKE_TEST_MAKEPROGRAM}
      --build-two-config
      --build-target package
      --build-options
        -DCPACK_BINARY_DEB:BOOL=${CPACK_BINARY_DEB}
        -DCPACK_BINARY_RPM:BOOL=${CPACK_BINARY_RPM}
        ${CPackComponents_EXTRA_OPTIONS}
        --graphviz=CPackComponents.dot
      --test-command ${CMAKE_CMAKE_COMMAND}
        "-DCPackComponents_BINARY_DIR:PATH=${CMake_BINARY_DIR}/Tests/CPackComponents"
        -P "${CMake_SOURCE_DIR}/Tests/CPackComponents/VerifyResult.cmake")
    list(APPEND TEST_BUILD_DIRS "${CMake_BINARY_DIR}/Tests/CPackComponents")
  endif()

  if(CTEST_RUN_CPackComponentsForAll)
    # Check whether if rpmbuild command is found
    # before adding RPM tests
    find_program(RPMBUILD_EXECUTABLE NAMES rpmbuild)
    if(RPMBUILD_EXECUTABLE)
      list(APPEND ACTIVE_CPACK_GENERATORS RPM)
    endif()
    # Check whether if dpkg command is found
    # before adding DEB tests
    find_program(DPKG_EXECUTABLE NAMES dpkg)
    if(DPKG_EXECUTABLE)
      list(APPEND ACTIVE_CPACK_GENERATORS DEB)
    endif()

    # ACTIVE_CPACK_GENERATORS variable
    # now contains the list of 'active generators'
    set(CPackComponentsForAll_EXTRA_OPTIONS)
    # set up list of CPack generators
    list(APPEND GENLST "ZIP")
    if(APPLE)
      list(APPEND GENLST "DragNDrop")
    endif()
    if (NOT CMAKE_CURRENT_BINARY_DIR MATCHES ".* .*")
      list(FIND ACTIVE_CPACK_GENERATORS "RPM" RPM_ACTIVE)
      if (NOT ${RPM_ACTIVE} EQUAL -1)
        list(APPEND GENLST "RPM")
      endif()
    endif()
    list(FIND ACTIVE_CPACK_GENERATORS "DEB" DEB_ACTIVE)
    if (NOT ${DEB_ACTIVE} EQUAL -1)
      list(APPEND GENLST "DEB")
    endif()

    # set up list of component packaging ways
    list(APPEND CWAYLST "default")
    list(APPEND CWAYLST "OnePackPerGroup")
    list(APPEND CWAYLST "IgnoreGroup")
    list(APPEND CWAYLST "AllInOne")
    foreach(CPackGen ${GENLST})
      set(CPackRun_CPackGen  "-DCPackGen=${CPackGen}")
      foreach(CPackComponentWay ${CWAYLST})
        set(CPackRun_CPackComponentWay "-DCPackComponentWay=${CPackComponentWay}")
        add_test(CPackComponentsForAll-${CPackGen}-${CPackComponentWay} ${CMAKE_CTEST_COMMAND}
          --build-and-test
          "${CMake_SOURCE_DIR}/Tests/CPackComponentsForAll"
          "${CMake_BINARY_DIR}/Tests/CPackComponentsForAll/build${CPackGen}-${CPackComponentWay}"
          --build-generator ${CMAKE_TEST_GENERATOR}
          --build-project CPackComponentsForAll
          --build-makeprogram ${CMAKE_TEST_MAKEPROGRAM}
          --build-options
             -DCPACK_BINARY_${CPackGen}:BOOL=ON
             ${CPackRun_CPackComponentWay}
             ${CPackComponentsForAll_EXTRA_OPTIONS}
             --graphviz=CPackComponentsForAll.dot
          --test-command ${CMAKE_CMAKE_COMMAND}
            "-DCPackComponentsForAll_BINARY_DIR:PATH=${CMake_BINARY_DIR}/Tests/CPackComponentsForAll/build${CPackGen}-${CPackComponentWay}"
            "${CPackRun_CPackGen}"
            "${CPackRun_CPackComponentWay}"
            -P "${CMake_SOURCE_DIR}/Tests/CPackComponentsForAll/RunCPackVerifyResult.cmake")
        list(APPEND TEST_BUILD_DIRS "${CMake_BINARY_DIR}/Tests/CPackComponentsForAll/build${CPackGen}-${CPackComponentWay}")
      endforeach()
    endforeach()
  endif()

  # By default, turn this test off (because it takes a long time...)
  #
  if(NOT DEFINED CTEST_RUN_CPackTestAllGenerators)
    set(CTEST_RUN_CPackTestAllGenerators OFF)

    # ...but: if it appears to be a coverage dashboard, or long tests are
    # on, then set it to the generic CTEST_TEST_CPACK setting.
    #
    if(CMAKE_CXX_FLAGS MATCHES "-ftest-coverage" OR
      NOT "$ENV{COVFILE}" STREQUAL "" OR
      CMAKE_RUN_LONG_TESTS)
      set(CTEST_RUN_CPackTestAllGenerators ${CTEST_TEST_CPACK})
    endif()
  endif()

  if(CTEST_RUN_CPackTestAllGenerators)
    add_test(CPackTestAllGenerators ${CMAKE_CTEST_COMMAND}
      --build-and-test
      "${CMake_SOURCE_DIR}/Tests/CPackTestAllGenerators"
      "${CMake_BINARY_DIR}/Tests/CPackTestAllGenerators"
      --build-generator ${CMAKE_TEST_GENERATOR}
      --build-project CPackTestAllGenerators
      --build-makeprogram ${CMAKE_TEST_MAKEPROGRAM}
      --test-command
      ${CMAKE_CMAKE_COMMAND}
        -D dir=${CMake_BINARY_DIR}/Tests/CPackTestAllGenerators
        -P ${CMake_SOURCE_DIR}/Tests/CPackTestAllGenerators/RunCPack.cmake
      )
    list(APPEND TEST_BUILD_DIRS "${CMake_BINARY_DIR}/Tests/CPackTestAllGenerators")
  endif()

  if(CTEST_package_X11_TEST)
    set(X11_build_target_arg --build-target package)
  else()
    set(X11_build_target_arg)
  endif()

  add_test(X11 ${CMAKE_CTEST_COMMAND}
    --build-and-test
    "${CMake_SOURCE_DIR}/Tests/X11"
    "${CMake_BINARY_DIR}/Tests/X11"
    --build-generator ${CMAKE_TEST_GENERATOR}
    --build-project UseX11
    --build-makeprogram ${CMAKE_TEST_MAKEPROGRAM}
    --build-two-config
    ${X11_build_target_arg}
    --test-command  UseX11)
  list(APPEND TEST_BUILD_DIRS "${CMake_BINARY_DIR}/Tests/X11")

  if(NOT DEFINED CTEST_RUN_CMakeTestAllGenerators)
    set(CTEST_RUN_CMakeTestAllGenerators ON)
  endif()

  if(CTEST_RUN_CMakeTestAllGenerators)
    add_test(CMakeTestAllGenerators ${CMAKE_CMAKE_COMMAND}
        -D dir=${CMake_BINARY_DIR}/Tests/CMakeTestAllGenerators
        -D CMake_SOURCE_DIR=${CMake_SOURCE_DIR}
        -P ${CMake_SOURCE_DIR}/Tests/CMakeTestAllGenerators/RunCMake.cmake
      )
    list(APPEND TEST_BUILD_DIRS
      "${CMake_BINARY_DIR}/Tests/CMakeTestAllGenerators")
  endif()

  if(NOT DEFINED CTEST_RUN_CMakeTestBadCommandLines)
    set(CTEST_RUN_CMakeTestBadCommandLines ON)
  endif()

  if(CTEST_RUN_CMakeTestBadCommandLines)
    add_test(CMakeTestBadCommandLines ${CMAKE_CMAKE_COMMAND}
        -D dir=${CMake_BINARY_DIR}/Tests/CMakeTestBadCommandLines
        -D gen=${CMAKE_TEST_GENERATOR}
        -D CMake_SOURCE_DIR=${CMake_SOURCE_DIR}
        -P ${CMake_SOURCE_DIR}/Tests/CMakeTestBadCommandLines/RunCMake.cmake
      )
    list(APPEND TEST_BUILD_DIRS
      "${CMake_BINARY_DIR}/Tests/CMakeTestBadCommandLines")
  endif()

  if(NOT DEFINED CTEST_RUN_CMakeTestMultipleConfigures)
    set(CTEST_RUN_CMakeTestMultipleConfigures ON)
  endif()

  if(CTEST_RUN_CMakeTestMultipleConfigures)
    add_test(CMakeTestMultipleConfigures ${CMAKE_CMAKE_COMMAND}
        -D dir=${CMake_BINARY_DIR}/Tests/CMakeTestMultipleConfigures
        -D gen=${CMAKE_TEST_GENERATOR}
        -D CMake_SOURCE_DIR=${CMake_SOURCE_DIR}
        -P ${CMake_SOURCE_DIR}/Tests/CMakeTestMultipleConfigures/RunCMake.cmake
      )
    list(APPEND TEST_BUILD_DIRS
      "${CMake_BINARY_DIR}/Tests/CMakeTestMultipleConfigures")
  endif()

  add_test(LoadedCommandOneConfig  ${CMAKE_CTEST_COMMAND}
    --build-and-test
    "${CMake_SOURCE_DIR}/Tests/LoadCommandOneConfig"
    "${CMake_BINARY_DIR}/Tests/LoadCommandOneConfig"
    --build-generator ${CMAKE_TEST_GENERATOR}
    --build-project LoadCommand
    --build-makeprogram ${CMAKE_TEST_MAKEPROGRAM}
    --test-command  LoadedCommand
    )
  list(APPEND TEST_BUILD_DIRS "${CMake_BINARY_DIR}/Tests/LoadCommandOneConfig")

  add_test(complex  ${CMAKE_CTEST_COMMAND}
    --build-and-test
    "${CMake_SOURCE_DIR}/Tests/Complex"
    "${CMake_BINARY_DIR}/Tests/Complex"
    --build-two-config
    --build-config-sample "${CMAKE_CTEST_COMMAND}"
    --build-generator ${CMAKE_TEST_GENERATOR}
    --build-project Complex
    --build-makeprogram ${CMAKE_TEST_MAKEPROGRAM}
    --build-exe-dir "${CMake_BINARY_DIR}/Tests/Complex/bin"
    --build-options
    -DCMAKE_BUILD_TYPE:STRING=${CMAKE_BUILD_TYPE}
    --test-command complex
    )
  list(APPEND TEST_BUILD_DIRS "${CMake_BINARY_DIR}/Tests/Complex")

  add_test(complexOneConfig  ${CMAKE_CTEST_COMMAND}
    --build-and-test
    "${CMake_SOURCE_DIR}/Tests/ComplexOneConfig"
    "${CMake_BINARY_DIR}/Tests/ComplexOneConfig"
    --build-generator ${CMAKE_TEST_GENERATOR}
    --build-project Complex
    --build-makeprogram ${CMAKE_TEST_MAKEPROGRAM}
    --build-exe-dir "${CMake_BINARY_DIR}/Tests/ComplexOneConfig/bin"
    --build-options
    -DCMAKE_BUILD_TYPE:STRING=${CMAKE_BUILD_TYPE}
    --test-command complex)
  list(APPEND TEST_BUILD_DIRS "${CMake_BINARY_DIR}/Tests/ComplexOneConfig")
  # because of the registry write these tests depend on each other
  set_tests_properties ( complex PROPERTIES DEPENDS complexOneConfig)

  add_test(Example ${CMAKE_CTEST_COMMAND}
    --build-and-test
    "${CMake_SOURCE_DIR}/Example"
    "${CMake_BINARY_DIR}/Example"
    --build-generator ${CMAKE_TEST_GENERATOR}
    --build-project HELLO
    --build-makeprogram ${CMAKE_TEST_MAKEPROGRAM}
    --build-exe-dir "${CMake_BINARY_DIR}/Example/Demo"
    --test-command helloDemo
    )
  list(APPEND TEST_BUILD_DIRS "${CMake_BINARY_DIR}/Example")

  add_test(Environment ${CMAKE_CTEST_COMMAND}
    --build-and-test
    "${CMake_SOURCE_DIR}/Tests/Environment"
    "${CMake_BINARY_DIR}/Tests/Environment"
    --build-generator ${CMAKE_TEST_GENERATOR}
    --build-project EnvironmentProj
    --build-makeprogram ${CMAKE_TEST_MAKEPROGRAM}
    --build-exe-dir "${CMake_BINARY_DIR}/Tests/Environment"
    --force-new-ctest-process
    --test-command ${CMAKE_CTEST_COMMAND} -V
    )
  list(APPEND TEST_BUILD_DIRS "${CMake_BINARY_DIR}/Tests/Environment")

  if(QT4_WORKS AND QT_QTGUI_FOUND)
    add_test(QtAutomoc ${CMAKE_CTEST_COMMAND}
      --build-and-test
      "${CMake_SOURCE_DIR}/Tests/QtAutomoc"
      "${CMake_BINARY_DIR}/Tests/QtAutomoc"
      --build-generator ${CMAKE_TEST_GENERATOR}
      --build-project QtAutomoc
      --build-makeprogram ${CMAKE_TEST_MAKEPROGRAM}
      --build-exe-dir "${CMake_BINARY_DIR}/Tests/QtAutomoc"
      --force-new-ctest-process
      --build-options -DQT_QMAKE_EXECUTABLE:FILEPATH=${QT_QMAKE_EXECUTABLE}
      --test-command ${CMAKE_CTEST_COMMAND} -V
      )
    list(APPEND TEST_BUILD_DIRS "${CMake_BINARY_DIR}/Tests/QtAutomoc")
  endif()
  if(QT4_WORKS AND QT_QTGUI_FOUND)
    add_test(Qt4Targets ${CMAKE_CTEST_COMMAND}
      --build-and-test
      "${CMake_SOURCE_DIR}/Tests/Qt4Targets"
      "${CMake_BINARY_DIR}/Tests/Qt4Targets"
      --build-generator ${CMAKE_TEST_GENERATOR}
      --build-project Qt4Targets
      --build-makeprogram ${CMAKE_TEST_MAKEPROGRAM}
      --build-exe-dir "${CMake_BINARY_DIR}/Tests/Qt4Targets"
      --force-new-ctest-process
      --build-options -DQT_QMAKE_EXECUTABLE:FILEPATH=${QT_QMAKE_EXECUTABLE}
      --test-command ${CMAKE_CTEST_COMMAND} -V
      )
    list(APPEND TEST_BUILD_DIRS "${CMake_BINARY_DIR}/Tests/Qt4Targets")
  endif()

  add_test(ExternalProject ${CMAKE_CTEST_COMMAND}
    --build-and-test
    "${CMake_SOURCE_DIR}/Tests/ExternalProject"
    "${CMake_BINARY_DIR}/Tests/ExternalProject"
    --build-generator ${CMAKE_TEST_GENERATOR}
    --build-project ExternalProjectTest
    --build-makeprogram ${CMAKE_TEST_MAKEPROGRAM}
    --build-exe-dir "${CMake_BINARY_DIR}/Tests/ExternalProject"
    --force-new-ctest-process
    --test-command ${CMAKE_CTEST_COMMAND} -V
    )
  list(APPEND TEST_BUILD_DIRS "${CMake_BINARY_DIR}/Tests/ExternalProject")
  set_tests_properties(ExternalProject PROPERTIES
    TIMEOUT ${CMAKE_LONG_TEST_TIMEOUT})

  add_test(ExternalProjectUpdateSetup ${CMAKE_CTEST_COMMAND}
    --build-and-test
    "${CMake_SOURCE_DIR}/Tests/ExternalProjectUpdate"
    "${CMake_BINARY_DIR}/Tests/ExternalProjectUpdate"
    --build-generator ${CMAKE_TEST_GENERATOR}
    --build-project ExternalProjectUpdateTest
    --build-makeprogram ${CMAKE_TEST_MAKEPROGRAM}
    --build-exe-dir "${CMake_BINARY_DIR}/Tests/ExternalProjectUpdate"
    --force-new-ctest-process
    --test-command ${CMAKE_CTEST_COMMAND} -V
    )
  list(APPEND TEST_BUILD_DIRS "${CMake_BINARY_DIR}/Tests/ExternalProjectUpdate")
  set_tests_properties(ExternalProjectUpdateSetup PROPERTIES
    TIMEOUT ${CMAKE_LONG_TEST_TIMEOUT})

  add_test(NAME ExternalProjectUpdate
    COMMAND ${CMAKE_CMAKE_COMMAND}
    -DExternalProjectUpdate_SOURCE_DIR:PATH=${CMake_SOURCE_DIR}/Tests/ExternalProjectUpdate
    -DExternalProjectUpdate_BINARY_DIR:PATH=${CMake_BINARY_DIR}/Tests/ExternalProjectUpdate
    -DCMAKE_TEST_GENERATOR=${CMAKE_TEST_GENERATOR}
    -DCMAKE_TEST_MAKEPROGRAM=${CMAKE_TEST_MAKEPROGRAM}
    -DCMAKE_CTEST_COMMAND=${CMAKE_CTEST_COMMAND}
    -P ${CMake_SOURCE_DIR}/Tests/ExternalProjectUpdate/ExternalProjectUpdateTest.cmake
    )
  list(APPEND TEST_BUILD_DIRS "${CMake_BINARY_DIR}/Tests/ExternalProjectUpdate")
  set_tests_properties(ExternalProjectUpdate PROPERTIES
    TIMEOUT ${CMAKE_LONG_TEST_TIMEOUT}
    WORKING_DIRECTORY ${CMake_SOURCE_DIR}/Tests/ExternalProjectUpdate
    DEPENDS ExternalProjectUpdateSetup )

  # do each of the tutorial steps
  foreach(STP RANGE 1 7)
    add_test(TutorialStep${STP} ${CMAKE_CTEST_COMMAND}
      --build-and-test
      "${CMake_SOURCE_DIR}/Tests/Tutorial/Step${STP}"
      "${CMake_BINARY_DIR}/Tests/Tutorial/Step${STP}"
      --build-two-config
      --build-generator ${CMAKE_TEST_GENERATOR}
      --build-makeprogram ${CMAKE_TEST_MAKEPROGRAM}
      --build-project Tutorial
      --test-command Tutorial 25.0)
  endforeach()
  list(APPEND TEST_BUILD_DIRS "${CMake_BINARY_DIR}/Tests/Tutorial")

  add_test(testing ${CMAKE_CTEST_COMMAND} -C \${CTEST_CONFIGURATION_TYPE}
    --build-and-test
    "${CMake_SOURCE_DIR}/Tests/Testing"
    "${CMake_BINARY_DIR}/Tests/Testing"
    --build-generator ${CMAKE_TEST_GENERATOR}
    --build-project Testing
    --build-makeprogram ${CMAKE_TEST_MAKEPROGRAM}
    --test-command ${CMAKE_CTEST_COMMAND} -C \${CTEST_CONFIGURATION_TYPE}
    )
  set_tests_properties(testing PROPERTIES PASS_REGULAR_EXPRESSION "Passed")
  list(APPEND TEST_BUILD_DIRS "${CMake_BINARY_DIR}/Tests/Testing")

  add_test(wrapping  ${CMAKE_CTEST_COMMAND}
    --build-and-test
    "${CMake_SOURCE_DIR}/Tests/Wrapping"
    "${CMake_BINARY_DIR}/Tests/Wrapping"
    --build-generator ${CMAKE_TEST_GENERATOR}
    --build-project Wrapping
    --build-makeprogram ${CMAKE_TEST_MAKEPROGRAM}
    --build-exe-dir "${CMake_BINARY_DIR}/Tests/Wrapping/bin"
    --test-command wrapping
    )
  add_test(qtwrapping  ${CMAKE_CTEST_COMMAND}
    --build-and-test
    "${CMake_SOURCE_DIR}/Tests/Wrapping"
    "${CMake_BINARY_DIR}/Tests/Wrapping"
    --build-generator ${CMAKE_TEST_GENERATOR}
    --build-project Wrapping
    --build-makeprogram ${CMAKE_TEST_MAKEPROGRAM}
    --build-exe-dir "${CMake_BINARY_DIR}/Tests/Wrapping/bin"
      --test-command qtwrapping
      )
  list(APPEND TEST_BUILD_DIRS "${CMake_BINARY_DIR}/Tests/Wrapping")

  add_test(testdriver1 ${CMAKE_CTEST_COMMAND}
    --build-and-test
    "${CMake_SOURCE_DIR}/Tests/TestDriver"
    "${CMake_BINARY_DIR}/Tests/TestDriver"
    --build-generator ${CMAKE_TEST_GENERATOR}
    --build-makeprogram ${CMAKE_TEST_MAKEPROGRAM}
    --build-exe-dir "${CMake_BINARY_DIR}/Tests/Wrapping/bin"
    --build-project TestDriverTest
    --test-command TestDriverTest test1
    )

  add_test(testdriver2 ${CMAKE_CTEST_COMMAND}
    --build-and-test
    "${CMake_SOURCE_DIR}/Tests/TestDriver"
    "${CMake_BINARY_DIR}/Tests/TestDriver"
    --build-generator ${CMAKE_TEST_GENERATOR}
    --build-makeprogram ${CMAKE_TEST_MAKEPROGRAM}
    --build-exe-dir "${CMake_BINARY_DIR}/Tests/Wrapping/bin"
    --build-project TestDriverTest
    --test-command TestDriverTest test2
    )

  add_test(testdriver3  ${CMAKE_CTEST_COMMAND}
    --build-and-test
    "${CMake_SOURCE_DIR}/Tests/TestDriver"
    "${CMake_BINARY_DIR}/Tests/TestDriver"
    --build-generator ${CMAKE_TEST_GENERATOR}
    --build-makeprogram ${CMAKE_TEST_MAKEPROGRAM}
    --build-exe-dir "${CMake_BINARY_DIR}/Tests/Wrapping/bin"
    --build-project TestDriverTest
    --test-command TestDriverTest subdir/test3
    )
  list(APPEND TEST_BUILD_DIRS "${CMake_BINARY_DIR}/Tests/TestDriver")

  add_test(Dependency ${CMAKE_CTEST_COMMAND}
    --build-and-test
    "${CMake_SOURCE_DIR}/Tests/Dependency"
    "${CMake_BINARY_DIR}/Tests/Dependency"
    --build-exe-dir "${CMake_BINARY_DIR}/Tests/Dependency/Exec"
    --build-generator ${CMAKE_TEST_GENERATOR}
    --build-makeprogram ${CMAKE_TEST_MAKEPROGRAM}
    --build-project Dependency
    --test-command exec
    )
  list(APPEND TEST_BUILD_DIRS "${CMake_BINARY_DIR}/Tests/Dependency")

  if("${CMAKE_SYSTEM_NAME}" MATCHES syllable)

# RPATH isn't supported under Syllable, so the tests don't
# find their libraries. In order to fix that LIBRARY_OUTPUT_DIR
# in the tests would have to be adjusted to ${EXECUTABLE_OUTPUT_DIR}/lib .
# For now we just require on Syllable that the user adjusts the DLL_PATH
# environment variable, so except the two tests below all other tests will succeed.

    set(_DLL_PATH "$ENV{DLL_PATH}")
    if(NOT "${_DLL_PATH}" MATCHES "^(.*:)?\\@bindir\\@/\\.(:.*)?$")
      message(FATAL_ERROR "In order to successfully run the CMake test suite on Syllable you need to add \"\\@bindir\\@/.\" to the DLL_PATH environment variable")
    endif()
    if(NOT "${_DLL_PATH}" MATCHES "^(.*:)?\\@bindir\\@/\\.\\./lib(:.*)?$")
      message(FATAL_ERROR "In order to successfully run the CMake test suite on Syllable you need to add \"\\@bindir\\@/../lib\" to the DLL_PATH environment variable")
    endif()

  else()

    add_test(JumpWithLibOut  ${CMAKE_CTEST_COMMAND}
      --build-and-test
      "${CMake_SOURCE_DIR}/Tests/Jump"
      "${CMake_BINARY_DIR}/Tests/Jump/WithLibOut"
      --build-exe-dir "${CMake_BINARY_DIR}/Tests/Jump/WithLibOut/Executable"
      --build-project Jump
      --build-generator ${CMAKE_TEST_GENERATOR}
      --build-makeprogram ${CMAKE_TEST_MAKEPROGRAM}
      --build-options
      -DLIBRARY_OUTPUT_PATH:PATH=${CMake_BINARY_DIR}/Tests/Jump/WithLibOut/Lib
      --test-command jumpExecutable
      )

    add_test(JumpNoLibOut  ${CMAKE_CTEST_COMMAND}
      --build-and-test
      "${CMake_SOURCE_DIR}/Tests/Jump"
      "${CMake_BINARY_DIR}/Tests/Jump/NoLibOut"
      --build-exe-dir "${CMake_BINARY_DIR}/Tests/Jump/NoLibOut/Executable"
      --build-run-dir "${CMake_BINARY_DIR}/Tests/Jump/NoLibOut/Executable"
      --build-project Jump
      --build-generator ${CMAKE_TEST_GENERATOR}
      --build-makeprogram ${CMAKE_TEST_MAKEPROGRAM}
      --test-command jumpExecutable
      )
    list(APPEND TEST_BUILD_DIRS "${CMake_BINARY_DIR}/Tests/Jump")

    add_test(Plugin ${CMAKE_CTEST_COMMAND}
      --build-and-test
      "${CMake_SOURCE_DIR}/Tests/Plugin"
      "${CMake_BINARY_DIR}/Tests/Plugin"
      --build-generator ${CMAKE_TEST_GENERATOR}
      --build-project Plugin
      --build-makeprogram ${CMAKE_TEST_MAKEPROGRAM}
      --build-two-config
      --test-command bin/example)
    list(APPEND TEST_BUILD_DIRS "${CMake_BINARY_DIR}/Tests/Plugin")

    if(CMAKE_SHARED_LIBRARY_RUNTIME_C_FLAG)
      ADD_TEST_MACRO(RuntimePath RuntimePath)
    endif()
  endif()

  add_test(linkorder1 ${CMAKE_CTEST_COMMAND}
    --build-and-test
    "${CMake_SOURCE_DIR}/Tests/LinkLineOrder"
    "${CMake_BINARY_DIR}/Tests/LinkLineOrder"
    --build-generator ${CMAKE_TEST_GENERATOR}
    --build-makeprogram ${CMAKE_TEST_MAKEPROGRAM}
    --build-project LinkLineOrder
    --test-command Exec1
    )

  add_test(linkorder2  ${CMAKE_CTEST_COMMAND}
    --build-and-test
    "${CMake_SOURCE_DIR}/Tests/LinkLineOrder"
    "${CMake_BINARY_DIR}/Tests/LinkLineOrder"
    --build-generator ${CMAKE_TEST_GENERATOR}
    --build-makeprogram ${CMAKE_TEST_MAKEPROGRAM}
    --build-project LinkLineOrder
    --test-command Exec2
    )
  list(APPEND TEST_BUILD_DIRS "${CMake_BINARY_DIR}/Tests/LinkLineOrder")
  set_tests_properties ( qtwrapping PROPERTIES DEPENDS wrapping)
  set_tests_properties ( testdriver1 PROPERTIES DEPENDS qtwrapping)
  set_tests_properties ( testdriver2 PROPERTIES DEPENDS testdriver1)
  set_tests_properties ( testdriver3 PROPERTIES DEPENDS testdriver2)
  set_tests_properties ( linkorder2 PROPERTIES DEPENDS linkorder1)
  set_tests_properties ( SimpleInstall-Stage2 PROPERTIES DEPENDS SimpleInstall)

  # Test static linking on toolchains known to support it.
  if("${CMAKE_C_COMPILER_ID}" MATCHES "^(GNU)$"
      AND NOT APPLE AND NOT WIN32 AND NOT CYGWIN
      AND EXISTS "/usr/lib/libm.a")
    add_test(LinkStatic  ${CMAKE_CTEST_COMMAND}
      --build-and-test
      "${CMake_SOURCE_DIR}/Tests/LinkStatic"
      "${CMake_BINARY_DIR}/Tests/LinkStatic"
      --build-generator ${CMAKE_TEST_GENERATOR}
      --build-makeprogram ${CMAKE_TEST_MAKEPROGRAM}
      --build-project LinkStatic
      --build-options -DMATH_LIBRARY:FILEPATH=/usr/lib/libm.a
      --test-command LinkStatic
      )
  endif()

  if(NOT CMAKE_TEST_DIFFERENT_GENERATOR)
    add_test(kwsys ${CMAKE_CTEST_COMMAND}
      --build-and-test
      "${CMake_SOURCE_DIR}/Source/kwsys"
      "${CMake_BINARY_DIR}/Tests/kwsys"
      --build-generator ${CMAKE_TEST_GENERATOR}
      --build-makeprogram ${CMAKE_TEST_MAKEPROGRAM}
      --build-project kwsys
      --test-command kwsysTestsCxx testIOS
      )
    list(APPEND TEST_BUILD_DIRS "${CMake_BINARY_DIR}/Tests/kwsys")
  endif()
  set(MAKE_IS_GNU )
  if(${CMAKE_TEST_MAKEPROGRAM} MATCHES make)
    exec_program(
      ${CMAKE_TEST_MAKEPROGRAM} ARGS no_such_target --version
      RETURN_VALUE res OUTPUT_VARIABLE out
      )
    if("${res}" EQUAL 0)
      if("${out}" MATCHES "GNU")
        set(MAKE_IS_GNU 1)
      endif()
    endif()
  endif()

  # only add this test on platforms that support it
  # some old versions of make simply cannot handle spaces in paths
  if (MAKE_IS_GNU OR
      "${CMAKE_TEST_MAKEPROGRAM}" MATCHES "nmake|gmake|wmake" OR
      "${CMAKE_TEST_GENERATOR}" MATCHES "Visual Studio|XCode|Borland")
    add_test(SubDirSpaces ${CMAKE_CTEST_COMMAND}
      --build-and-test
      "${CMake_SOURCE_DIR}/Tests/SubDirSpaces"
      "${CMake_BINARY_DIR}/Tests/SubDirSpaces"
      --build-exe-dir
      "${CMake_BINARY_DIR}/Tests/SubDirSpaces/Executable Sources"
      --build-generator ${CMAKE_TEST_GENERATOR}
      --build-makeprogram ${CMAKE_TEST_MAKEPROGRAM}
      --build-project SUBDIR
      --test-command test
      "${CMake_BINARY_DIR}/Tests/SubDirSpaces/ShouldBeHere"
      "${CMake_BINARY_DIR}/Tests/SubDirSpaces/testfromsubdir.obj"
      )
    list(APPEND TEST_BUILD_DIRS "${CMake_BINARY_DIR}/Tests/SubDirSpaces")
  endif ()

  if (WIN32)
    add_test(SubDir ${CMAKE_CTEST_COMMAND}
      --build-and-test
      "${CMake_SOURCE_DIR}/Tests/SubDir"
      "${CMake_BINARY_DIR}/Tests/SubDir"
      --build-exe-dir "${CMake_BINARY_DIR}/Tests/SubDir/Executable"
      --build-generator ${CMAKE_TEST_GENERATOR}
      --build-makeprogram ${CMAKE_TEST_MAKEPROGRAM}
      --build-project SUBDIR
      --test-command test
      "${CMake_BINARY_DIR}/Tests/SubDir/ShouldBeHere"
      "${CMake_BINARY_DIR}/Tests/SubDir/testfromsubdir.obj"
      )
  else ()
    add_test(SubDir ${CMAKE_CTEST_COMMAND}
      --build-and-test
      "${CMake_SOURCE_DIR}/Tests/SubDir"
      "${CMake_BINARY_DIR}/Tests/SubDir"
      --build-exe-dir "${CMake_BINARY_DIR}/Tests/SubDir/Executable"
      --build-generator ${CMAKE_TEST_GENERATOR}
      --build-makeprogram ${CMAKE_TEST_MAKEPROGRAM}
      --build-project SUBDIR
      --test-command test
      "${CMake_BINARY_DIR}/Tests/SubDir/ShouldBeHere"
      "${CMake_BINARY_DIR}/Tests/SubDir/testfromsubdir.o"
      )
  endif ()
  list(APPEND TEST_BUILD_DIRS "${CMake_BINARY_DIR}/Tests/SubDir")

  if(CMAKE_TEST_MSVC)
    ADD_TEST_MACRO(ForceInclude foo)
    ADD_TEST_MACRO(PDBDirectoryAndName myexe)
    ADD_TEST_MACRO(PrecompiledHeader foo)
  endif()
  if(CMAKE_TEST_MSVC OR
      "${CMAKE_TEST_GENERATOR}" MATCHES "(MSYS|MinGW) Makefiles")
    ADD_TEST_MACRO(ModuleDefinition example_exe)
  endif()

  ADD_TEST_MACRO(CheckCompilerRelatedVariables CheckCompilerRelatedVariables)

  if("${CMAKE_TEST_GENERATOR}" MATCHES "Makefile")
    add_test(MakeClean ${CMAKE_CTEST_COMMAND}
      --build-and-test
      "${CMake_SOURCE_DIR}/Tests/MakeClean"
      "${CMake_BINARY_DIR}/Tests/MakeClean"
      --build-generator ${CMAKE_TEST_GENERATOR}
      --build-project MakeClean
      --build-makeprogram ${CMAKE_TEST_MAKEPROGRAM}
      --build-exe-dir "${CMake_BINARY_DIR}/MakeClean"
      --test-command check_clean
      )
    list(APPEND TEST_BUILD_DIRS "${CMake_BINARY_DIR}/Tests/MakeClean")
  endif()

  if(NOT DEFINED CTEST_RUN_MFC)
    set(CTEST_RUN_MFC OFF)

    if(MSVC)
      set(CTEST_RUN_MFC ON)

      # Look for evidence that this is a VCExpress build. If so, avoid
      # the MFC test by default.
      string(TOLOWER "${CMAKE_TEST_MAKEPROGRAM}" mkprog)
      if(mkprog MATCHES "vcexpress")
        message(STATUS
          "CMAKE_TEST_MAKEPROGRAM indicates vcexpress, avoiding MFC test")
        set(CTEST_RUN_MFC OFF)
      endif()

      # Since MSBuild might also be the "makeprogram" for a VCExpress
      # build tree, use one more heuristic, too. The string representing
      # the .vcproj file type contains "VCExpress" on machines where an
      # express edition of VS was installed last:
      if(CTEST_RUN_MFC)
        execute_process(COMMAND cmd /c assoc .vcproj
          OUTPUT_STRIP_TRAILING_WHITESPACE
          OUTPUT_VARIABLE ov)
        if(ov MATCHES "VCExpress")
          message(STATUS
            ".vcproj file association indicates VCExpress, avoiding MFC test")
          set(CTEST_RUN_MFC OFF)
        endif()
      endif()

      # For the Watcom WMake generator, avoid the MFC test by default.
      if(CTEST_RUN_MFC)
        if("${CMAKE_TEST_GENERATOR}" MATCHES "WMake")
          message(STATUS
            "using the Watcom WMake generator, avoiding MFC test")
          set(CTEST_RUN_MFC OFF)
        endif()
      endif()

      # Last resort, after quick checks are done. Do a try_compile, and avoid
      # the MFC test if the simplest possible MFC app cannot be compiled.
      if(CTEST_RUN_MFC AND NOT DEFINED HAVE_MFC)
        configure_file(
          ${CMAKE_CURRENT_SOURCE_DIR}/MFC/try_compile/CMakeLists.txt
          ${CMAKE_CURRENT_BINARY_DIR}/MFC/try_compile/CMakeLists.txt
          COPYONLY
          )
        configure_file(
          ${CMAKE_CURRENT_SOURCE_DIR}/MFC/mfc1/stdafx.cpp
          ${CMAKE_CURRENT_BINARY_DIR}/MFC/try_compile/stdafx.cpp
          COPYONLY
          )
        configure_file(
          ${CMAKE_CURRENT_SOURCE_DIR}/MFC/mfc1/stdafx.h
          ${CMAKE_CURRENT_BINARY_DIR}/MFC/try_compile/stdafx.h
          COPYONLY
          )

        message(STATUS "Looking for MFC")

        try_compile(HAVE_MFC
          ${CMAKE_CURRENT_BINARY_DIR}/MFC/try_compile/build
          ${CMAKE_CURRENT_BINARY_DIR}/MFC/try_compile
          try_compile_mfc
          OUTPUT_VARIABLE HAVE_MFC_OUTPUT)

        if(HAVE_MFC)
          message(STATUS "Looking for MFC - found")
          set(HAVE_MFC 1 CACHE INTERNAL "Have MFC")
          file(APPEND
            ${CMAKE_BINARY_DIR}${CMAKE_FILES_DIRECTORY}/CMakeOutput.log
            "Determining if MFC exists passed with the following output:\n"
            "${HAVE_MFC_OUTPUT}\n\n")
        else()
          message(STATUS "Looking for MFC - not found")
          set(HAVE_MFC "" CACHE INTERNAL "Have MFC")
          file(APPEND
            ${CMAKE_BINARY_DIR}${CMAKE_FILES_DIRECTORY}/CMakeError.log
            "Determining if MFC exists failed with the following output:\n"
            "${HAVE_MFC_OUTPUT}\n\n")
        endif()
      endif()

      if(CTEST_RUN_MFC AND NOT HAVE_MFC)
        message(STATUS
          "cannot compile simplest ever MFC app, avoiding MFC test")
        set(CTEST_RUN_MFC OFF)
      endif()
    endif()
  endif()

  if(CTEST_RUN_MFC)
    add_test(MFC ${CMAKE_CTEST_COMMAND}
      --build-and-test
      "${CMake_SOURCE_DIR}/Tests/MFC"
      "${CMake_BINARY_DIR}/Tests/MFC"
      --build-two-config
      --build-generator ${CMAKE_TEST_GENERATOR}
      --build-project mfc_driver
      --build-makeprogram ${CMAKE_TEST_MAKEPROGRAM}
      --test-command ${CMAKE_CTEST_COMMAND}
        -C \${CTEST_CONFIGURATION_TYPE} -VV)
    list(APPEND TEST_BUILD_DIRS "${CMake_BINARY_DIR}/Tests/MFC")
  endif()

  if(${CMAKE_TEST_GENERATOR} MATCHES "Visual Studio")
    if(NOT MSVC60)
      ADD_TEST_MACRO(SBCS SBCS)
    endif()

    add_test(VSExternalInclude ${CMAKE_CTEST_COMMAND}
      --build-and-test
      "${CMake_SOURCE_DIR}/Tests/VSExternalInclude"
      "${CMake_BINARY_DIR}/Tests/VSExternalInclude"
      --build-two-config
      --build-generator ${CMAKE_TEST_GENERATOR}
      --build-project VSExternalInclude
      --build-makeprogram ${CMAKE_TEST_MAKEPROGRAM}
      --test-command VSExternalInclude)
    list(APPEND TEST_BUILD_DIRS "${CMake_BINARY_DIR}/Tests/VSExternalInclude")

    add_test(VSMidl ${CMAKE_CTEST_COMMAND}
      --build-and-test
      "${CMake_SOURCE_DIR}/Tests/VSMidl"
      "${CMake_BINARY_DIR}/Tests/VSMidl"
      --build-two-config
      --build-generator ${CMAKE_TEST_GENERATOR}
      --build-project VSMidl
      --build-makeprogram ${CMAKE_TEST_MAKEPROGRAM}
      --test-command VSMidl)
    list(APPEND TEST_BUILD_DIRS "${CMake_BINARY_DIR}/Tests/VSMidl")

    if(NOT MSVC60 AND NOT CMAKE_TEST_MAKEPROGRAM MATCHES "[mM][sS][bB][uU][iI][lL][dD]\\.[eE][xX][eE]")
      # The test (and tested property) works with .sln files, so it's skipped when:
      # * Using VS6, which doesn't use .sln files
      # * cmake --build is set up to use MSBuild, since the MSBuild invocation does not use the .sln file
      set(_last_test "")
      foreach(config ${CMAKE_CONFIGURATION_TYPES})
        add_test(NAME VSExcludeFromDefaultBuild-${config} COMMAND ${CMAKE_CTEST_COMMAND}
          --build-and-test
          "${CMake_SOURCE_DIR}/Tests/VSExcludeFromDefaultBuild"
          "${CMake_BINARY_DIR}/Tests/VSExcludeFromDefaultBuild"
          --build-config ${config}
          --build-two-config
          --build-generator ${CMAKE_TEST_GENERATOR}
          --build-project VSExcludeFromDefaultBuild
          --build-makeprogram ${CMAKE_TEST_MAKEPROGRAM}
          --test-command ${CMAKE_COMMAND}
             -D "activeConfig=${config}"
             -D "allConfigs=${CMAKE_CONFIGURATION_TYPES}"
             -D "dir=${CMake_BINARY_DIR}/Tests/VSExcludeFromDefaultBuild"
             -P "${CMake_SOURCE_DIR}/Tests/VSExcludeFromDefaultBuild/ResultTest.cmake")
        if(_last_test)
          set_property(TEST VSExcludeFromDefaultBuild-${config} PROPERTY DEPENDS ${_last_test})
        endif()
        set(_last_test "VSExcludeFromDefaultBuild-${config}")
      endforeach()
      unset(_last_test)
      list(APPEND TEST_BUILD_DIRS "${CMake_BINARY_DIR}/Tests/VSExcludeFromDefaultBuild")
    endif()
  endif()

  if (APPLE)
    if (CMAKE_COMPILER_IS_GNUCXX OR "${CMAKE_CXX_COMPILER_ID}" MATCHES "Clang")
      set(BundleTestInstallDir
        "${CMake_BINARY_DIR}/Tests/BundleTest/InstallDirectory")
      add_test(BundleTest ${CMAKE_CTEST_COMMAND}
        --build-and-test
        "${CMake_SOURCE_DIR}/Tests/BundleTest"
        "${CMake_BINARY_DIR}/Tests/BundleTest"
        --build-two-config
        --build-generator ${CMAKE_TEST_GENERATOR}
        --build-makeprogram ${CMAKE_TEST_MAKEPROGRAM}
        --build-project BundleTest
        --build-target install
#       --build-target package
        --build-options "-DCMAKE_INSTALL_PREFIX:PATH=${BundleTestInstallDir}"
        "-DCMake_SOURCE_DIR:PATH=${CMake_SOURCE_DIR}"
        --test-command
        ${BundleTestInstallDir}/Applications/SecondBundleExe.app/Contents/MacOS/SecondBundleExe)
      list(APPEND TEST_BUILD_DIRS "${CMake_BINARY_DIR}/Tests/BundleTest")

      add_test(CFBundleTest ${CMAKE_CTEST_COMMAND}
        --build-and-test
        "${CMake_SOURCE_DIR}/Tests/CFBundleTest"
        "${CMake_BINARY_DIR}/Tests/CFBundleTest"
        --build-two-config
        --build-generator ${CMAKE_TEST_GENERATOR}
        --build-makeprogram ${CMAKE_TEST_MAKEPROGRAM}
        --build-project CFBundleTest
        --test-command
        ${CMAKE_CMAKE_COMMAND} -DCTEST_CONFIGURATION_TYPE=\${CTEST_CONFIGURATION_TYPE}
        -Ddir=${CMake_BINARY_DIR}/Tests/CFBundleTest
        -Dgen=${CMAKE_TEST_GENERATOR}
        -P ${CMake_SOURCE_DIR}/Tests/CFBundleTest/VerifyResult.cmake)
      list(APPEND TEST_BUILD_DIRS "${CMake_BINARY_DIR}/Tests/CFBundleTest")

      ADD_TEST_MACRO(ObjC++ ObjC++)
    endif ()
  endif ()

  if(APPLE AND CTEST_TEST_CPACK)
    add_test(BundleGeneratorTest ${CMAKE_CTEST_COMMAND}
      --build-and-test
      "${CMake_SOURCE_DIR}/Tests/BundleGeneratorTest"
      "${CMake_BINARY_DIR}/Tests/BundleGeneratorTest"
      --build-two-config
      --build-generator ${CMAKE_TEST_GENERATOR}
      --build-makeprogram ${CMAKE_TEST_MAKEPROGRAM}
      --build-project BundleGeneratorTest
      --build-target package
      --build-options "-DCMAKE_INSTALL_PREFIX:PATH=${CMake_BINARY_DIR}/Tests/BundleGeneratorTest/InstallDirectory"
      )
    list(APPEND TEST_BUILD_DIRS "${CMake_BINARY_DIR}/Tests/BundleGeneratorTest")
  endif()

  add_test(WarnUnusedUnusedViaSet ${CMAKE_CTEST_COMMAND}
    --build-and-test
    "${CMake_SOURCE_DIR}/Tests/VariableUnusedViaSet"
    "${CMake_BINARY_DIR}/Tests/WarnUnusedUnusedViaSet"
    --build-generator ${CMAKE_TEST_GENERATOR}
    --build-makeprogram ${CMAKE_TEST_MAKEPROGRAM}
    --build-noclean
    --build-project WarnUnusedUnusedViaSet
    --build-options "--warn-unused-vars")
  set_tests_properties(WarnUnusedUnusedViaSet PROPERTIES
    PASS_REGULAR_EXPRESSION "unused variable \\(changing definition\\) 'UNUSED_VARIABLE'")
  set_tests_properties(WarnUnusedUnusedViaSet PROPERTIES
    FAIL_REGULAR_EXPRESSION "unused variable \\(unsetting\\) 'UNUSED_VARIABLE'")
  list(APPEND TEST_BUILD_DIRS "${CMake_BINARY_DIR}/Tests/WarnUnusedUnusedViaSet")

  add_test(WarnUnusedUnusedViaUnset ${CMAKE_CTEST_COMMAND}
    --build-and-test
    "${CMake_SOURCE_DIR}/Tests/VariableUnusedViaUnset"
    "${CMake_BINARY_DIR}/Tests/WarnUnusedUnusedViaUnset"
    --build-generator ${CMAKE_TEST_GENERATOR}
    --build-makeprogram ${CMAKE_TEST_MAKEPROGRAM}
    --build-noclean
    --build-project WarnUnusedUnusedViaUnset
    --build-options "--warn-unused-vars")
  set_tests_properties(WarnUnusedUnusedViaUnset PROPERTIES
    PASS_REGULAR_EXPRESSION "CMake Warning .*VariableUnusedViaUnset.CMakeLists.txt:7 \\(set\\):")
  set_tests_properties(WarnUnusedUnusedViaUnset PROPERTIES
    FAIL_REGULAR_EXPRESSION "CMake Warning .*VariableUnusedViaUnset.CMakeLists.txt:5 \\(set\\):")
  list(APPEND TEST_BUILD_DIRS "${CMake_BINARY_DIR}/Tests/WarnUnusedUnusedViaUnset")

  add_test(WarnUnusedCliUnused ${CMAKE_CTEST_COMMAND}
    --build-and-test
    "${CMake_SOURCE_DIR}/Tests/VariableUsage"
    "${CMake_BINARY_DIR}/Tests/WarnUnusedCliUnused"
    --build-generator ${CMAKE_TEST_GENERATOR}
    --build-makeprogram ${CMAKE_TEST_MAKEPROGRAM}
    --build-noclean
    --build-project WarnUnusedCliUnused
    --build-options "-DUNUSED_CLI_VARIABLE=Unused")
  set_tests_properties(WarnUnusedCliUnused PROPERTIES
    PASS_REGULAR_EXPRESSION "CMake Warning:.*Manually-specified variables were not used by the project:.*  UNUSED_CLI_VARIABLE")
  list(APPEND TEST_BUILD_DIRS "${CMake_BINARY_DIR}/Tests/WarnUnusedCliUnused")

  add_test(WarnUnusedCliUsed ${CMAKE_CTEST_COMMAND}
    --build-and-test
    "${CMake_SOURCE_DIR}/Tests/VariableUsage"
    "${CMake_BINARY_DIR}/Tests/WarnUnusedCliUsed"
    --build-generator ${CMAKE_TEST_GENERATOR}
    --build-makeprogram ${CMAKE_TEST_MAKEPROGRAM}
    --build-noclean
    --build-project WarnUnusedCliUsed
    --build-options "-DUSED_VARIABLE=Usage proven")
  set_tests_properties(WarnUnusedCliUsed PROPERTIES
    PASS_REGULAR_EXPRESSION "Usage proven")
  set_tests_properties(WarnUnusedCliUsed PROPERTIES
    FAIL_REGULAR_EXPRESSION "CMake Warning: The variable, 'USED_VARIABLE'")
  list(APPEND TEST_BUILD_DIRS "${CMake_BINARY_DIR}/Tests/WarnUnusedCliUsed")

  add_test(WarnUninitialized ${CMAKE_CTEST_COMMAND}
    --build-and-test
    "${CMake_SOURCE_DIR}/Tests/VariableUsage"
    "${CMake_BINARY_DIR}/Tests/WarnUninitialized"
    --build-generator ${CMAKE_TEST_GENERATOR}
    --build-makeprogram ${CMAKE_TEST_MAKEPROGRAM}
    --build-noclean
    --build-project WarnUninitialized
    --build-options "--warn-uninitialized")
  set_tests_properties(WarnUninitialized PROPERTIES
    PASS_REGULAR_EXPRESSION "uninitialized variable 'USED_VARIABLE'")
  list(APPEND TEST_BUILD_DIRS "${CMake_BINARY_DIR}/Tests/WarnUninitialized")

  add_test(TestsWorkingDirectory ${CMAKE_CTEST_COMMAND}
    --build-and-test
    "${CMake_SOURCE_DIR}/Tests/TestsWorkingDirectory"
    "${CMake_BINARY_DIR}/Tests/TestsWorkingDirectory"
    --build-generator ${CMAKE_TEST_GENERATOR}
    --build-project TestsWorkingDirectoryProj
    --build-makeprogram ${CMAKE_TEST_MAKEPROGRAM}
    --build-exe-dir "${CMake_BINARY_DIR}/Tests/TestsWorkingDirectory"
    --force-new-ctest-process
    --test-command ${CMAKE_CTEST_COMMAND} -V -C \${CTEST_CONFIGURATION_TYPE}
    )
  list(APPEND TEST_BUILD_DIRS "${CMake_BINARY_DIR}/Tests/TestsWorkingDirectory")

  # Make sure CTest can handle a test with no newline in output.
  add_test(CTest.NoNewline
    ${CMAKE_CMAKE_COMMAND} -E echo_append "This line has no newline!")

  # A simple test for ctest in script mode
  configure_file("${CMake_SOURCE_DIR}/Tests/CTestScriptMode/CTestTestScriptMode.cmake.in"
          "${CMake_BINARY_DIR}/Tests/CTestScriptMode/CTestTestScriptMode.cmake" @ONLY)
#  add_test(CTest.ScriptMode ${CMAKE_CTEST_COMMAND}
#        -S "${CMake_BINARY_DIR}/Tests/CTestScriptMode/CTestTestScriptMode.cmake"
#        )

  set(CTEST_TEST_UPDATE 1)
  if(CTEST_TEST_UPDATE)
    # Test CTest Update with Subversion
    find_package(Subversion QUIET)
    if(Subversion_FOUND)
      get_filename_component(_Subversion_BIN_DIR
        ${Subversion_SVN_EXECUTABLE} PATH)
      find_program(Subversion_SVNADMIN_EXECUTABLE svnadmin
        HINTS ${_Subversion_BIN_DIR}
        )
      mark_as_advanced(Subversion_SVNADMIN_EXECUTABLE)
      if(NOT Subversion_SVNADMIN_EXECUTABLE)
        set(Subversion_FOUND FALSE)
      endif()
    endif()
    if(Subversion_FOUND)
      set(CTestUpdateSVN_DIR "CTest UpdateSVN")
      configure_file("${CMake_SOURCE_DIR}/Tests/CTestUpdateSVN.cmake.in"
        "${CMake_BINARY_DIR}/Tests/CTestUpdateSVN.cmake" @ONLY)
      add_test(CTest.UpdateSVN ${CMAKE_CMAKE_COMMAND}
        -P "${CMake_BINARY_DIR}/Tests/CTestUpdateSVN.cmake"
        )
      list(APPEND TEST_BUILD_DIRS "${CMake_BINARY_DIR}/Tests/${CTestUpdateSVN_DIR}")
    endif()

    # Test CTest Update with CVS
    if(EXISTS ${CMAKE_ROOT}/Modules/FindCVS.cmake)
      find_package(CVS QUIET)
    else()
      find_program(CVS_EXECUTABLE NAMES cvs)
      set(CVS_FOUND ${CVS_EXECUTABLE})
    endif()
    set(CTEST_TEST_UPDATE_CVS ${CVS_FOUND})
    if(CTEST_TEST_UPDATE_CVS AND NOT UNIX)
      if("${CVS_EXECUTABLE}" MATCHES "cygwin")
        message(STATUS "No CTest.UpdateCVS test with cygwin cvs.exe outside cygwin!")
        set(CTEST_TEST_UPDATE_CVS 0)
      endif()
    endif()
    if(CTEST_TEST_UPDATE_CVS)
      set(CTestUpdateCVS_DIR "CTest UpdateCVS")
      configure_file("${CMake_SOURCE_DIR}/Tests/CTestUpdateCVS.cmake.in"
        "${CMake_BINARY_DIR}/Tests/CTestUpdateCVS.cmake" @ONLY)
      add_test(CTest.UpdateCVS ${CMAKE_CMAKE_COMMAND}
        -P "${CMake_BINARY_DIR}/Tests/CTestUpdateCVS.cmake"
        )
      list(APPEND TEST_BUILD_DIRS "${CMake_BINARY_DIR}/Tests/${CTestUpdateCVS_DIR}")
    endif()

    # Test CTest Update with BZR
    find_program(BZR_EXECUTABLE NAMES bzr)
    mark_as_advanced(BZR_EXECUTABLE)
    set(CTEST_TEST_UPDATE_BZR 0)
    if(BZR_EXECUTABLE)
      if(NOT "${BZR_EXECUTABLE}" MATCHES "cygwin" OR UNIX)
        set(CTEST_TEST_UPDATE_BZR 1)
      endif()
    endif()
    if(CTEST_TEST_UPDATE_BZR)
      # Check if xmloutput plugin is there
      execute_process(COMMAND ${BZR_EXECUTABLE} xmlplugins RESULT_VARIABLE xmlplugres
        OUTPUT_QUIET ERROR_QUIET)
      if( NOT ${xmlplugres} )
        set(CTestUpdateBZR_DIR "CTest UpdateBZR")
        configure_file("${CMake_SOURCE_DIR}/Tests/CTestUpdateBZR.cmake.in"
          "${CMake_BINARY_DIR}/Tests/CTestUpdateBZR.cmake" @ONLY)
        add_test(CTest.UpdateBZR ${CMAKE_CMAKE_COMMAND}
          -P "${CMake_BINARY_DIR}/Tests/CTestUpdateBZR.cmake"
          )
        list(APPEND TEST_BUILD_DIRS "${CMake_BINARY_DIR}/Tests/${CTestUpdateBZR_DIR}")
        set(CTestUpdateBZR_DIR "CTest UpdateBZR_CLocale")
        configure_file("${CMake_SOURCE_DIR}/Tests/CTestUpdateBZR.cmake.in"
          "${CMake_BINARY_DIR}/Tests/CTestUpdateBZR_CLocale.cmake" @ONLY)
        add_test(CTest.UpdateBZR.CLocale ${CMAKE_CMAKE_COMMAND}
          -P "${CMake_BINARY_DIR}/Tests/CTestUpdateBZR_CLocale.cmake"
          )
        set_tests_properties(CTest.UpdateBZR.CLocale PROPERTIES ENVIRONMENT LC_ALL=C)
        list(APPEND TEST_BUILD_DIRS "${CMake_BINARY_DIR}/Tests/${CTestUpdateBZR_DIR}")
      endif()
    endif()

    # Test CTest Update with GIT
    find_program(GIT_EXECUTABLE NAMES git)
    mark_as_advanced(GIT_EXECUTABLE)
    set(CTEST_TEST_UPDATE_GIT 0)
    if(GIT_EXECUTABLE)
      if(NOT "${GIT_EXECUTABLE}" MATCHES "cygwin" OR UNIX)
        set(CTEST_TEST_UPDATE_GIT 1)
      endif()
    endif()
    if(CTEST_TEST_UPDATE_GIT)
      set(CTestUpdateGIT_DIR "CTest UpdateGIT")
      configure_file("${CMake_SOURCE_DIR}/Tests/CTestUpdateGIT.cmake.in"
        "${CMake_BINARY_DIR}/Tests/CTestUpdateGIT.cmake" @ONLY)
      add_test(CTest.UpdateGIT ${CMAKE_CMAKE_COMMAND}
        -P "${CMake_BINARY_DIR}/Tests/CTestUpdateGIT.cmake"
        )
      list(APPEND TEST_BUILD_DIRS "${CMake_BINARY_DIR}/Tests/${CTestUpdateGIT_DIR}")
    endif()

    # Test CTest Update with HG
    find_program(HG_EXECUTABLE NAMES hg)
    mark_as_advanced(HG_EXECUTABLE)
    set(CTEST_TEST_UPDATE_HG 0)
    if(HG_EXECUTABLE)
      if(NOT "${HG_EXECUTABLE}" MATCHES "cygwin" OR UNIX)
        set(CTEST_TEST_UPDATE_HG 1)
      endif()
    endif()
    if(CTEST_TEST_UPDATE_HG)
      set(CTestUpdateHG_DIR "CTest UpdateHG")
      configure_file("${CMake_SOURCE_DIR}/Tests/CTestUpdateHG.cmake.in"
        "${CMake_BINARY_DIR}/Tests/CTestUpdateHG.cmake" @ONLY)
      add_test(CTest.UpdateHG ${CMAKE_CMAKE_COMMAND}
        -P "${CMake_BINARY_DIR}/Tests/CTestUpdateHG.cmake"
        )
      list(APPEND TEST_BUILD_DIRS "${CMake_BINARY_DIR}/Tests/${CTestUpdateHG_DIR}")
    endif()
  endif()

  configure_file(
    "${CMake_SOURCE_DIR}/Tests/CTestTestFailure/testNoBuild.cmake.in"
    "${CMake_BINARY_DIR}/Tests/CTestTestFailure/testNoBuild.cmake"
    @ONLY ESCAPE_QUOTES)
  add_test(CTestTestNoBuild ${CMAKE_CTEST_COMMAND}
    -S "${CMake_BINARY_DIR}/Tests/CTestTestFailure/testNoBuild.cmake" -V
    --output-log "${CMake_BINARY_DIR}/Tests/CTestTestFailure/testOut1.log"
    )
  set_tests_properties(CTestTestNoBuild PROPERTIES
    FAIL_REGULAR_EXPRESSION "Error" WILL_FAIL true)

  configure_file(
    "${CMake_SOURCE_DIR}/Tests/CTestTestFailure/testNoExe.cmake.in"
    "${CMake_BINARY_DIR}/Tests/CTestTestFailure/testNoExe.cmake"
    @ONLY ESCAPE_QUOTES)
  add_test(CTestTestNoExe ${CMAKE_CTEST_COMMAND}
    -S "${CMake_BINARY_DIR}/Tests/CTestTestFailure/testNoExe.cmake" -V
    --output-log "${CMake_BINARY_DIR}/Tests/CTestTestFailure/testOut2.log"
    )
  set_tests_properties(CTestTestNoExe PROPERTIES DEPENDS CTestTestNoBuild
    PASS_REGULAR_EXPRESSION "Could not find executable"
    FAIL_REGULAR_EXPRESSION "SegFault")

  configure_file(
    "${CMake_SOURCE_DIR}/Tests/CTestTestUpload/test.cmake.in"
    "${CMake_BINARY_DIR}/Tests/CTestTestUpload/test.cmake"
    @ONLY ESCAPE_QUOTES)
  add_test(CTestTestUpload ${CMAKE_CTEST_COMMAND}
    -S "${CMake_BINARY_DIR}/Tests/CTestTestUpload/test.cmake" -V
    --output-log "${CMake_BINARY_DIR}/Tests/CTestTestUpload/testOut.log"
    )
  set_tests_properties(CTestTestUpload PROPERTIES
    PASS_REGULAR_EXPRESSION "Upload\\.xml")

  configure_file(
    "${CMake_SOURCE_DIR}/Tests/CTestTestConfigFileInBuildDir/test1.cmake.in"
    "${CMake_BINARY_DIR}/Tests/CTestTestConfigFileInBuildDir1/test1.cmake"
    @ONLY ESCAPE_QUOTES)
  add_test(CTestTestConfigFileInBuildDir1 ${CMAKE_CTEST_COMMAND}
    -S "${CMake_BINARY_DIR}/Tests/CTestTestConfigFileInBuildDir1/test1.cmake" -V
    --output-log "${CMake_BINARY_DIR}/Tests/CTestTestConfigFileInBuildDir1/testOut1.log"
    )
  REGEX_ESCAPE_STRING(CTEST_TEST_ESCAPED_SOURCE_DIR "${CMake_SOURCE_DIR}")
  set_tests_properties(CTestTestConfigFileInBuildDir1 PROPERTIES DEPENDS CTestTestNoBuild
    PASS_REGULAR_EXPRESSION
      "Reading ctest configuration file: ${CTEST_TEST_ESCAPED_SOURCE_DIR}.Tests.CTestTestConfigFileInBuildDir.CTestConfig.cmake")

  configure_file(
    "${CMake_SOURCE_DIR}/Tests/CTestTestConfigFileInBuildDir/test2.cmake.in"
    "${CMake_BINARY_DIR}/Tests/CTestTestConfigFileInBuildDir2/test2.cmake"
    @ONLY ESCAPE_QUOTES)
  configure_file(
    "${CMake_SOURCE_DIR}/Tests/CTestTestConfigFileInBuildDir/CTestConfig.cmake"
    "${CMake_BINARY_DIR}/Tests/CTestTestConfigFileInBuildDir2/CTestConfig.cmake"
    @ONLY ESCAPE_QUOTES COPYONLY)
  add_test(CTestTestConfigFileInBuildDir2 ${CMAKE_CTEST_COMMAND}
    -S "${CMake_BINARY_DIR}/Tests/CTestTestConfigFileInBuildDir2/test2.cmake" -V
    --output-log "${CMake_BINARY_DIR}/Tests/CTestTestConfigFileInBuildDir2/testOut2.log"
    )
  REGEX_ESCAPE_STRING(CTEST_TEST_ESCAPED_BINARY_DIR "${CMake_BINARY_DIR}")
  set_tests_properties(CTestTestConfigFileInBuildDir2 PROPERTIES DEPENDS CTestTestNoBuild
    REQUIRED_FILES ${CMake_BINARY_DIR}/Tests/CTestTestConfigFileInBuildDir2/CTestConfig.cmake
    PASS_REGULAR_EXPRESSION
      "Reading ctest configuration file: ${CTEST_TEST_ESCAPED_BINARY_DIR}.Tests.CTestTestConfigFileInBuildDir2.CTestConfig.cmake")

  # test coverage for mumps
  # create a MumpsCoverage dir in the binary tree under Testing to
  # avoid the .NoDartCoverage files in the cmake testing tree
  configure_file(
     "${CMake_SOURCE_DIR}/Tests/MumpsCoverage/DartConfiguration.tcl.in"
     "${CMake_BINARY_DIR}/Testing/MumpsCoverage/DartConfiguration.tcl")
  configure_file(
     "${CMake_SOURCE_DIR}/Tests/MumpsCoverage/gtm_coverage.mcov.in"
     "${CMake_BINARY_DIR}/Testing/MumpsCoverage/gtm_coverage.mcov")
  file(COPY "${CMake_SOURCE_DIR}/Tests/MumpsCoverage/VistA-FOIA"
    DESTINATION "${CMake_BINARY_DIR}/Testing/MumpsCoverage")
  add_test(NAME CTestGTMCoverage
    COMMAND cmake -E chdir
    ${CMake_BINARY_DIR}/Testing/MumpsCoverage
    $<TARGET_FILE:ctest> -T Coverage --debug)
  set_tests_properties(CTestGTMCoverage PROPERTIES
      PASS_REGULAR_EXPRESSION
      "Process file.*XINDEX.m.*Total LOC:.*127.*Percentage Coverage: 85.83.*"
      ENVIRONMENT COVFILE=)

  configure_file(
     "${CMake_SOURCE_DIR}/Tests/MumpsCoverage/DartConfiguration.cache.tcl.in"
     "${CMake_BINARY_DIR}/Testing/MumpsCacheCoverage/DartConfiguration.tcl")
  configure_file(
    "${CMake_SOURCE_DIR}/Tests/MumpsCoverage/cache_coverage.cmcov.in"
    "${CMake_BINARY_DIR}/Testing/MumpsCacheCoverage/cache_coverage.cmcov")
  file(COPY "${CMake_SOURCE_DIR}/Tests/MumpsCoverage/VistA-FOIA"
    DESTINATION "${CMake_BINARY_DIR}/Testing/MumpsCacheCoverage")
  add_test(NAME CTestCacheCoverage
    COMMAND cmake -E chdir
    ${CMake_BINARY_DIR}/Testing/MumpsCacheCoverage
    $<TARGET_FILE:ctest> -T Coverage --debug)
  set_tests_properties(CTestCacheCoverage PROPERTIES
      PASS_REGULAR_EXPRESSION
      "Process file.*XINDEX.m.*Total LOC:.*125.*Percentage Coverage: 85.60.*"
      ENVIRONMENT COVFILE=)
  # Use macro, not function so that build can still be driven by CMake 2.4.
  # After 2.6 is required, this could be a function without the extra 'set'
  # calls.
  #
  macro(add_config_tests cfg)
    set(cfg "${cfg}")
    set(base "${CMake_BINARY_DIR}/Tests/CTestConfig")

    # Test -S script with a -C config arg to ctest:
    configure_file(
      "${CMake_SOURCE_DIR}/Tests/CTestConfig/script.cmake.in"
      "${base}/${cfg}-script.cmake"
      @ONLY ESCAPE_QUOTES)
    add_test(CTestConfig.Script.${cfg} ${CMAKE_CTEST_COMMAND}
      -C ${cfg}
      -S "${base}/${cfg}-script.cmake" -VV
      --output-log "${base}/${cfg}-script.log"
      )

    # Test -D dashboard with a -C config arg to ctest.
    # (Actual commands inside a cmake -P script because we need to be able to set
    #  the working directory reliably...)
    configure_file(
      "${CMake_SOURCE_DIR}/Tests/CTestConfig/dashboard.cmake.in"
      "${base}/${cfg}-dashboard.cmake"
      @ONLY ESCAPE_QUOTES)
    add_test(CTestConfig.Dashboard.${cfg} ${CMAKE_CMAKE_COMMAND}
      -P "${base}/${cfg}-dashboard.cmake" -VV
      )
  endmacro()

  add_config_tests(Debug)
  add_config_tests(MinSizeRel)
  add_config_tests(Release)
  add_config_tests(RelWithDebInfo)

  # Test -S script with some -D variable definition args to ctest:
  add_test(CTestConfig.ScriptWithArgs ${CMAKE_CTEST_COMMAND}
    -C "Release"
    -D arg1=this
    -D arg2=that
    -D "arg3=the other"
    "-Darg4=this is the fourth"
    -Darg5=the_fifth
    -Darg6:STRING=value-with-type
    -S "${CMake_SOURCE_DIR}/Tests/CTestConfig/ScriptWithArgs.cmake" -VV
    --output-log "${CMake_BINARY_DIR}/Tests/CTestConfig/ScriptWithArgs.log"
    )

  ADD_TEST_MACRO(CMakeCommands.target_link_libraries target_link_libraries)
  ADD_TEST_MACRO(CMakeCommands.target_include_directories target_include_directories)
  ADD_TEST_MACRO(CMakeCommands.target_compile_definitions target_compile_definitions)

  configure_file(
    "${CMake_SOURCE_DIR}/Tests/CTestTestCrash/test.cmake.in"
    "${CMake_BINARY_DIR}/Tests/CTestTestCrash/test.cmake"
    @ONLY ESCAPE_QUOTES)
  add_test(CTestTestCrash ${CMAKE_CTEST_COMMAND}
    -S "${CMake_BINARY_DIR}/Tests/CTestTestCrash/test.cmake" -V
    --output-log "${CMake_BINARY_DIR}/Tests/CTestTestCrash/testOutput.log"
    )
  # with watcom the SEGFAULT is not found, it just fails
  if(CMAKE_TEST_GENERATOR MATCHES "Watcom WMake")
    set_tests_properties(CTestTestCrash PROPERTIES
      PASS_REGULAR_EXPRESSION "Failed")
  else()
    set_tests_properties(CTestTestCrash PROPERTIES
      PASS_REGULAR_EXPRESSION "(Illegal|SegFault)")
  endif()

  configure_file(
    "${CMake_SOURCE_DIR}/Tests/CTestTestBadExe/test.cmake.in"
    "${CMake_BINARY_DIR}/Tests/CTestTestBadExe/test.cmake"
    @ONLY ESCAPE_QUOTES)
  add_test(CTestTestBadExe ${CMAKE_CTEST_COMMAND}
    -S "${CMake_BINARY_DIR}/Tests/CTestTestBadExe/test.cmake" -V
    --output-log "${CMake_BINARY_DIR}/Tests/CTestTestBadExe/testOutput.log"
    )
  set(CTestTestBadExe_REGEX "BAD_COMMAND")
  # some cygwin can not be made to produce a BAD_COMMAND error
  # the best we can get from it is a failed test
  if(CYGWIN)
    set(CTestTestBadExe_REGEX "(\\*\\*\\*Failed)|BAD_COMMAND")
  endif()
  set_tests_properties(CTestTestBadExe PROPERTIES
    PASS_REGULAR_EXPRESSION "${CTestTestBadExe_REGEX}")

  configure_file(
    "${CMake_SOURCE_DIR}/Tests/CTestTestParallel/test.cmake.in"
    "${CMake_BINARY_DIR}/Tests/CTestTestParallel/test.cmake"
    @ONLY ESCAPE_QUOTES)
  add_test(CTestTestParallel ${CMAKE_CTEST_COMMAND}
    -S "${CMake_BINARY_DIR}/Tests/CTestTestParallel/test.cmake" -V
    --output-log "${CMake_BINARY_DIR}/Tests/CTestTestParallel/testOutput.log"
    )

  set(CTestLimitDashJ_EXTRA_OPTIONS --force-new-ctest-process)
  add_test_macro(CTestLimitDashJ ${CMAKE_CTEST_COMMAND} -j 4
    --output-on-failure -C "\${CTestTest_CONFIG}")

  add_test(CTestTestPrintLabels ${CMAKE_CTEST_COMMAND} --print-labels)
  set_tests_properties(CTestTestPrintLabels PROPERTIES LABELS "Label1;Label2")
  set_tests_properties(CTestTestPrintLabels PROPERTIES PASS_REGULAR_EXPRESSION
    "All Labels:.*  Label1.*  Label2")

  configure_file(
    "${CMake_SOURCE_DIR}/Tests/CTestTestResourceLock/test.cmake.in"
    "${CMake_BINARY_DIR}/Tests/CTestTestResourceLock/test.cmake"
    @ONLY ESCAPE_QUOTES)
  add_test(CTestTestResourceLock ${CMAKE_CTEST_COMMAND}
    -S "${CMake_BINARY_DIR}/Tests/CTestTestResourceLock/test.cmake" -V
    --output-log "${CMake_BINARY_DIR}/Tests/CTestTestResourceLock/output.log"
    )

  configure_file(
    "${CMake_SOURCE_DIR}/Tests/CTestTestScheduler/test.cmake.in"
    "${CMake_BINARY_DIR}/Tests/CTestTestScheduler/test.cmake"
    @ONLY ESCAPE_QUOTES)
  add_test(CTestTestScheduler ${CMAKE_CTEST_COMMAND}
    -S "${CMake_BINARY_DIR}/Tests/CTestTestScheduler/test.cmake" -V
    --output-log "${CMake_BINARY_DIR}/Tests/CTestTestScheduler/testOutput.log"
    )
  set_tests_properties(CTestTestScheduler PROPERTIES
    PASS_REGULAR_EXPRESSION "Start 1.*Start 2.*Start 3.*Start 4.*Start 4.*Start 3.*Start 2.*Start 1"
    RESOURCE_LOCK "CostData")

  configure_file(
    "${CMake_SOURCE_DIR}/Tests/CTestTestCostSerial/test.cmake.in"
    "${CMake_BINARY_DIR}/Tests/CTestTestCostSerial/test.cmake"
    @ONLY ESCAPE_QUOTES)
  add_test(CTestTestCostSerial ${CMAKE_CTEST_COMMAND}
    -S "${CMake_BINARY_DIR}/Tests/CTestTestCostSerial/test.cmake" -V
    --output-log "${CMake_BINARY_DIR}/Tests/CTestTestCostSerial/testOutput.log"
    )
  set_tests_properties(CTestTestCostSerial PROPERTIES
    PASS_REGULAR_EXPRESSION "Start 2.*Start 3.*Start 1.*Start 2.*Start 3.*Start 1"
    RESOURCE_LOCK "CostData")

  configure_file(
    "${CMake_SOURCE_DIR}/Tests/CTestTestStopTime/test.cmake.in"
    "${CMake_BINARY_DIR}/Tests/CTestTestStopTime/test.cmake"
    @ONLY ESCAPE_QUOTES)
  configure_file(
    "${CMake_SOURCE_DIR}/Tests/CTestTestStopTime/GetDate.cmake"
    "${CMake_BINARY_DIR}/Tests/CTestTestStopTime/GetDate.cmake"
    COPYONLY)
  add_test(CTestTestStopTime ${CMAKE_CTEST_COMMAND}
    -S "${CMake_BINARY_DIR}/Tests/CTestTestStopTime/test.cmake" -V
    --output-log "${CMake_BINARY_DIR}/Tests/CTestTestStopTime/testOutput.log"
    )
  set_tests_properties(CTestTestStopTime PROPERTIES
    PASS_REGULAR_EXPRESSION "The stop time has been passed")

  configure_file(
    "${CMake_SOURCE_DIR}/Tests/CTestTestSubdir/test.cmake.in"
    "${CMake_BINARY_DIR}/Tests/CTestTestSubdir/test.cmake"
    @ONLY ESCAPE_QUOTES)
  add_test(CTestTestSubdir ${CMAKE_CTEST_COMMAND}
    -S "${CMake_BINARY_DIR}/Tests/CTestTestSubdir/test.cmake" -V
    --output-log "${CMake_BINARY_DIR}/Tests/CTestTestSubdir/testOutput.log"
    )
  #make sure all 3 subdirs were added
  set_tests_properties(CTestTestSubdir PROPERTIES
    PASS_REGULAR_EXPRESSION "0 tests failed out of 3")

  configure_file(
    "${CMake_SOURCE_DIR}/Tests/CTestTestTimeout/test.cmake.in"
    "${CMake_BINARY_DIR}/Tests/CTestTestTimeout/test.cmake"
    @ONLY ESCAPE_QUOTES)
  add_test(CTestTestTimeout ${CMAKE_CTEST_COMMAND}
    -C "\${CTestTest_CONFIG}"
    -S "${CMake_BINARY_DIR}/Tests/CTestTestTimeout/test.cmake" -V
    --output-log "${CMake_BINARY_DIR}/Tests/CTestTestTimeout/testOutput.log"
    )
  set_tests_properties(CTestTestTimeout PROPERTIES
    PASS_REGULAR_EXPRESSION "TestTimeout *\\.+ *\\*\\*\\*Timeout.*CheckChild *\\.+ *Passed")

  configure_file(
    "${CMake_SOURCE_DIR}/Tests/CTestTestZeroTimeout/test.cmake.in"
    "${CMake_BINARY_DIR}/Tests/CTestTestZeroTimeout/test.cmake"
    @ONLY ESCAPE_QUOTES)
  add_test(CTestTestZeroTimeout ${CMAKE_CTEST_COMMAND}
    -S "${CMake_BINARY_DIR}/Tests/CTestTestZeroTimeout/test.cmake" -V
    --output-log
    "${CMake_BINARY_DIR}/Tests/CTestTestZeroTimeout/testOutput.log")
  set_tests_properties(CTestTestZeroTimeout PROPERTIES
    FAIL_REGULAR_EXPRESSION "\\*\\*\\*Timeout")

  configure_file(
    "${CMake_SOURCE_DIR}/Tests/CTestTestDepends/test.cmake.in"
    "${CMake_BINARY_DIR}/Tests/CTestTestDepends/test.cmake"
    @ONLY ESCAPE_QUOTES)
  add_test(CTestTestDepends ${CMAKE_CTEST_COMMAND}
    -C "\${CTestTest_CONFIG}"
    -S "${CMake_BINARY_DIR}/Tests/CTestTestDepends/test.cmake" -V
    --output-log "${CMake_BINARY_DIR}/Tests/CTestTestDepends/testOutput.log"
    )

  configure_file(
    "${CMake_SOURCE_DIR}/Tests/CTestTestCycle/test.cmake.in"
    "${CMake_BINARY_DIR}/Tests/CTestTestCycle/test.cmake"
    @ONLY ESCAPE_QUOTES)
  add_test(CTestTestCycle ${CMAKE_CTEST_COMMAND}
    -C "\${CTestTest_CONFIG}"
    -S "${CMake_BINARY_DIR}/Tests/CTestTestCycle/test.cmake" -V
    --output-log "${CMake_BINARY_DIR}/Tests/CTestTestCycle/testOutput.log"
    )
  set_tests_properties(CTestTestCycle PROPERTIES
    PASS_REGULAR_EXPRESSION "a cycle exists in the test dependency graph")

  configure_file(
    "${CMake_SOURCE_DIR}/Tests/CTestTestRunScript/test.cmake.in"
    "${CMake_BINARY_DIR}/Tests/CTestTestRunScript/test.cmake"
    @ONLY ESCAPE_QUOTES)
  configure_file(
    "${CMake_SOURCE_DIR}/Tests/CTestTestRunScript/hello.cmake.in"
    "${CMake_BINARY_DIR}/Tests/CTestTestRunScript/hello.cmake"
    @ONLY ESCAPE_QUOTES)
  add_test(CTestTestRunScript ${CMAKE_CTEST_COMMAND}
    -S "${CMake_BINARY_DIR}/Tests/CTestTestRunScript/test.cmake" -V
    --output-log "${CMake_BINARY_DIR}/Tests/CTestTestRunScript/testOutput.log"
    )

  add_test(CTestTestShowOnly ${CMAKE_CTEST_COMMAND} -N)

  add_test(CTestBatchTest ${CMAKE_CTEST_COMMAND} -B)

  # Use macro, not function so that build can still be driven by CMake 2.4.
  # After 2.6 is required, this could be a function without the extra 'set'
  # calls.
  #
  macro(add_failed_submit_test name source build in out log regex)
    # Have variables named source, build and drop_method because the
    # configure_file call expects those variables to be defined.
    #
    set(source "${source}")
    set(build "${build}")
    configure_file("${in}" "${out}" @ONLY)
    add_test(${name} ${CMAKE_CTEST_COMMAND} -S "${out}" -V --output-log "${log}")
    set_tests_properties(${name} PROPERTIES PASS_REGULAR_EXPRESSION "${regex}")
  endmacro()

  set(regex "(Problems when submitting via S*CP")
  set(regex "${regex}|Error message was: ")
  set(regex "${regex}([Cc]ould *n.t resolve host")
  set(regex "${regex}|[Cc]ould *n.t connect to host")
  set(regex "${regex}|Empty reply from server")
  set(regex "${regex}|The requested URL returned error")
  set(regex "${regex}|libcurl was built with SSL disabled. https: not supported)")
  set(regex "${regex}|Submission method .xmlrpc. not compiled into CTest")
  set(regex "${regex}|Submission problem")
  set(regex "${regex}|Submission successful)")

  set(ctest_coverage_labels_args "")

  foreach(drop_method cp ftp http https scp xmlrpc)
    # Cycle through these values each time through the loop:
    if(ctest_coverage_labels_args STREQUAL "")
      set(ctest_coverage_labels_args "LABELS Everything")
    elseif(ctest_coverage_labels_args STREQUAL "LABELS Everything")
      set(ctest_coverage_labels_args "LABELS 0ArgTest")
    else()
      set(ctest_coverage_labels_args "")
    endif()

    add_failed_submit_test(CTestTestFailedSubmit-${drop_method}
      "${CMake_SOURCE_DIR}/Tests/CTestTest/SmallAndFast"
      "${CMake_BINARY_DIR}/Tests/CTestTestFailedSubmits/${drop_method}"
      "${CMake_SOURCE_DIR}/Tests/CTestTestFailedSubmits/test.cmake.in"
      "${CMake_BINARY_DIR}/Tests/CTestTestFailedSubmits/test-${drop_method}.cmake"
      "${CMake_BINARY_DIR}/Tests/CTestTestFailedSubmits/test-${drop_method}.log"
      "${regex}"
      )
  endforeach()


  if (CMAKE_TESTS_CDASH_SERVER)
    set(regex "^([^:]+)://([^/]+)(/.*)$")

    if ("${CMAKE_TESTS_CDASH_SERVER}" MATCHES "${regex}")
      set(protocol "${CMAKE_MATCH_1}")
      set(server "${CMAKE_MATCH_2}")
      set(path "${CMAKE_MATCH_3}")
    else ()
      set(protocol "http")
      set(server "www.cdash.org")
      set(path "/CDash")
      message("warning: CMAKE_TESTS_CDASH_SERVER does not match expected regex...")
      message("         ...using default url='${protocol}://${server}${path}' for CTestTest[23]")
    endif ()
  endif ()


  if (CTEST_TEST_CTEST AND CMAKE_RUN_LONG_TESTS AND CMAKE_TESTS_CDASH_SERVER)
    configure_file("${CMake_SOURCE_DIR}/Tests/CTestTest/test.cmake.in"
      "${CMake_BINARY_DIR}/Tests/CTestTest/test.cmake" @ONLY ESCAPE_QUOTES)
    add_test(CTestTest ${CMAKE_CTEST_COMMAND}
      -S "${CMake_BINARY_DIR}/Tests/CTestTest/test.cmake" -V
      --output-log "${CMake_BINARY_DIR}/Tests/CTestTest/testOutput.log"
      )

    configure_file("${CMake_SOURCE_DIR}/Tests/CTestTest2/test.cmake.in"
      "${CMake_BINARY_DIR}/Tests/CTestTest2/test.cmake" @ONLY ESCAPE_QUOTES)
    add_test(CTestTest2 ${CMAKE_CTEST_COMMAND}
      -S "${CMake_BINARY_DIR}/Tests/CTestTest2/test.cmake" -V
      --output-log "${CMake_BINARY_DIR}/Tests/CTestTest2/testOutput.log"
      )

    configure_file("${CMake_SOURCE_DIR}/Tests/CTestTestChecksum/test.cmake.in"
      "${CMake_BINARY_DIR}/Tests/CTestTestChecksum/test.cmake" @ONLY
      ESCAPE_QUOTES)
    add_test(CTestTestChecksum ${CMAKE_CTEST_COMMAND}
      -S "${CMake_BINARY_DIR}/Tests/CTestTestChecksum/test.cmake" -V
      --output-log
      "${CMake_BINARY_DIR}/Tests/CTestTestChecksum/testOutput.log"
      )
    set_tests_properties(CTestTestChecksum PROPERTIES PASS_REGULAR_EXPRESSION
      "Submission failed: Checksum failed for file")

    # these tests take a long time, make sure they have it
    # if timeouts have not already been set
    get_test_property(CTestTest TIMEOUT PREVIOUS_TIMEOUT)
    if ("${PREVIOUS_TIMEOUT}" MATCHES NOTFOUND)
      set_tests_properties ( CTestTest
        PROPERTIES TIMEOUT ${CMAKE_LONG_TEST_TIMEOUT})
    endif ()

    get_test_property(CTestTest2 TIMEOUT PREVIOUS_TIMEOUT)
    if ("${PREVIOUS_TIMEOUT}" MATCHES NOTFOUND)
      set_tests_properties ( CTestTest2
        PROPERTIES TIMEOUT ${CMAKE_LONG_TEST_TIMEOUT})
    endif ()
  endif ()

  if("${CMAKE_TEST_GENERATOR}" MATCHES Xcode)
    set(CMAKE_SKIP_BOOTSTRAP_TEST 1)
  endif()
  if(EXISTS "${CMake_BINARY_DIR}/CMakeLists.txt")
    # If there is CMakeLists.txt in the binary tree, assume in-source build
    set(CMAKE_SKIP_BOOTSTRAP_TEST 1)
  endif()
  set(bootstrap "")
  if(CMAKE_RUN_LONG_TESTS AND NOT CMAKE_SKIP_BOOTSTRAP_TEST)
    if(UNIX)
      set(bootstrap ${CMake_SOURCE_DIR}/bootstrap)
    elseif(MSYS)
      configure_file(${CMAKE_CURRENT_SOURCE_DIR}/bootstrap.bat.in
                     ${CMAKE_CURRENT_BINARY_DIR}/bootstrap.bat @ONLY)
      set(bootstrap ${CMAKE_CURRENT_BINARY_DIR}/bootstrap.bat)
    endif()
  endif()
  if(bootstrap)
    add_test(BootstrapTest ${CMAKE_CTEST_COMMAND}
      --build-and-test
      ${CMake_SOURCE_DIR}
      ${CMake_BINARY_DIR}/Tests/BootstrapTest
      --build-nocmake
      --build-noclean
      --build-makeprogram ${bootstrap}
      --build-generator "${CMAKE_TEST_GENERATOR}"
      --test-command
      ${CMake_BINARY_DIR}/Tests/BootstrapTest/Bootstrap.cmk/cmake)
    list(APPEND TEST_BUILD_DIRS "${CMake_BINARY_DIR}/Tests/BootstrapTest")
    # Make this test run early during parallel execution
    set_tests_properties(BootstrapTest PROPERTIES COST 5000)

    # provide more time for the bootstrap test
    get_test_property(BootstrapTest TIMEOUT PREVIOUS_TIMEOUT)
    if ("${PREVIOUS_TIMEOUT}" MATCHES NOTFOUND)
      set_tests_properties ( BootstrapTest
        PROPERTIES TIMEOUT 5400)
    endif ()
  endif()

  if(CMAKE_Fortran_COMPILER)
    add_test(Fortran ${CMAKE_CTEST_COMMAND}
      --build-and-test
      "${CMake_SOURCE_DIR}/Tests/Fortran"
      "${CMake_BINARY_DIR}/Tests/Fortran"
      --build-generator ${CMAKE_TEST_GENERATOR}
      --build-project testf
      --build-makeprogram ${CMAKE_TEST_MAKEPROGRAM}
      --build-two-config
      --test-command testf)
    list(APPEND TEST_BUILD_DIRS "${CMake_BINARY_DIR}/Tests/Fortran")

    # FortranCInterface tests.
    if(UNIX)
      configure_file(${CMAKE_CURRENT_SOURCE_DIR}/FortranC/Flags.cmake.in
        ${CMAKE_CURRENT_BINARY_DIR}/FortranC/Flags.cmake @ONLY)
      add_test(FortranC.Flags ${CMAKE_CMAKE_COMMAND} -P
        ${CMAKE_CURRENT_BINARY_DIR}/FortranC/Flags.cmake)
      list(APPEND TEST_BUILD_DIRS "${CMake_BINARY_DIR}/Tests/FortranC/Flags")
    else()
      add_test(FortranC ${CMAKE_CTEST_COMMAND}
        --build-and-test
        "${CMake_SOURCE_DIR}/Tests/FortranC"
        "${CMake_BINARY_DIR}/Tests/FortranC"
        --build-generator ${CMAKE_TEST_GENERATOR}
        --build-project FortranC
        --build-makeprogram ${CMAKE_TEST_MAKEPROGRAM}
        --build-two-config
        --test-command CMakeFiles/FortranCInterface/FortranCInterface)
      list(APPEND TEST_BUILD_DIRS "${CMake_BINARY_DIR}/Tests/FortranC")
    endif()
  endif()

  find_package(Java COMPONENTS Development QUIET)
  if(Java_JAVA_EXECUTABLE AND Java_JAVAC_EXECUTABLE AND Java_JAR_EXECUTABLE AND NOT MINGW
      AND NOT "${CMAKE_TEST_GENERATOR}" MATCHES "Xcode")
    get_filename_component(JNIPATH ${JAVA_COMPILE} PATH)
    find_file(JNI_H jni.h
      "${JNIPATH}/../include"
      "${JNIPATH}/../java/include")
    if(JNI_H AND EXISTS "${JNI_H}") # in case jni.h is a broken symlink
      file(READ "${JNI_H}" JNI_FILE)
      if("${JNI_FILE}" MATCHES "JDK1_2")
        add_test(Java ${CMAKE_CTEST_COMMAND}
          --build-and-test
          "${CMake_SOURCE_DIR}/Tests/Java"
          "${CMake_BINARY_DIR}/Tests/Java"
          --build-generator ${CMAKE_TEST_GENERATOR}
          --build-project hello
          --build-makeprogram ${CMAKE_TEST_MAKEPROGRAM}
          --build-two-config
          --build-run-dir "${CMake_BINARY_DIR}/Tests/Java/"
          --test-command ${JAVA_RUNTIME} -classpath hello.jar HelloWorld)
        list(APPEND TEST_BUILD_DIRS "${CMake_BINARY_DIR}/Tests/Java")
      endif()
    endif()
  endif()

  # add some cross compiler tests, for now only with makefile based generators
  if(CMAKE_TEST_GENERATOR MATCHES "Makefiles" OR CMAKE_TEST_GENERATOR MATCHES "KDevelop")

    # if sdcc is found, build the SimpleCOnly project with sdcc
    find_program(SDCC_EXECUTABLE sdcc)
    mark_as_advanced(SDCC_EXECUTABLE)
    if(SDCC_EXECUTABLE)
      add_test(SimpleCOnly_sdcc ${CMAKE_CTEST_COMMAND}
        --build-and-test
        "${CMake_SOURCE_DIR}/Tests/SimpleCOnly"
        "${CMake_BINARY_DIR}/Tests/SimpleCOnly_sdcc"
        --build-generator ${CMAKE_TEST_GENERATOR}
        --build-project SimpleC
        --build-makeprogram ${CMAKE_TEST_MAKEPROGRAM}
        --build-options
        "-DCMAKE_SYSTEM_NAME=Generic"
        "-DCMAKE_C_COMPILER=${SDCC_EXECUTABLE}")
      list(APPEND TEST_BUILD_DIRS "${CMake_BINARY_DIR}/Tests/SimpleCOnly_sdcc")
    endif()

    # If a Linux -> MinGW cross compiler is found then try it
    find_program(MINGW_CC_LINUX2WIN_EXECUTABLE i586-mingw32msvc-gcc)
    find_program(MINGW_CXX_LINUX2WIN_EXECUTABLE i586-mingw32msvc-g++)
    find_program(MINGW_RC_LINUX2WIN_EXECUTABLE i586-mingw32msvc-windres)
    mark_as_advanced(MINGW_CC_LINUX2WIN_EXECUTABLE MINGW_CXX_LINUX2WIN_EXECUTABLE MINGW_RC_LINUX2WIN_EXECUTABLE)
    if(MINGW_CC_LINUX2WIN_EXECUTABLE AND MINGW_CXX_LINUX2WIN_EXECUTABLE AND MINGW_RC_LINUX2WIN_EXECUTABLE)
      add_test(Simple_Mingw_Linux2Win ${CMAKE_CTEST_COMMAND}
        --build-and-test
        "${CMake_SOURCE_DIR}/Tests/Simple"
        "${CMake_BINARY_DIR}/Tests/Simple_Mingw_Linux2Win"
        --build-generator ${CMAKE_TEST_GENERATOR}
        --build-project Simple
        --build-makeprogram ${CMAKE_TEST_MAKEPROGRAM}
        --build-options
        "-DCMAKE_SYSTEM_NAME=Windows"
        "-DCMAKE_C_COMPILER=${MINGW_CC_LINUX2WIN_EXECUTABLE}"
        "-DCMAKE_CXX_COMPILER=${MINGW_CXX_LINUX2WIN_EXECUTABLE}"
        "-DCMAKE_RC_COMPILER=${MINGW_RC_LINUX2WIN_EXECUTABLE}"
        )
      list(APPEND TEST_BUILD_DIRS "${CMake_BINARY_DIR}/Tests/Simple_Mingw_Linux2Win")
    endif()
  endif()

  if(UNIX)
    string(COMPARE EQUAL "${CMAKE_INSTALL_PREFIX}" "${CMake_BINARY_DIR}/Tests/TestShellInstall/Prefix"
      PREFIX_IS_FOR_TEST)
    if(PREFIX_IS_FOR_TEST)
      configure_file(
        ${CMake_SOURCE_DIR}/Tests/TestInstall.sh.in
        ${CMake_BINARY_DIR}/Tests/TestShellInstall/TestInstall.sh
        @ONLY IMMEDIATE
        )
      add_test(ShellInstall /bin/sh ${CMake_BINARY_DIR}/Tests/TestShellInstall/TestShellInstall.sh)
    endif()
  endif()

  if(CMAKE_TEST_PROJECT_CSE_DIR)
    set(script "${CMAKE_TEST_PROJECT_CSE_DIR}/BuildProjectCSE.cmake")
    if(NOT EXISTS "${script}")
      set(script "${CMAKE_TEST_PROJECT_CSE_DIR}/cse_build.cmake")
    endif()
    if(NOT EXISTS "${script}")
      message("warning: CMAKE_TEST_PROJECT_CSE_DIR set, but no build script found...")
    endif()

    add_test(BuildCSE ${CMAKE_CTEST_COMMAND} -V -S "${script}")
    set_tests_properties(BuildCSE PROPERTIES TIMEOUT 5400)
  endif()

  if(CMAKE_TEST_PLPLOT_DIR)
    add_test(plplot ${CMAKE_CTEST_COMMAND} -V -S ${CMAKE_TEST_PLPLOT_DIR}/../../EasyDashboardScripts/plplot.cmake )
    set_tests_properties ( plplot PROPERTIES TIMEOUT 5400)
  endif()

  if(CMAKE_TEST_CHICKEN_DIR)
    add_test(Chicken ${CMAKE_CTEST_COMMAND} -V -S ${CMAKE_TEST_CHICKEN_DIR}/../../EasyDashboardScripts/Chicken.cmake )
    set_tests_properties ( Chicken PROPERTIES TIMEOUT 5400)
  endif()

  if(CMAKE_TEST_KDELIBS_ALPHA_1_DIR)
    add_test(KDELibsAlpha1 ${CMAKE_CTEST_COMMAND} -V -S ${CMAKE_TEST_KDELIBS_ALPHA_1_DIR}/../../EasyDashboardScripts/kdelibs.cmake )
    set_tests_properties ( KDELibsAlpha1 PROPERTIES TIMEOUT 5400)
  endif()

  # If this is not an in-source build, provide a target to wipe out
  # all the test build directories.
  if(NOT EXISTS "${CMake_BINARY_DIR}/CMakeLists.txt")
    configure_file(${CMake_SOURCE_DIR}/Tests/test_clean.cmake.in
                   ${CMake_BINARY_DIR}/Tests/test_clean.cmake @ONLY)
    add_custom_target(test_clean
      COMMAND ${CMAKE_COMMAND} -P ${CMake_BINARY_DIR}/Tests/test_clean.cmake
      COMMENT "Removing test build directories."
      )
  endif()

  add_test(CMakeWizardTest ${CMAKE_CMAKE_COMMAND}
    -D build_dir:STRING=${CMAKE_CURRENT_BINARY_DIR}/CMakeWizardTest
    -D source_dir:STRING=${CMAKE_CURRENT_SOURCE_DIR}/Tutorial/Step3
    -D CMAKE_CTEST_COMMAND:STRING=${CMAKE_CTEST_COMMAND}
    -P ${CMAKE_CURRENT_SOURCE_DIR}/CMakeWizardTest.cmake)
  # If the cache variable CMAKE_CONTRACT_PROJECTS is set
  # then the dashboard will run a contract with CMake test of that
  # name.  For example CMAKE_CONTRACT_PROJECTS = vtk542 would run
  # the vtk542 contract test.
  # For each Contract test, the project should provide a directory
  # with at least one CMakeLists.txt file that uses ExternalProject
  # to download and configure the project. The directory should also
  # contain a RunTest.cmake file that has a single set of the format:
  # set(project_RUN_TEST testToRun)
  # The testToRun should be a test executable that can be run to
  # smoke test the build.
  foreach(project ${CMAKE_CONTRACT_PROJECTS})
    include(Contracts/${project}/RunTest.cmake)
    ADD_TEST_MACRO(Contracts.${project}
      ${${project}_RUN_TEST})
    # Contract test timeout in seconds.
    # Default to 6 hours.
    if(DEFINED ${project}_TEST_TIMEOUT)
      set(timeout ${${project}_TEST_TIMEOUT})
    elseif(CMAKE_CONTRACT_TEST_TIMEOUT_DEFAULT)
      set(timeout ${CMAKE_CONTRACT_TEST_TIMEOUT_DEFAULT})
    else()
      set(timeout 21600)
    endif()
    set_tests_properties(Contracts.${project} PROPERTIES TIMEOUT ${timeout})
  endforeach()

  if(TEST_CompileCommandOutput)
    set(CompileCommandOutput_EXTRA_OPTIONS
      --build-options -DMAKE_SUPPORTS_SPACES=${MAKE_IS_GNU})
    ADD_TEST_MACRO(CompileCommandOutput
      "${CMake_BINARY_DIR}/Tests/CMakeLib/runcompilecommands")
  endif()

  add_test(IncludeDirectories ${CMAKE_CTEST_COMMAND}
    --build-and-test
    "${CMake_SOURCE_DIR}/Tests/IncludeDirectories"
    "${CMake_BINARY_DIR}/Tests/IncludeDirectories"
    --build-two-config
    --build-generator ${CMAKE_TEST_GENERATOR}
    --build-project IncludeDirectories
    --build-makeprogram ${CMAKE_TEST_MAKEPROGRAM}
    --test-command IncludeDirectories)
  list(APPEND TEST_BUILD_DIRS "${CMake_BINARY_DIR}/Tests/IncludeDirectories")

  if(CMAKE_USE_KWSTYLE AND KWSTYLE_EXECUTABLE)
    # The "make StyleCheck" command line as a test. If the test fails, look
    # for lines like "Error #0 (624) Line length exceed 88 (max=79)" in the
    # output to find where the style errors are...
    add_test(KWStyle ${KWSTYLE_EXECUTABLE}
      -xml ${CMake_BINARY_DIR}/CMake.kws.xml
      -o ${CMake_SOURCE_DIR}/Utilities/KWStyle/CMakeOverwrite.txt
      -v
      -D ${CMake_BINARY_DIR}/CMakeKWSFiles.txt
      )
    set_tests_properties(KWStyle PROPERTIES
      WORKING_DIRECTORY ${CMake_BINARY_DIR}/Utilities/KWStyle)
  endif()
endif()

subdirs(CMakeTests)<|MERGE_RESOLUTION|>--- conflicted
+++ resolved
@@ -319,10 +319,7 @@
     --build-generator ${CMAKE_TEST_GENERATOR}
     --build-project ExternalDataTest
     --build-makeprogram ${CMAKE_TEST_MAKEPROGRAM}
-<<<<<<< HEAD
-=======
     --build-noclean
->>>>>>> 7f59df91
     --force-new-ctest-process
     --test-command ${CMAKE_CTEST_COMMAND} -C \${CTEST_CONFIGURATION_TYPE} -V
     )
