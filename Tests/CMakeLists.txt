--- conflicted
+++ resolved
@@ -1470,14 +1470,6 @@
       --output-log "${CMake_BINARY_DIR}/Tests/CTestTest2/testOutput.log"
       )
 
-<<<<<<< HEAD
-    CONFIGURE_FILE("${CMake_SOURCE_DIR}/Tests/CTestTest3/test.cmake.in"
-      "${CMake_BINARY_DIR}/Tests/CTestTest3/test.cmake" @ONLY ESCAPE_QUOTES)
-    ADD_TEST(CTestTest3 ${CMAKE_CTEST_COMMAND}
-      -S "${CMake_BINARY_DIR}/Tests/CTestTest3/test.cmake" -V
-      --output-log "${CMake_BINARY_DIR}/Tests/CTestTest3/testOutput.log"
-      )
-
     CONFIGURE_FILE("${CMake_SOURCE_DIR}/Tests/CTestTestChecksum/test.cmake.in"
       "${CMake_BINARY_DIR}/Tests/CTestTestChecksum/test.cmake" @ONLY
       ESCAPE_QUOTES)
@@ -1489,8 +1481,6 @@
     SET_TESTS_PROPERTIES(CTestTestChecksum PROPERTIES PASS_REGULAR_EXPRESSION
       "Submission failed: Checksum failed for file")
 
-=======
->>>>>>> 199e7f2f
     # these tests take a long time, make sure they have it
     # if timeouts have not already been set
     GET_TEST_PROPERTY(CTestTest TIMEOUT PREVIOUS_TIMEOUT)
