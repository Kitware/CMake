# a macro for tests that have a simple format where the name matches the
# directory and project
MACRO(ADD_TEST_MACRO NAME COMMAND)
  STRING(REPLACE "." "/" dir "${NAME}")
  STRING(REGEX REPLACE "[^.]*\\." "" proj "${NAME}")
  ADD_TEST(${NAME} ${CMAKE_CTEST_COMMAND}
    --build-and-test
    "${CMake_SOURCE_DIR}/Tests/${dir}"
    "${CMake_BINARY_DIR}/Tests/${dir}"
    --build-two-config
    --build-generator ${CMAKE_TEST_GENERATOR}
    --build-makeprogram ${CMAKE_TEST_MAKEPROGRAM}
    --build-project ${proj}
    ${${NAME}_EXTRA_OPTIONS}
    --test-command ${COMMAND} ${ARGN})
  LIST(APPEND TEST_BUILD_DIRS "${CMake_BINARY_DIR}/Tests/${dir}")
ENDMACRO(ADD_TEST_MACRO)

INCLUDE(${CMake_SOURCE_DIR}/Modules/CheckFortran.cmake)

# Fake a user home directory to avoid polluting the real one.
IF(DEFINED ENV{HOME} AND NOT CTEST_NO_TEST_HOME)
  SET(TEST_HOME "${CMake_BINARY_DIR}/Tests/CMakeFiles/TestHome")
  FILE(MAKE_DIRECTORY "${TEST_HOME}")
  FILE(WRITE "${TEST_HOME}/.cvspass" ":pserver:anoncvs@www.cmake.org:/cvsroot/KWSys A\n")
  SET(TEST_HOME_ENV_CODE "# Fake a user home directory to avoid polluting the real one.
# But provide original ENV{HOME} value in ENV{CTEST_REAL_HOME} for tests that
# need access to the real HOME directory.
SET(ENV{CTEST_REAL_HOME} \"\$ENV{HOME}\")
SET(ENV{HOME} \"${TEST_HOME}\")
")
ENDIF()

# Choose a default configuration for CTest tests.
SET(CTestTest_CONFIG Debug)
IF(NOT CMAKE_CONFIGURATION_TYPES AND CMAKE_BUILD_TYPE)
  SET(CTestTest_CONFIG ${CMAKE_BUILD_TYPE})
ENDIF()

CONFIGURE_FILE(${CMake_SOURCE_DIR}/Tests/EnforceConfig.cmake.in
               ${CMake_BINARY_DIR}/Tests/EnforceConfig.cmake @ONLY)

# Testing
IF(BUILD_TESTING)
  IF("${CMAKE_TEST_GENERATOR}" MATCHES "Unix Makefiles")
    SET(TEST_CompileCommandOutput 1)
  ENDIF()

  ADD_SUBDIRECTORY(CMakeLib)
  ADD_SUBDIRECTORY(CMakeOnly)

  ADD_SUBDIRECTORY(FindPackageModeMakefileTest)

  # Collect a list of all test build directories.
  SET(TEST_BUILD_DIRS)

  # Should the long tests be run?
  OPTION(CMAKE_RUN_LONG_TESTS
    "Should the long tests be run (such as Bootstrap)." ON)
  MARK_AS_ADVANCED(CMAKE_RUN_LONG_TESTS)

  IF (CMAKE_RUN_LONG_TESTS)
    OPTION(CTEST_TEST_CTEST
      "Should the tests that run a full sub ctest process be run?"
      OFF)
    MARK_AS_ADVANCED(CTEST_TEST_CTEST)

    OPTION(TEST_KDE4_STABLE_BRANCH
      "Should the KDE4 stable branch test be run?"
      OFF)
    MARK_AS_ADVANCED(TEST_KDE4_STABLE_BRANCH)
  ENDIF (CMAKE_RUN_LONG_TESTS)

  # Should tests that use CVS be run?
  #
  set(do_cvs_tests 0)

  if(EXISTS ${CMAKE_ROOT}/Modules/FindCVS.cmake)
    find_package(CVS QUIET)
  else(EXISTS ${CMAKE_ROOT}/Modules/FindCVS.cmake)
    find_program(CVS_EXECUTABLE NAMES cvs)
  endif(EXISTS ${CMAKE_ROOT}/Modules/FindCVS.cmake)

  if(CVS_EXECUTABLE)
    set(do_cvs_tests 1)
  endif(CVS_EXECUTABLE)

  if(do_cvs_tests AND NOT UNIX)
    if("${CVS_EXECUTABLE}" MATCHES "cygwin")
      set(do_cvs_tests 0)
    endif("${CVS_EXECUTABLE}" MATCHES "cygwin")
  endif(do_cvs_tests AND NOT UNIX)

  # Should CPack tests be run? By default, yes, but...
  #
  # Disable packaging test on Apple 10.3 and below. PackageMaker starts
  # DiskManagementTool as root and disowns it
  # (http://lists.apple.com/archives/installer-dev/2005/Jul/msg00005.html).
  # It is left holding open pipe handles and preventing ProcessUNIX from
  # detecting end-of-data even after its immediate child exits. Then
  # the test hangs until it times out and is killed. This is a
  # well-known bug in kwsys process execution that I would love to get
  # time to fix.
  #
  OPTION(CTEST_TEST_CPACK
    "Should the tests that use '--build-target package' be run?"
    ON)
  MARK_AS_ADVANCED(CTEST_TEST_CPACK)
  SET(CTEST_TEST_OSX_ARCH 0)
  IF(APPLE)
    EXECUTE_PROCESS(
      COMMAND sw_vers -productVersion
      OUTPUT_VARIABLE OSX_VERSION
      OUTPUT_STRIP_TRAILING_WHITESPACE
      )
    IF(OSX_VERSION MATCHES "^10\\.[0123]" OR OSX_VERSION MATCHES "ProductVersion:\t10\\.[0123]")
      MESSAGE(STATUS "Forcing CTEST_TEST_CPACK=OFF on OSX < 10.4")
      MESSAGE(STATUS "OSX_VERSION='${OSX_VERSION}'")
      SET(CTEST_TEST_CPACK OFF)
    ELSE(OSX_VERSION MATCHES "^10\\.[0123]" OR OSX_VERSION MATCHES "ProductVersion:\t10\\.[0123]")
      SET(CTEST_TEST_OSX_ARCH 1)
    ENDIF(OSX_VERSION MATCHES "^10\\.[0123]" OR OSX_VERSION MATCHES "ProductVersion:\t10\\.[0123]")
  ENDIF(APPLE)

  # Use 1500 or CTEST_TEST_TIMEOUT for long test timeout value,
  # whichever is greater.
  SET(CMAKE_LONG_TEST_TIMEOUT 1500)
  IF(CTEST_TEST_TIMEOUT)
    SET(CMAKE_LONG_TEST_TIMEOUT ${CTEST_TEST_TIMEOUT})
  ENDIF(CTEST_TEST_TIMEOUT)
  IF(CMAKE_LONG_TEST_TIMEOUT LESS 1500)
    SET(CMAKE_LONG_TEST_TIMEOUT 1500)
  ENDIF(CMAKE_LONG_TEST_TIMEOUT LESS 1500)

  # add a bunch of standard build-and-test style tests
  ADD_TEST_MACRO(CommandLineTest CommandLineTest)
  ADD_TEST_MACRO(FindPackageTest FindPackageTest)
  ADD_TEST_MACRO(FindModulesExecuteAll FindModulesExecuteAll)
  ADD_TEST_MACRO(StringFileTest StringFileTest)
  ADD_TEST_MACRO(TryCompile TryCompile)
  ADD_TEST_MACRO(TarTest TarTest)
  ADD_TEST_MACRO(SystemInformation SystemInformation)
  ADD_TEST_MACRO(MathTest MathTest)
  # assume no resources building to test
  SET(TEST_RESOURCES FALSE)
  # for windows and cygwin assume we have resources
  IF(WIN32 OR CYGWIN)
    SET(TEST_RESOURCES TRUE)
  ENDIF()
  # for borland and watcom there is no resource support
  IF("${CMAKE_TEST_GENERATOR}" MATCHES "WMake" OR
      "${CMAKE_TEST_GENERATOR}" MATCHES "Borland")
    SET(TEST_RESOURCES FALSE)
  ENDIF()
  IF(TEST_RESOURCES)
    ADD_TEST_MACRO(VSResource VSResource)
  ENDIF()
  ADD_TEST_MACRO(Simple Simple)
  ADD_TEST_MACRO(PreOrder PreOrder)
  ADD_TEST_MACRO(MissingSourceFile MissingSourceFile)
  SET_TESTS_PROPERTIES(MissingSourceFile PROPERTIES
    PASS_REGULAR_EXPRESSION "CMake Error at CMakeLists.txt:3 \\(add_executable\\):[ \r\n]*Cannot find source file:[ \r\n]*DoesNotExist/MissingSourceFile.c")
  IF(CMAKE_Fortran_COMPILER)
    ADD_TEST_MACRO(FortranOnly FortranOnly)
  ENDIF()
  # test Visual Studio GNU Fortran mixing with cmake_add_fortran_subdirectory
  # run this project if we have a working fortran compiler or
  # the test is enabled with CMAKE_TEST_CMAKE_ADD_FORTRAN cache variable.
  # If you enable the test, CMake should find the MinGW fortran install,
  # or in some cases you might need to set the PATH so that cmake can find
  # the gfortran from mingw.
  IF(CMAKE_Fortran_COMPILER OR CMAKE_TEST_CMAKE_ADD_FORTRAN)
    SET(CMAKE_SKIP_VSGNUFortran FALSE)
    # disable test for apple builds using ifort if they are building
    # more than one architecture, as ifort does not support that.
    IF(APPLE AND (CMAKE_Fortran_COMPILER MATCHES ifort))
      LIST(LENGTH CMAKE_OSX_ARCHITECTURES len)
      IF("${len}" GREATER 1)
        MESSAGE(STATUS "Skip VSGNUFortran for ifort dual cpu mac build")
        SET(CMAKE_SKIP_VSGNUFortran TRUE)
      ENDIF()
    ENDIF()
    IF((CMAKE_C_COMPILER MATCHES lsb)
        AND (CMAKE_Fortran_COMPILER MATCHES ifort))
      MESSAGE(STATUS "Skip VSGNUFortran for ifort and lsb compilers")
      SET(CMAKE_SKIP_VSGNUFortran TRUE)
    ENDIF()
    IF(NOT CMAKE_SKIP_VSGNUFortran)
      ADD_TEST_MACRO(VSGNUFortran ${CMAKE_COMMAND} -P runtest.cmake)
    ENDIF()
  ENDIF()
  ADD_TEST_MACRO(COnly COnly)
  ADD_TEST_MACRO(CxxOnly CxxOnly)
  ADD_TEST_MACRO(IPO COnly/COnly)
  ADD_TEST_MACRO(OutDir runtime/OutDir)
  ADD_TEST_MACRO(NewlineArgs NewlineArgs)
  ADD_TEST_MACRO(SetLang SetLang)
  ADD_TEST_MACRO(ExternalOBJ ExternalOBJ)
  ADD_TEST_MACRO(LoadCommand LoadedCommand)
  ADD_TEST_MACRO(LinkDirectory bin/LinkDirectory)
  ADD_TEST_MACRO(LinkLanguage LinkLanguage)
  ADD_TEST_MACRO(LinkLine LinkLine)
  ADD_TEST_MACRO(MacroTest miniMacroTest)
  ADD_TEST_MACRO(FunctionTest miniFunctionTest)
  ADD_TEST_MACRO(ReturnTest ReturnTest)
  ADD_TEST_MACRO(Properties Properties)
  ADD_TEST_MACRO(Assembler HelloAsm)
  ADD_TEST_MACRO(SourceGroups SourceGroups)
  ADD_TEST_MACRO(Preprocess Preprocess)
  ADD_TEST_MACRO(ExportImport ExportImport)
  ADD_TEST_MACRO(Unset Unset)
  ADD_TEST_MACRO(PolicyScope PolicyScope)
  ADD_TEST_MACRO(EmptyLibrary EmptyLibrary)
  SET_TESTS_PROPERTIES(EmptyLibrary PROPERTIES
    PASS_REGULAR_EXPRESSION "CMake Error: CMake can not determine linker language for target:test")
  ADD_TEST_MACRO(CrossCompile CrossCompile)
  SET_TESTS_PROPERTIES(CrossCompile PROPERTIES
    PASS_REGULAR_EXPRESSION "TRY_RUN.. invoked in cross-compiling mode")
  IF("${CMAKE_TEST_GENERATOR}" MATCHES "Make")
    ADD_TEST_MACRO(Policy0002 Policy0002)
  ENDIF("${CMAKE_TEST_GENERATOR}" MATCHES "Make")
  IF(CTEST_TEST_OSX_ARCH)
    ADD_TEST_MACRO(Architecture Architecture)
    SET_TESTS_PROPERTIES(Architecture PROPERTIES
      PASS_REGULAR_EXPRESSION "(file is not of required architecture|does not match cputype|not the architecture being linked)")
  ENDIF(CTEST_TEST_OSX_ARCH)

  LIST(APPEND TEST_BUILD_DIRS ${CMake_TEST_INSTALL_PREFIX})


  # run test for BundleUtilities on supported platforms/compilers
  if(MSVC OR
     CMAKE_SYSTEM_NAME MATCHES "Linux" OR
     CMAKE_SYSTEM_NAME MATCHES "Darwin")
  if(NOT "${CMAKE_TEST_GENERATOR}" STREQUAL "Watcom WMake")
    ADD_TEST(BundleUtilities ${CMAKE_CTEST_COMMAND}
      --build-and-test
      "${CMake_SOURCE_DIR}/Tests/BundleUtilities"
      "${CMake_BINARY_DIR}/Tests/BundleUtilities"
      --build-generator ${CMAKE_TEST_GENERATOR}
      --build-makeprogram ${CMAKE_TEST_MAKEPROGRAM}
      --build-project BundleUtilities
      )
    LIST(APPEND TEST_BUILD_DIRS "${CMake_BINARY_DIR}/Tests/BundleUtilities")
  endif()
  endif()

  SET(CMAKE_BUILD_TEST_SOURCE_DIR "${CMake_SOURCE_DIR}/Tests/COnly")
  SET(CMAKE_BUILD_TEST_BINARY_DIR "${CMake_BINARY_DIR}/Tests/CMakeBuildCOnly")
  SET(CMAKE_BUILD_TEST_EXE COnly)
  CONFIGURE_FILE("${CMake_SOURCE_DIR}/Tests/CMakeBuildTest.cmake.in"
    "${CMake_BINARY_DIR}/Tests/CMakeBuildTest.cmake" @ONLY)
  ADD_TEST(CMakeBuildTest ${CMAKE_CMAKE_COMMAND} -P
    "${CMake_BINARY_DIR}/Tests/CMakeBuildTest.cmake")
  LIST(APPEND TEST_BUILD_DIRS ${CMAKE_BUILD_TEST_BINARY_DIR})
  # now do it again for a project that has two project commands
  SET(CMAKE_BUILD_TEST_SOURCE_DIR "${CMake_SOURCE_DIR}/Tests/DoubleProject")
  SET(CMAKE_BUILD_TEST_BINARY_DIR "${CMake_BINARY_DIR}/Tests/DoubleProject")
  SET(CMAKE_BUILD_TEST_EXE just_silly)
  CONFIGURE_FILE("${CMake_SOURCE_DIR}/Tests/CMakeBuildTest.cmake.in"
    "${CMake_BINARY_DIR}/Tests/CMakeBuildDoubleProjectTest.cmake" @ONLY)
  ADD_TEST(CMakeDoubleProject ${CMAKE_CMAKE_COMMAND} -P
    "${CMake_BINARY_DIR}/Tests/CMakeBuildDoubleProjectTest.cmake")
  LIST(APPEND TEST_BUILD_DIRS ${CMAKE_BUILD_TEST_BINARY_DIR})

  ADD_TEST_MACRO(Module.CheckTypeSize CheckTypeSize)

  ADD_TEST_MACRO(Module.GenerateExportHeader GenerateExportHeader)

  ADD_TEST_MACRO(Module.CheckCXXCompilerFlag CheckCXXCompilerFlag)

  ADD_TEST(LinkFlags-prepare
    ${CMAKE_CTEST_COMMAND} -C \${CTEST_CONFIGURATION_TYPE}
    --build-and-test
    "${CMake_SOURCE_DIR}/Tests/LinkFlags"
    "${CMake_BINARY_DIR}/Tests/LinkFlags"
    --build-generator ${CMAKE_TEST_GENERATOR}
    --build-makeprogram ${CMAKE_TEST_MAKEPROGRAM}
    --build-project LinkFlags
    --build-target LinkFlags
    --build-options -DTEST_CONFIG=\${CTEST_CONFIGURATION_TYPE}
    )
  LIST(APPEND TEST_BUILD_DIRS "${CMake_BINARY_DIR}/Tests/LinkFlags")

  MACRO(ADD_LINK_FLAGS_TEST name depends)
    ADD_TEST(LinkFlags-${name}
      ${CMAKE_CMAKE_COMMAND} --build "${CMake_BINARY_DIR}/Tests/LinkFlags"
      --target LinkFlags_${name} --config \${CTEST_CONFIGURATION_TYPE}
      )
    SET_TESTS_PROPERTIES(LinkFlags-${name} PROPERTIES
      PASS_REGULAR_EXPRESSION "BADFLAG" DEPENDS LinkFlags-${depends})
  ENDMACRO()
  ADD_LINK_FLAGS_TEST(lib prepare)
  ADD_LINK_FLAGS_TEST(dll lib)
  ADD_LINK_FLAGS_TEST(exe dll)
  ADD_LINK_FLAGS_TEST(lib_config exe)
  ADD_LINK_FLAGS_TEST(dll_config lib_config)
  ADD_LINK_FLAGS_TEST(exe_config dll_config)

  # If we are running right now with a UnixMakefiles based generator,
  # build the "Simple" test with the ExtraGenerators, if available
  # This doesn't test whether the generated project files work (unfortunately),
  # mainly it tests that cmake doesn't crash when generating these project files.
  IF(${CMAKE_TEST_GENERATOR} MATCHES "Unix Makefiles"  OR  ${CMAKE_TEST_GENERATOR} MATCHES "KDevelop")
    # check which generators we have
    EXEC_PROGRAM(${CMAKE_CMAKE_COMMAND} ARGS --help OUTPUT_VARIABLE cmakeOutput )
    # check for the Eclipse generator
    IF ("${cmakeOutput}" MATCHES Eclipse)
      ADD_TEST(Simple_EclipseGenerator ${CMAKE_CTEST_COMMAND}
         --build-and-test
         "${CMake_SOURCE_DIR}/Tests/Simple"
         "${CMake_BINARY_DIR}/Tests/Simple_EclipseGenerator"
         --build-two-config
         --build-generator "Eclipse CDT4 - Unix Makefiles"
         --build-makeprogram ${CMAKE_TEST_MAKEPROGRAM}
         --build-project Simple
         --test-command Simple)
      LIST(APPEND TEST_BUILD_DIRS "${CMake_BINARY_DIR}/Tests/Simple_EclipseGenerator")
    ENDIF ("${cmakeOutput}" MATCHES Eclipse)

    # check for the CodeBlocks generator
    IF ("${cmakeOutput}" MATCHES CodeBlocks)
      ADD_TEST(Simple_CodeBlocksGenerator ${CMAKE_CTEST_COMMAND}
         --build-and-test
         "${CMake_SOURCE_DIR}/Tests/Simple"
         "${CMake_BINARY_DIR}/Tests/Simple_CodeBlocksGenerator"
         --build-two-config
         --build-generator "CodeBlocks - Unix Makefiles"
         --build-makeprogram ${CMAKE_TEST_MAKEPROGRAM}
         --build-project Simple
         --test-command Simple)
      LIST(APPEND TEST_BUILD_DIRS "${CMake_BINARY_DIR}/Tests/Simple_CodeBlocksGenerator")
    ENDIF ("${cmakeOutput}" MATCHES CodeBlocks)
    # check for the KDevelop3 generator
    IF ("${cmakeOutput}" MATCHES KDevelop3)
      ADD_TEST(Simple_KDevelop3Generator ${CMAKE_CTEST_COMMAND}
         --build-and-test
         "${CMake_SOURCE_DIR}/Tests/Simple"
         "${CMake_BINARY_DIR}/Tests/Simple_KDevelop3Generator"
         --build-two-config
         --build-generator "KDevelop3 - Unix Makefiles"
         --build-makeprogram ${CMAKE_TEST_MAKEPROGRAM}
         --build-project Simple
         --test-command Simple)
      LIST(APPEND TEST_BUILD_DIRS "${CMake_BINARY_DIR}/Tests/Simple_KDevelop3Generator")
    ENDIF ("${cmakeOutput}" MATCHES KDevelop3)

  ENDIF(${CMAKE_TEST_GENERATOR} MATCHES "Unix Makefiles"  OR  ${CMAKE_TEST_GENERATOR} MATCHES "KDevelop")

  # test for correct sub-project generation
  # not implemented in VS6 or Xcode
  IF(NOT MSVC60 AND NOT XCODE AND NOT MSVC70)
    # run cmake and configure all of SubProject
    # but only build the independent executable car
    ADD_TEST(SubProject ${CMAKE_CTEST_COMMAND}
      --build-and-test
      "${CMake_SOURCE_DIR}/Tests/SubProject"
      "${CMake_BINARY_DIR}/Tests/SubProject"
      --build-project SubProject
      --build-generator ${CMAKE_TEST_GENERATOR}
      --build-makeprogram ${CMAKE_TEST_MAKEPROGRAM}
      --build-target car
      --test-command car
      )
    # For stage 2, do not run cmake again.
    # Then build the foo sub project which should build
    # the bar library which should be referenced because
    # foo links to the static library bar, but bar is not
    # directly in the foo sub project
    ADD_TEST(SubProject-Stage2  ${CMAKE_CTEST_COMMAND}
      --build-and-test
      "${CMake_SOURCE_DIR}/Tests/SubProject/foo"
      "${CMake_BINARY_DIR}/Tests/SubProject/foo"
      --build-generator ${CMAKE_TEST_GENERATOR}
      --build-makeprogram ${CMAKE_TEST_MAKEPROGRAM}
      --build-nocmake
      --build-project foo
      --build-target foo
      --test-command foo
      )
    SET_TESTS_PROPERTIES ( SubProject-Stage2 PROPERTIES DEPENDS SubProject)
    LIST(APPEND TEST_BUILD_DIRS "${CMake_BINARY_DIR}/Tests/SubProject")
  ENDIF(NOT MSVC60 AND NOT XCODE AND NOT MSVC70)

  IF (CMAKE_STRICT)
    ADD_TEST_MACRO(DocTest DocTest)
  ENDIF (CMAKE_STRICT)
  # macro to add a test that will build a nightly release
  # of CMake for given platform using the release scripts
  MACRO(ADD_NIGHTLY_BUILD_TEST name script)
    SET(_TEST_DIR "${CMake_BINARY_DIR}/Tests/${name}")
    FILE(MAKE_DIRECTORY "${_TEST_DIR}")
    FILE(WRITE "${_TEST_DIR}/nightly-cmake.sh"
      "cd ${_TEST_DIR}
${CMake_BINARY_DIR}/bin/cmake -DCMAKE_CREATE_VERSION=nightly -P ${CMake_SOURCE_DIR}/Utilities/Release/${script}
${CMake_BINARY_DIR}/bin/cmake -DVERSION=master -P ${CMake_SOURCE_DIR}/Utilities/Release/upload_release.cmake
    ")
    ADD_TEST(${name} /bin/sh ${_TEST_DIR}/nightly-cmake.sh)
    IF(COMMAND SET_TESTS_PROPERTIES AND COMMAND GET_TEST_PROPERTY)
      SET_TESTS_PROPERTIES (${name} PROPERTIES TIMEOUT ${CMAKE_LONG_TEST_TIMEOUT})
    ENDIF(COMMAND SET_TESTS_PROPERTIES AND COMMAND GET_TEST_PROPERTY)
  ENDMACRO(ADD_NIGHTLY_BUILD_TEST)
  IF(CMAKE_BUILD_NIGHTLY_RELEASES)
    ADD_NIGHTLY_BUILD_TEST(CMakeNightlyWindows
      dash2win64_release.cmake)
    ADD_NIGHTLY_BUILD_TEST(CMakeNightlyMac
      dashmacmini2_release.cmake)
    ADD_NIGHTLY_BUILD_TEST(CMakeNightlyMac64
      dashmacmini5_release.cmake)
    ADD_NIGHTLY_BUILD_TEST(CMakeNightlyLinux
      magrathea_release.cmake)
  ENDIF(CMAKE_BUILD_NIGHTLY_RELEASES)

  # add tests with more complex invocations
  ADD_TEST(Framework ${CMAKE_CTEST_COMMAND}
    --build-and-test
    "${CMake_SOURCE_DIR}/Tests/Framework"
    "${CMake_BINARY_DIR}/Tests/Framework"
    --build-two-config
    --build-generator ${CMAKE_TEST_GENERATOR}
    --build-makeprogram ${CMAKE_TEST_MAKEPROGRAM}
    --build-project Framework
    --build-options
    "-DCMAKE_INSTALL_PREFIX:PATH=${CMake_BINARY_DIR}/Tests/Framework/Install"
    --test-command bar)
  LIST(APPEND TEST_BUILD_DIRS "${CMake_BINARY_DIR}/Tests/Framework")

  ADD_TEST(TargetName ${CMAKE_CTEST_COMMAND}
    --build-and-test
    "${CMake_SOURCE_DIR}/Tests/TargetName"
    "${CMake_BINARY_DIR}/Tests/TargetName"
    --build-two-config
    --build-generator ${CMAKE_TEST_GENERATOR}
    --build-makeprogram ${CMAKE_TEST_MAKEPROGRAM}
    --build-project TargetName
    --test-command ${CMAKE_CMAKE_COMMAND} -E compare_files
    ${CMake_SOURCE_DIR}/Tests/TargetName/scripts/hello_world
    ${CMake_BINARY_DIR}/Tests/TargetName/scripts/hello_world)
  LIST(APPEND TEST_BUILD_DIRS "${CMake_BINARY_DIR}/Tests/TargetName")

  ADD_TEST(LibName ${CMAKE_CTEST_COMMAND}
    --build-and-test
    "${CMake_SOURCE_DIR}/Tests/LibName"
    "${CMake_BINARY_DIR}/Tests/LibName"
    --build-two-config
    --build-generator ${CMAKE_TEST_GENERATOR}
    --build-makeprogram ${CMAKE_TEST_MAKEPROGRAM}
    --build-project LibName
    --build-exe-dir "${CMake_BINARY_DIR}/Tests/LibName/lib"
    --test-command foobar
    )
  LIST(APPEND TEST_BUILD_DIRS "${CMake_BINARY_DIR}/Tests/LibName")

  ADD_TEST(CustComDepend ${CMAKE_CTEST_COMMAND}
    --build-and-test
    "${CMake_SOURCE_DIR}/Tests/CustComDepend"
    "${CMake_BINARY_DIR}/Tests/CustComDepend"
    --build-two-config
    --build-generator ${CMAKE_TEST_GENERATOR}
    --build-makeprogram ${CMAKE_TEST_MAKEPROGRAM}
    --build-project CustComDepend
    --build-exe-dir "${CMake_BINARY_DIR}/Tests/CustComDepend/bin"
    --test-command foo bar.c
    )
  LIST(APPEND TEST_BUILD_DIRS "${CMake_BINARY_DIR}/Tests/CustComDepend")

  ADD_TEST(ArgumentExpansion  ${CMAKE_CTEST_COMMAND}
    --build-and-test
    "${CMake_SOURCE_DIR}/Tests/ArgumentExpansion"
    "${CMake_BINARY_DIR}/Tests/ArgumentExpansion"
    --build-generator ${CMAKE_TEST_GENERATOR}
    --build-project ArgumentExpansion
    --build-makeprogram ${CMAKE_TEST_MAKEPROGRAM}
    --build-exe-dir "${CMake_BINARY_DIR}/Tests/ArgumentExpansion/bin"
    )
  SET_TESTS_PROPERTIES(ArgumentExpansion PROPERTIES
    FAIL_REGULAR_EXPRESSION "Unexpected: ")
  LIST(APPEND TEST_BUILD_DIRS "${CMake_BINARY_DIR}/Tests/ArgumentExpansion")

  ADD_TEST(CustomCommand  ${CMAKE_CTEST_COMMAND}
    --build-and-test
    "${CMake_SOURCE_DIR}/Tests/CustomCommand"
    "${CMake_BINARY_DIR}/Tests/CustomCommand"
    --build-two-config
    --build-generator ${CMAKE_TEST_GENERATOR}
    --build-project CustomCommand
    --build-makeprogram ${CMAKE_TEST_MAKEPROGRAM}
    --build-exe-dir "${CMake_BINARY_DIR}/Tests/CustomCommand/bin"
    --test-command CustomCommand
    )
  LIST(APPEND TEST_BUILD_DIRS "${CMake_BINARY_DIR}/Tests/CustomCommand")

  ADD_TEST(CustomCommandWorkingDirectory  ${CMAKE_CTEST_COMMAND}
    --build-and-test
    "${CMake_SOURCE_DIR}/Tests/CustomCommandWorkingDirectory"
    "${CMake_BINARY_DIR}/Tests/CustomCommandWorkingDirectory"
    --build-two-config
    --build-generator ${CMAKE_TEST_GENERATOR}
    --build-project TestWorkingDir
    --build-makeprogram ${CMAKE_TEST_MAKEPROGRAM}
    --test-command working
    )
  LIST(APPEND TEST_BUILD_DIRS "${CMake_BINARY_DIR}/Tests/CustomCommandWorkingDirectory")

   #ADD_TEST(SimpleExclude ${CMAKE_CTEST_COMMAND}
   #  --build-and-test
   #  "${CMake_SOURCE_DIR}/Tests/SimpleExclude"
   #  "${CMake_BINARY_DIR}/Tests/SimpleExclude"
   #  --build-generator ${CMAKE_TEST_GENERATOR}
   #  --build-project SimpleExclude
   #  --build-makeprogram ${CMAKE_TEST_MAKEPROGRAM}
   #  --build-two-config
   #  --test-command t4
   #--test-command "${CMAKE_COMMAND}"
   #"-DCONFIGURATION=\${CTEST_CONFIGURATION_TYPE}"
   #-P "${CMake_BINARY_DIR}/Tests/SimpleExclude/run.cmake"
   #)

#  ADD_TEST(SameName  ${CMAKE_CTEST_COMMAND}
#    --build-and-test
#    "${CMake_SOURCE_DIR}/Tests/SameName"
#    "${CMake_BINARY_DIR}/Tests/SameName"
#    --build-generator ${CMAKE_TEST_GENERATOR}
#    --build-project SameName
#    --build-makeprogram ${CMAKE_TEST_MAKEPROGRAM}
#    --build-two-config
#    --test-command
#    "${CMake_BINARY_DIR}/Tests/SameName/Exe1/mytest2")

  ADD_TEST(OutOfSource ${CMAKE_CTEST_COMMAND}
    --build-and-test
    "${CMake_SOURCE_DIR}/Tests/OutOfSource"
    "${CMake_BINARY_DIR}/Tests/OutOfSource"
    --build-generator ${CMAKE_TEST_GENERATOR}
    --build-project OutOfSource
    --build-makeprogram ${CMAKE_TEST_MAKEPROGRAM}
    --build-two-config
    --test-command
    "${CMake_BINARY_DIR}/Tests/OutOfSource/SubDir/OutOfSourceSubdir/simple")
  LIST(APPEND TEST_BUILD_DIRS "${CMake_BINARY_DIR}/Tests/OutOfSource")
  LIST(APPEND TEST_BUILD_DIRS "${CMake_BINARY_DIR}/Tests/OutOfSourceDeep")
  LIST(APPEND TEST_BUILD_DIRS "${CMake_BINARY_DIR}/Tests/OutOfBinary")

  ADD_TEST(BuildDepends ${CMAKE_CTEST_COMMAND}
    --build-and-test
    "${CMake_SOURCE_DIR}/Tests/BuildDepends"
    "${CMake_BINARY_DIR}/Tests/BuildDepends"
    --build-generator ${CMAKE_TEST_GENERATOR}
    --build-project BuildDepends
    --build-makeprogram ${CMAKE_TEST_MAKEPROGRAM}
    )
  LIST(APPEND TEST_BUILD_DIRS "${CMake_BINARY_DIR}/Tests/BuildDepends")

  SET(SimpleInstallInstallDir
    "${CMake_BINARY_DIR}/Tests/SimpleInstall/InstallDirectory")
  ADD_TEST(SimpleInstall ${CMAKE_CTEST_COMMAND}
    --build-and-test
    "${CMake_SOURCE_DIR}/Tests/SimpleInstall"
    "${CMake_BINARY_DIR}/Tests/SimpleInstall"
    --build-generator ${CMAKE_TEST_GENERATOR}
    --build-project TestSimpleInstall
    --build-makeprogram ${CMAKE_TEST_MAKEPROGRAM}
    --build-two-config
    --build-options
    "-DCMAKE_INSTALL_PREFIX:PATH=${SimpleInstallInstallDir}"
    "-DCTEST_TEST_CPACK:BOOL=${CTEST_TEST_CPACK}"
    --test-command   ${SimpleInstallInstallDir}/MyTest/bin/SimpleInstExe)
  LIST(APPEND TEST_BUILD_DIRS "${CMake_BINARY_DIR}/Tests/SimpleInstall")
  ADD_TEST(SimpleInstall-Stage2 ${CMAKE_CTEST_COMMAND}
    --build-and-test
    "${CMake_SOURCE_DIR}/Tests/SimpleInstallS2"
    "${CMake_BINARY_DIR}/Tests/SimpleInstallS2"
    --build-generator ${CMAKE_TEST_GENERATOR}
    --build-project TestSimpleInstall
    --build-makeprogram ${CMAKE_TEST_MAKEPROGRAM}
    --build-two-config
    --build-options
    "-DCMAKE_INSTALL_PREFIX:PATH=${SimpleInstallInstallDir}"
    "-DSTAGE2:BOOL=1"
    --test-command   ${SimpleInstallInstallDir}/MyTest/bin/SimpleInstExeS2)
  LIST(APPEND TEST_BUILD_DIRS "${CMake_BINARY_DIR}/Tests/SimpleInstallS2")

  # By default, run the CPackComponents test if the CTEST_TEST_CPACK
  # option is ON:
  #
  set(CTEST_RUN_CPackComponents ${CTEST_TEST_CPACK})
  set(CTEST_package_X11_TEST ${CTEST_TEST_CPACK})
  set(CTEST_RUN_CPackComponentsForAll ${CTEST_TEST_CPACK})

  find_program(NSIS_MAKENSIS_EXECUTABLE NAMES makensis
    PATHS [HKEY_LOCAL_MACHINE\\SOFTWARE\\NSIS]
    DOC "makensis program location"
    )

  # But on Windows, only run the CPackComponents test if the NSIS
  # installer builder is available:
  #
  if(WIN32)
    if(NSIS_MAKENSIS_EXECUTABLE)
      set(CTEST_RUN_CPackComponents ON)
    else(NSIS_MAKENSIS_EXECUTABLE)
      set(CTEST_RUN_CPackComponents OFF)
      set(CTEST_package_X11_TEST OFF)
    endif(NSIS_MAKENSIS_EXECUTABLE)
  endif(WIN32)

  IF(CTEST_RUN_CPackComponents)
    set(CPackComponents_EXTRA_OPTIONS)
    if(APPLE)
      set(CPackComponents_EXTRA_OPTIONS -DCPACK_BINARY_DRAGNDROP:BOOL=ON)
    endif(APPLE)
    if(NSIS_MAKENSIS_EXECUTABLE)
      set(CPackComponents_EXTRA_OPTIONS ${CPackComponents_EXTRA_OPTIONS}
        -DCPACK_BINARY_NSIS:BOOL=ON)
    endif(NSIS_MAKENSIS_EXECUTABLE)

    ADD_TEST(CPackComponents ${CMAKE_CTEST_COMMAND}
      --build-and-test
      "${CMake_SOURCE_DIR}/Tests/CPackComponents"
      "${CMake_BINARY_DIR}/Tests/CPackComponents"
      --build-generator ${CMAKE_TEST_GENERATOR}
      --build-project CPackComponents
      --build-makeprogram ${CMAKE_TEST_MAKEPROGRAM}
      --build-two-config
      --build-target package
      --build-options
        -DCPACK_BINARY_DEB:BOOL=${CPACK_BINARY_DEB}
        -DCPACK_BINARY_RPM:BOOL=${CPACK_BINARY_RPM}
        ${CPackComponents_EXTRA_OPTIONS}
        --graphviz=CPackComponents.dot
      --test-command ${CMAKE_CMAKE_COMMAND}
        "-DCPackComponents_BINARY_DIR:PATH=${CMake_BINARY_DIR}/Tests/CPackComponents"
        -P "${CMake_SOURCE_DIR}/Tests/CPackComponents/VerifyResult.cmake")
    LIST(APPEND TEST_BUILD_DIRS "${CMake_BINARY_DIR}/Tests/CPackComponents")
  ENDIF(CTEST_RUN_CPackComponents)

  IF(CTEST_RUN_CPackComponentsForAll)
    set(CPackComponentsForAll_EXTRA_OPTIONS)
    set(CPackRun_CPackCommand "-DCPackCommand=${CMAKE_CPACK_COMMAND}")
    # set up list of CPack generators
    list(APPEND GENLST "ZIP")
    if(APPLE)
      list(APPEND GENLST "DragNDrop")
    endif(APPLE)
    if (CMAKE_SYSTEM_NAME MATCHES "Linux" AND NOT CMAKE_CURRENT_BINARY_DIR MATCHES ".* .*")
        find_program(RPMBUILD NAMES rpmbuild)
    endif(CMAKE_SYSTEM_NAME MATCHES "Linux" AND NOT CMAKE_CURRENT_BINARY_DIR MATCHES ".* .*")
    if (RPMBUILD)
       list(APPEND GENLST "RPM")
    endif(RPMBUILD)
    if (CMAKE_SYSTEM_NAME MATCHES "Linux")
       find_program(DPKG NAMES dpkg)
       if (DPKG)
          list(APPEND GENLST "DEB")
       endif(DPKG)
    endif(CMAKE_SYSTEM_NAME MATCHES "Linux")
    # set up list of component packaging ways
    list(APPEND CWAYLST "default")
    list(APPEND CWAYLST "OnePackPerGroup")
    list(APPEND CWAYLST "IgnoreGroup")
    list(APPEND CWAYLST "AllInOne")
    foreach(CPackGen ${GENLST})
      set(CPackRun_CPackGen  "-DCPackGen=${CPackGen}")
      foreach(CPackComponentWay ${CWAYLST})
        set(CPackRun_CPackComponentWay "-DCPackComponentWay=${CPackComponentWay}")
        ADD_TEST(CPackComponentsForAll-${CPackGen}-${CPackComponentWay} ${CMAKE_CTEST_COMMAND}
          --build-and-test
          "${CMake_SOURCE_DIR}/Tests/CPackComponentsForAll"
          "${CMake_BINARY_DIR}/Tests/CPackComponentsForAll/build${CPackGen}-${CPackComponentWay}"
          --build-generator ${CMAKE_TEST_GENERATOR}
          --build-project CPackComponentsForAll
          --build-makeprogram ${CMAKE_TEST_MAKEPROGRAM}
          --build-options
             -DCPACK_BINARY_${CPackGen}:BOOL=ON
             ${CPackRun_CPackComponentWay}
             ${CPackComponentsForAll_EXTRA_OPTIONS}
             --graphviz=CPackComponentsForAll.dot
          --test-command ${CMAKE_CMAKE_COMMAND}
            "-DCPackComponentsForAll_BINARY_DIR:PATH=${CMake_BINARY_DIR}/Tests/CPackComponentsForAll/build${CPackGen}-${CPackComponentWay}"
            "${CPackRun_CPackCommand}"
            "${CPackRun_CPackGen}"
            "${CPackRun_CPackComponentWay}"
            -P "${CMake_SOURCE_DIR}/Tests/CPackComponentsForAll/RunCPackVerifyResult.cmake")
        LIST(APPEND TEST_BUILD_DIRS "${CMake_BINARY_DIR}/Tests/CPackComponentsForAll/build${CPackGen}-${CPackComponentWay}")
      endforeach(CPackComponentWay)
    endforeach(CPackGen)
  ENDIF(CTEST_RUN_CPackComponentsForAll)

  # By default, turn this test off (because it takes a long time...)
  #
  if(NOT DEFINED CTEST_RUN_CPackTestAllGenerators)
    set(CTEST_RUN_CPackTestAllGenerators OFF)

    # ...but: if it appears to be a coverage dashboard, or long tests are
    # on, then set it to the generic CTEST_TEST_CPACK setting.
    #
    if(CMAKE_CXX_FLAGS MATCHES "-ftest-coverage" OR
      NOT "$ENV{COVFILE}" STREQUAL "" OR
      CMAKE_RUN_LONG_TESTS)
      set(CTEST_RUN_CPackTestAllGenerators ${CTEST_TEST_CPACK})
    endif(CMAKE_CXX_FLAGS MATCHES "-ftest-coverage" OR
      NOT "$ENV{COVFILE}" STREQUAL "" OR
      CMAKE_RUN_LONG_TESTS)
  endif(NOT DEFINED CTEST_RUN_CPackTestAllGenerators)

  IF(CTEST_RUN_CPackTestAllGenerators)
    ADD_TEST(CPackTestAllGenerators ${CMAKE_CTEST_COMMAND}
      --build-and-test
      "${CMake_SOURCE_DIR}/Tests/CPackTestAllGenerators"
      "${CMake_BINARY_DIR}/Tests/CPackTestAllGenerators"
      --build-generator ${CMAKE_TEST_GENERATOR}
      --build-project CPackTestAllGenerators
      --build-makeprogram ${CMAKE_TEST_MAKEPROGRAM}
      --test-command
      ${CMAKE_CMAKE_COMMAND}
        -D dir=${CMake_BINARY_DIR}/Tests/CPackTestAllGenerators
        -D cpack=${CMAKE_CPACK_COMMAND}
        -P ${CMake_SOURCE_DIR}/Tests/CPackTestAllGenerators/RunCPack.cmake
      )
    LIST(APPEND TEST_BUILD_DIRS "${CMake_BINARY_DIR}/Tests/CPackTestAllGenerators")
  ENDIF(CTEST_RUN_CPackTestAllGenerators)

  IF(CTEST_package_X11_TEST)
    SET(X11_build_target_arg --build-target package)
  ELSE(CTEST_package_X11_TEST)
    SET(X11_build_target_arg)
  ENDIF(CTEST_package_X11_TEST)

  ADD_TEST(X11 ${CMAKE_CTEST_COMMAND}
    --build-and-test
    "${CMake_SOURCE_DIR}/Tests/X11"
    "${CMake_BINARY_DIR}/Tests/X11"
    --build-generator ${CMAKE_TEST_GENERATOR}
    --build-project UseX11
    --build-makeprogram ${CMAKE_TEST_MAKEPROGRAM}
    --build-two-config
    ${X11_build_target_arg}
    --test-command  UseX11)
  LIST(APPEND TEST_BUILD_DIRS "${CMake_BINARY_DIR}/Tests/X11")

  if(NOT DEFINED CTEST_RUN_CMakeTestAllGenerators)
    set(CTEST_RUN_CMakeTestAllGenerators ON)
  endif(NOT DEFINED CTEST_RUN_CMakeTestAllGenerators)

  IF(CTEST_RUN_CMakeTestAllGenerators)
    ADD_TEST(CMakeTestAllGenerators ${CMAKE_CMAKE_COMMAND}
        -D dir=${CMake_BINARY_DIR}/Tests/CMakeTestAllGenerators
        -D CMake_SOURCE_DIR=${CMake_SOURCE_DIR}
        -P ${CMake_SOURCE_DIR}/Tests/CMakeTestAllGenerators/RunCMake.cmake
      )
    LIST(APPEND TEST_BUILD_DIRS
      "${CMake_BINARY_DIR}/Tests/CMakeTestAllGenerators")
  ENDIF(CTEST_RUN_CMakeTestAllGenerators)

  if(NOT DEFINED CTEST_RUN_CMakeTestBadCommandLines)
    set(CTEST_RUN_CMakeTestBadCommandLines ON)
  endif(NOT DEFINED CTEST_RUN_CMakeTestBadCommandLines)

  IF(CTEST_RUN_CMakeTestBadCommandLines)
    ADD_TEST(CMakeTestBadCommandLines ${CMAKE_CMAKE_COMMAND}
        -D dir=${CMake_BINARY_DIR}/Tests/CMakeTestBadCommandLines
        -D gen=${CMAKE_TEST_GENERATOR}
        -D CMake_SOURCE_DIR=${CMake_SOURCE_DIR}
        -P ${CMake_SOURCE_DIR}/Tests/CMakeTestBadCommandLines/RunCMake.cmake
      )
    LIST(APPEND TEST_BUILD_DIRS
      "${CMake_BINARY_DIR}/Tests/CMakeTestBadCommandLines")
  ENDIF(CTEST_RUN_CMakeTestBadCommandLines)

  if(NOT DEFINED CTEST_RUN_CMakeTestMultipleConfigures)
    set(CTEST_RUN_CMakeTestMultipleConfigures ON)
  endif(NOT DEFINED CTEST_RUN_CMakeTestMultipleConfigures)

  IF(CTEST_RUN_CMakeTestMultipleConfigures)
    ADD_TEST(CMakeTestMultipleConfigures ${CMAKE_CMAKE_COMMAND}
        -D dir=${CMake_BINARY_DIR}/Tests/CMakeTestMultipleConfigures
        -D gen=${CMAKE_TEST_GENERATOR}
        -D CMake_SOURCE_DIR=${CMake_SOURCE_DIR}
        -P ${CMake_SOURCE_DIR}/Tests/CMakeTestMultipleConfigures/RunCMake.cmake
      )
    LIST(APPEND TEST_BUILD_DIRS
      "${CMake_BINARY_DIR}/Tests/CMakeTestMultipleConfigures")
  ENDIF(CTEST_RUN_CMakeTestMultipleConfigures)

  ADD_TEST(LoadedCommandOneConfig  ${CMAKE_CTEST_COMMAND}
    --build-and-test
    "${CMake_SOURCE_DIR}/Tests/LoadCommandOneConfig"
    "${CMake_BINARY_DIR}/Tests/LoadCommandOneConfig"
    --build-generator ${CMAKE_TEST_GENERATOR}
    --build-project LoadCommand
    --build-makeprogram ${CMAKE_TEST_MAKEPROGRAM}
    --test-command  LoadedCommand
    )
  LIST(APPEND TEST_BUILD_DIRS "${CMake_BINARY_DIR}/Tests/LoadCommandOneConfig")

  # Como does not seem to support shared libraries.
  GET_FILENAME_COMPONENT(CMAKE_BASE_NAME ${CMAKE_CXX_COMPILER} NAME_WE)
  IF(CMAKE_BASE_NAME MATCHES "^como$")
    SET(COMPILER_IS_COMO 1)
  ENDIF(CMAKE_BASE_NAME MATCHES "^como$")
  IF(NOT COMPILER_IS_COMO)
    ADD_TEST(complex  ${CMAKE_CTEST_COMMAND}
      --build-and-test
      "${CMake_SOURCE_DIR}/Tests/Complex"
      "${CMake_BINARY_DIR}/Tests/Complex"
      --build-two-config
      --build-config-sample "${CMAKE_CTEST_COMMAND}"
      --build-generator ${CMAKE_TEST_GENERATOR}
      --build-project Complex
      --build-makeprogram ${CMAKE_TEST_MAKEPROGRAM}
      --build-exe-dir "${CMake_BINARY_DIR}/Tests/Complex/bin"
      --build-options
      -DCMAKE_BUILD_TYPE:STRING=${CMAKE_BUILD_TYPE}
      --test-command complex
      )
    LIST(APPEND TEST_BUILD_DIRS "${CMake_BINARY_DIR}/Tests/Complex")

    ADD_TEST(complexOneConfig  ${CMAKE_CTEST_COMMAND}
      --build-and-test
      "${CMake_SOURCE_DIR}/Tests/ComplexOneConfig"
      "${CMake_BINARY_DIR}/Tests/ComplexOneConfig"
      --build-generator ${CMAKE_TEST_GENERATOR}
      --build-project Complex
      --build-makeprogram ${CMAKE_TEST_MAKEPROGRAM}
      --build-exe-dir "${CMake_BINARY_DIR}/Tests/ComplexOneConfig/bin"
      --build-options
      -DCMAKE_BUILD_TYPE:STRING=${CMAKE_BUILD_TYPE}
      --test-command complex)
    LIST(APPEND TEST_BUILD_DIRS "${CMake_BINARY_DIR}/Tests/ComplexOneConfig")
    # because of the registry write these tests depend on each other
    SET_TESTS_PROPERTIES ( complex PROPERTIES DEPENDS complexOneConfig)

# This fails on VS 70
# works on Xcode and makefiles
#      ADD_TEST(ConvLibrary ${CMAKE_CTEST_COMMAND}
#        --build-and-test
#        "${CMake_SOURCE_DIR}/Tests/ConvLibrary"
#        "${CMake_BINARY_DIR}/Tests/ConvLibrary"
#        --build-two-config
#        --build-generator ${CMAKE_TEST_GENERATOR}
#        --build-makeprogram ${CMAKE_TEST_MAKEPROGRAM}
#        --build-project ConvLibrary
#        --test-command bartest)

  ENDIF(NOT COMPILER_IS_COMO)

  ADD_TEST(Example ${CMAKE_CTEST_COMMAND}
    --build-and-test
    "${CMake_SOURCE_DIR}/Example"
    "${CMake_BINARY_DIR}/Example"
    --build-generator ${CMAKE_TEST_GENERATOR}
    --build-project HELLO
    --build-makeprogram ${CMAKE_TEST_MAKEPROGRAM}
    --build-exe-dir "${CMake_BINARY_DIR}/Example/Demo"
    --test-command helloDemo
    )
  LIST(APPEND TEST_BUILD_DIRS "${CMake_BINARY_DIR}/Example")

  ADD_TEST(Environment ${CMAKE_CTEST_COMMAND}
    --build-and-test
    "${CMake_SOURCE_DIR}/Tests/Environment"
    "${CMake_BINARY_DIR}/Tests/Environment"
    --build-generator ${CMAKE_TEST_GENERATOR}
    --build-project EnvironmentProj
    --build-makeprogram ${CMAKE_TEST_MAKEPROGRAM}
    --build-exe-dir "${CMake_BINARY_DIR}/Tests/Environment"
    --force-new-ctest-process
    --test-command ${CMAKE_CTEST_COMMAND} -V
    )
  LIST(APPEND TEST_BUILD_DIRS "${CMake_BINARY_DIR}/Tests/Environment")

  IF(NOT QT4_FOUND)
    FIND_PACKAGE(Qt4)
  ENDIF(NOT QT4_FOUND)

  IF(QT4_FOUND)
    # test whether the Qt4 which has been found works, on some machines
    # which run nightly builds there were errors like "wrong file format"
    # for libQtCore.so. So first check it works, and only if it does add
    # the automoc test.
    INCLUDE(CheckCXXSourceCompiles)
    SET(_save_CMAKE_REQUIRED_INCLUDES "${CMAKE_REQUIRED_INCLUDES}")
    SET(_save_CMAKE_REQUIRED_LIBRARIES "${CMAKE_REQUIRED_LIBRARIES}")

    SET(CMAKE_REQUIRED_INCLUDES ${QT_INCLUDES})
    SET(CMAKE_REQUIRED_LIBRARIES ${QT_QTCORE_LIBRARIES})

    CHECK_CXX_SOURCE_COMPILES("#include <QCoreApplication>\n int main() {return (qApp == 0 ? 0 : 1); }\n"
                              QT4_WORKS_FOR_AUTOMOC_TEST)

    SET(CMAKE_REQUIRED_INCLUDES "${_save_CMAKE_REQUIRED_INCLUDES}")
    SET(CMAKE_REQUIRED_LIBRARIES "${_save_CMAKE_REQUIRED_LIBRARIES}")

    IF(QT4_WORKS_FOR_AUTOMOC_TEST)
      ADD_TEST(QtAutomoc ${CMAKE_CTEST_COMMAND}
        --build-and-test
        "${CMake_SOURCE_DIR}/Tests/QtAutomoc"
        "${CMake_BINARY_DIR}/Tests/QtAutomoc"
        --build-generator ${CMAKE_TEST_GENERATOR}
        --build-project QtAutomoc
        --build-makeprogram ${CMAKE_TEST_MAKEPROGRAM}
        --build-exe-dir "${CMake_BINARY_DIR}/Tests/QtAutomoc"
        --force-new-ctest-process
        --build-options -DQT_QMAKE_EXECUTABLE:FILEPATH=${QT_QMAKE_EXECUTABLE}
        --test-command ${CMAKE_CTEST_COMMAND} -V
        )
      LIST(APPEND TEST_BUILD_DIRS "${CMake_BINARY_DIR}/Tests/QtAutomoc")
    ENDIF()
  ENDIF()

  ADD_TEST(ExternalProject ${CMAKE_CTEST_COMMAND}
    --build-and-test
    "${CMake_SOURCE_DIR}/Tests/ExternalProject"
    "${CMake_BINARY_DIR}/Tests/ExternalProject"
    --build-generator ${CMAKE_TEST_GENERATOR}
    --build-project ExternalProjectTest
    --build-makeprogram ${CMAKE_TEST_MAKEPROGRAM}
    --build-exe-dir "${CMake_BINARY_DIR}/Tests/ExternalProject"
    --force-new-ctest-process
    --test-command ${CMAKE_CTEST_COMMAND} -V
    )
  LIST(APPEND TEST_BUILD_DIRS "${CMake_BINARY_DIR}/Tests/ExternalProject")
  SET_TESTS_PROPERTIES(ExternalProject PROPERTIES
    TIMEOUT ${CMAKE_LONG_TEST_TIMEOUT})

  # do each of the tutorial steps
  FOREACH(STP RANGE 1 7)
    ADD_TEST(TutorialStep${STP} ${CMAKE_CTEST_COMMAND}
      --build-and-test
      "${CMake_SOURCE_DIR}/Tests/Tutorial/Step${STP}"
      "${CMake_BINARY_DIR}/Tests/Tutorial/Step${STP}"
      --build-two-config
      --build-generator ${CMAKE_TEST_GENERATOR}
      --build-makeprogram ${CMAKE_TEST_MAKEPROGRAM}
      --build-project Tutorial
      --test-command Tutorial 25.0)
  ENDFOREACH(STP)
  LIST(APPEND TEST_BUILD_DIRS "${CMake_BINARY_DIR}/Tests/Tutorial")

  ADD_TEST(testing ${CMAKE_CTEST_COMMAND} -C \${CTEST_CONFIGURATION_TYPE}
    --build-and-test
    "${CMake_SOURCE_DIR}/Tests/Testing"
    "${CMake_BINARY_DIR}/Tests/Testing"
    --build-generator ${CMAKE_TEST_GENERATOR}
    --build-project Testing
    --build-makeprogram ${CMAKE_TEST_MAKEPROGRAM}
    --test-command ${CMAKE_CTEST_COMMAND} -C \${CTEST_CONFIGURATION_TYPE}
    )
  SET_TESTS_PROPERTIES(testing PROPERTIES PASS_REGULAR_EXPRESSION "Passed")
  LIST(APPEND TEST_BUILD_DIRS "${CMake_BINARY_DIR}/Tests/Testing")

  ADD_TEST(wrapping  ${CMAKE_CTEST_COMMAND}
    --build-and-test
    "${CMake_SOURCE_DIR}/Tests/Wrapping"
    "${CMake_BINARY_DIR}/Tests/Wrapping"
    --build-generator ${CMAKE_TEST_GENERATOR}
    --build-project Wrapping
    --build-makeprogram ${CMAKE_TEST_MAKEPROGRAM}
    --build-exe-dir "${CMake_BINARY_DIR}/Tests/Wrapping/bin"
    --test-command wrapping
    )
  ADD_TEST(qtwrapping  ${CMAKE_CTEST_COMMAND}
    --build-and-test
    "${CMake_SOURCE_DIR}/Tests/Wrapping"
    "${CMake_BINARY_DIR}/Tests/Wrapping"
    --build-generator ${CMAKE_TEST_GENERATOR}
    --build-project Wrapping
    --build-makeprogram ${CMAKE_TEST_MAKEPROGRAM}
    --build-exe-dir "${CMake_BINARY_DIR}/Tests/Wrapping/bin"
      --test-command qtwrapping
      )
  LIST(APPEND TEST_BUILD_DIRS "${CMake_BINARY_DIR}/Tests/Wrapping")

  ADD_TEST(testdriver1 ${CMAKE_CTEST_COMMAND}
    --build-and-test
    "${CMake_SOURCE_DIR}/Tests/TestDriver"
    "${CMake_BINARY_DIR}/Tests/TestDriver"
    --build-generator ${CMAKE_TEST_GENERATOR}
    --build-makeprogram ${CMAKE_TEST_MAKEPROGRAM}
    --build-exe-dir "${CMake_BINARY_DIR}/Tests/Wrapping/bin"
    --build-project TestDriverTest
    --test-command TestDriverTest test1
    )

  ADD_TEST(testdriver2 ${CMAKE_CTEST_COMMAND}
    --build-and-test
    "${CMake_SOURCE_DIR}/Tests/TestDriver"
    "${CMake_BINARY_DIR}/Tests/TestDriver"
    --build-generator ${CMAKE_TEST_GENERATOR}
    --build-makeprogram ${CMAKE_TEST_MAKEPROGRAM}
    --build-exe-dir "${CMake_BINARY_DIR}/Tests/Wrapping/bin"
    --build-project TestDriverTest
    --test-command TestDriverTest test2
    )

  ADD_TEST(testdriver3  ${CMAKE_CTEST_COMMAND}
    --build-and-test
    "${CMake_SOURCE_DIR}/Tests/TestDriver"
    "${CMake_BINARY_DIR}/Tests/TestDriver"
    --build-generator ${CMAKE_TEST_GENERATOR}
    --build-makeprogram ${CMAKE_TEST_MAKEPROGRAM}
    --build-exe-dir "${CMake_BINARY_DIR}/Tests/Wrapping/bin"
    --build-project TestDriverTest
    --test-command TestDriverTest subdir/test3
    )
  LIST(APPEND TEST_BUILD_DIRS "${CMake_BINARY_DIR}/Tests/TestDriver")

  ADD_TEST(Dependency ${CMAKE_CTEST_COMMAND}
    --build-and-test
    "${CMake_SOURCE_DIR}/Tests/Dependency"
    "${CMake_BINARY_DIR}/Tests/Dependency"
    --build-exe-dir "${CMake_BINARY_DIR}/Tests/Dependency/Exec"
    --build-generator ${CMAKE_TEST_GENERATOR}
    --build-makeprogram ${CMAKE_TEST_MAKEPROGRAM}
    --build-project Dependency
    --test-command exec
    )
  LIST(APPEND TEST_BUILD_DIRS "${CMake_BINARY_DIR}/Tests/Dependency")

  IF("${CMAKE_SYSTEM_NAME}" MATCHES syllable)

# RPATH isn't supported under Syllable, so the tests don't
# find their libraries. In order to fix that LIBRARY_OUTPUT_DIR
# in the tests would have to be adjusted to ${EXECUTABLE_OUTPUT_DIR}/lib .
# For now we just require on Syllable that the user adjusts the DLL_PATH
# environment variable, so except the two tests below all other tests will succeed.

    SET(_DLL_PATH "$ENV{DLL_PATH}")
    IF(NOT "${_DLL_PATH}" MATCHES "^(.*:)?\\@bindir\\@/\\.(:.*)?$")
      MESSAGE(FATAL_ERROR "In order to successfully run the CMake test suite on Syllable you need to add \"\\@bindir\\@/.\" to the DLL_PATH environment variable")
    ENDIF(NOT "${_DLL_PATH}" MATCHES "^(.*:)?\\@bindir\\@/\\.(:.*)?$")
    IF(NOT "${_DLL_PATH}" MATCHES "^(.*:)?\\@bindir\\@/\\.\\./lib(:.*)?$")
      MESSAGE(FATAL_ERROR "In order to successfully run the CMake test suite on Syllable you need to add \"\\@bindir\\@/../lib\" to the DLL_PATH environment variable")
    ENDIF(NOT "${_DLL_PATH}" MATCHES "^(.*:)?\\@bindir\\@/\\.\\./lib(:.*)?$")

  ELSE("${CMAKE_SYSTEM_NAME}" MATCHES syllable)

    ADD_TEST(JumpWithLibOut  ${CMAKE_CTEST_COMMAND}
      --build-and-test
      "${CMake_SOURCE_DIR}/Tests/Jump"
      "${CMake_BINARY_DIR}/Tests/Jump/WithLibOut"
      --build-exe-dir "${CMake_BINARY_DIR}/Tests/Jump/WithLibOut/Executable"
      --build-project Jump
      --build-generator ${CMAKE_TEST_GENERATOR}
      --build-makeprogram ${CMAKE_TEST_MAKEPROGRAM}
      --build-options
      -DLIBRARY_OUTPUT_PATH:PATH=${CMake_BINARY_DIR}/Tests/Jump/WithLibOut/Lib
      --test-command jumpExecutable
      )

    ADD_TEST(JumpNoLibOut  ${CMAKE_CTEST_COMMAND}
      --build-and-test
      "${CMake_SOURCE_DIR}/Tests/Jump"
      "${CMake_BINARY_DIR}/Tests/Jump/NoLibOut"
      --build-exe-dir "${CMake_BINARY_DIR}/Tests/Jump/NoLibOut/Executable"
      --build-run-dir "${CMake_BINARY_DIR}/Tests/Jump/NoLibOut/Executable"
      --build-project Jump
      --build-generator ${CMAKE_TEST_GENERATOR}
      --build-makeprogram ${CMAKE_TEST_MAKEPROGRAM}
      --test-command jumpExecutable
      )
    LIST(APPEND TEST_BUILD_DIRS "${CMake_BINARY_DIR}/Tests/Jump")

    ADD_TEST(Plugin ${CMAKE_CTEST_COMMAND}
      --build-and-test
      "${CMake_SOURCE_DIR}/Tests/Plugin"
      "${CMake_BINARY_DIR}/Tests/Plugin"
      --build-generator ${CMAKE_TEST_GENERATOR}
      --build-project Plugin
      --build-makeprogram ${CMAKE_TEST_MAKEPROGRAM}
      --build-two-config
      --test-command bin/example)
    LIST(APPEND TEST_BUILD_DIRS "${CMake_BINARY_DIR}/Tests/Plugin")

    IF(CMAKE_SHARED_LIBRARY_RUNTIME_C_FLAG)
      ADD_TEST_MACRO(RuntimePath RuntimePath)
    ENDIF(CMAKE_SHARED_LIBRARY_RUNTIME_C_FLAG)
  ENDIF("${CMAKE_SYSTEM_NAME}" MATCHES syllable)

  ADD_TEST(linkorder1 ${CMAKE_CTEST_COMMAND}
    --build-and-test
    "${CMake_SOURCE_DIR}/Tests/LinkLineOrder"
    "${CMake_BINARY_DIR}/Tests/LinkLineOrder"
    --build-generator ${CMAKE_TEST_GENERATOR}
    --build-makeprogram ${CMAKE_TEST_MAKEPROGRAM}
    --build-project LinkLineOrder
    --test-command Exec1
    )

  ADD_TEST(linkorder2  ${CMAKE_CTEST_COMMAND}
    --build-and-test
    "${CMake_SOURCE_DIR}/Tests/LinkLineOrder"
    "${CMake_BINARY_DIR}/Tests/LinkLineOrder"
    --build-generator ${CMAKE_TEST_GENERATOR}
    --build-makeprogram ${CMAKE_TEST_MAKEPROGRAM}
    --build-project LinkLineOrder
    --test-command Exec2
    )
  LIST(APPEND TEST_BUILD_DIRS "${CMake_BINARY_DIR}/Tests/LinkLineOrder")
  SET_TESTS_PROPERTIES ( qtwrapping PROPERTIES DEPENDS wrapping)
  SET_TESTS_PROPERTIES ( testdriver1 PROPERTIES DEPENDS qtwrapping)
  SET_TESTS_PROPERTIES ( testdriver2 PROPERTIES DEPENDS testdriver1)
  SET_TESTS_PROPERTIES ( testdriver3 PROPERTIES DEPENDS testdriver2)
  SET_TESTS_PROPERTIES ( linkorder2 PROPERTIES DEPENDS linkorder1)
  SET_TESTS_PROPERTIES ( SimpleInstall-Stage2 PROPERTIES DEPENDS SimpleInstall)

  # Test static linking on toolchains known to support it.
  IF("${CMAKE_C_COMPILER_ID}" MATCHES "^(GNU)$"
      AND NOT APPLE AND NOT WIN32 AND NOT CYGWIN
      AND EXISTS "/usr/lib/libm.a")
    ADD_TEST(LinkStatic  ${CMAKE_CTEST_COMMAND}
      --build-and-test
      "${CMake_SOURCE_DIR}/Tests/LinkStatic"
      "${CMake_BINARY_DIR}/Tests/LinkStatic"
      --build-generator ${CMAKE_TEST_GENERATOR}
      --build-makeprogram ${CMAKE_TEST_MAKEPROGRAM}
      --build-project LinkStatic
      --build-options -DMATH_LIBRARY:FILEPATH=/usr/lib/libm.a
      --test-command LinkStatic
      )
  ENDIF()

  IF(NOT CMAKE_TEST_DIFFERENT_GENERATOR)
    ADD_TEST(kwsys ${CMAKE_CTEST_COMMAND}
      --build-and-test
      "${CMake_SOURCE_DIR}/Source/kwsys"
      "${CMake_BINARY_DIR}/Tests/kwsys"
      --build-generator ${CMAKE_TEST_GENERATOR}
      --build-makeprogram ${CMAKE_TEST_MAKEPROGRAM}
      --build-project kwsys
      --test-command kwsysTestsCxx testIOS
      )
    LIST(APPEND TEST_BUILD_DIRS "${CMake_BINARY_DIR}/Tests/kwsys")
  ENDIF(NOT CMAKE_TEST_DIFFERENT_GENERATOR)
  SET(MAKE_IS_GNU )
  IF(${CMAKE_TEST_MAKEPROGRAM} MATCHES make)
    EXEC_PROGRAM(
      ${CMAKE_TEST_MAKEPROGRAM} ARGS no_such_target --version
      RETURN_VALUE res OUTPUT_VARIABLE out
      )
    IF("${res}" EQUAL 0)
      IF("${out}" MATCHES "GNU")
        SET(MAKE_IS_GNU 1)
      ENDIF("${out}" MATCHES "GNU")
    ENDIF("${res}" EQUAL 0)
  ENDIF(${CMAKE_TEST_MAKEPROGRAM} MATCHES make)

  # only add this test on platforms that support it
  # some old versions of make simply cannot handle spaces in paths
  IF (MAKE_IS_GNU OR
      "${CMAKE_TEST_MAKEPROGRAM}" MATCHES "nmake|gmake|wmake" OR
      "${CMAKE_TEST_GENERATOR}" MATCHES "Visual Studio|XCode|Borland")
    ADD_TEST(SubDirSpaces ${CMAKE_CTEST_COMMAND}
      --build-and-test
      "${CMake_SOURCE_DIR}/Tests/SubDirSpaces"
      "${CMake_BINARY_DIR}/Tests/SubDirSpaces"
      --build-exe-dir
      "${CMake_BINARY_DIR}/Tests/SubDirSpaces/Executable Sources"
      --build-generator ${CMAKE_TEST_GENERATOR}
      --build-makeprogram ${CMAKE_TEST_MAKEPROGRAM}
      --build-project SUBDIR
      --test-command test
      "${CMake_BINARY_DIR}/Tests/SubDirSpaces/ShouldBeHere"
      "${CMake_BINARY_DIR}/Tests/SubDirSpaces/testfromsubdir.obj"
      )
    LIST(APPEND TEST_BUILD_DIRS "${CMake_BINARY_DIR}/Tests/SubDirSpaces")
  ENDIF (MAKE_IS_GNU OR
    "${CMAKE_TEST_MAKEPROGRAM}" MATCHES "nmake|gmake|wmake" OR
    "${CMAKE_TEST_GENERATOR}" MATCHES "Visual Studio|XCode|Borland")

  IF (WIN32)
    ADD_TEST(SubDir ${CMAKE_CTEST_COMMAND}
      --build-and-test
      "${CMake_SOURCE_DIR}/Tests/SubDir"
      "${CMake_BINARY_DIR}/Tests/SubDir"
      --build-exe-dir "${CMake_BINARY_DIR}/Tests/SubDir/Executable"
      --build-generator ${CMAKE_TEST_GENERATOR}
      --build-makeprogram ${CMAKE_TEST_MAKEPROGRAM}
      --build-project SUBDIR
      --test-command test
      "${CMake_BINARY_DIR}/Tests/SubDir/ShouldBeHere"
      "${CMake_BINARY_DIR}/Tests/SubDir/testfromsubdir.obj"
      )
  ELSE (WIN32)
    ADD_TEST(SubDir ${CMAKE_CTEST_COMMAND}
      --build-and-test
      "${CMake_SOURCE_DIR}/Tests/SubDir"
      "${CMake_BINARY_DIR}/Tests/SubDir"
      --build-exe-dir "${CMake_BINARY_DIR}/Tests/SubDir/Executable"
      --build-generator ${CMAKE_TEST_GENERATOR}
      --build-makeprogram ${CMAKE_TEST_MAKEPROGRAM}
      --build-project SUBDIR
      --test-command test
      "${CMake_BINARY_DIR}/Tests/SubDir/ShouldBeHere"
      "${CMake_BINARY_DIR}/Tests/SubDir/testfromsubdir.o"
      )
  ENDIF (WIN32)
  LIST(APPEND TEST_BUILD_DIRS "${CMake_BINARY_DIR}/Tests/SubDir")

  IF(CMAKE_TEST_MSVC)
    ADD_TEST_MACRO(ForceInclude foo)
    ADD_TEST_MACRO(PrecompiledHeader foo)
  ENDIF()
  IF(CMAKE_TEST_MSVC OR
      "${CMAKE_TEST_GENERATOR}" MATCHES "(MSYS|MinGW) Makefiles")
    ADD_TEST_MACRO(ModuleDefinition example_exe)
  ENDIF()

  ADD_TEST_MACRO(CheckCompilerRelatedVariables CheckCompilerRelatedVariables)

  IF("${CMAKE_TEST_GENERATOR}" MATCHES "Makefile")
    ADD_TEST(MakeClean ${CMAKE_CTEST_COMMAND}
      --build-and-test
      "${CMake_SOURCE_DIR}/Tests/MakeClean"
      "${CMake_BINARY_DIR}/Tests/MakeClean"
      --build-generator ${CMAKE_TEST_GENERATOR}
      --build-project MakeClean
      --build-makeprogram ${CMAKE_TEST_MAKEPROGRAM}
      --build-exe-dir "${CMake_BINARY_DIR}/MakeClean"
      --test-command check_clean
      )
    LIST(APPEND TEST_BUILD_DIRS "${CMake_BINARY_DIR}/Tests/MakeClean")
  ENDIF("${CMAKE_TEST_GENERATOR}" MATCHES "Makefile")

  if(NOT DEFINED CTEST_RUN_MFC)
    set(CTEST_RUN_MFC OFF)

    if(MSVC)
      set(CTEST_RUN_MFC ON)

      # Look for evidence that this is a VCExpress build. If so, avoid
      # the MFC test by default.
      string(TOLOWER "${CMAKE_TEST_MAKEPROGRAM}" mkprog)
      if(mkprog MATCHES "vcexpress")
        message(STATUS
          "CMAKE_TEST_MAKEPROGRAM indicates vcexpress, avoiding MFC test")
        set(CTEST_RUN_MFC OFF)
      endif()

      # Since MSBuild might also be the "makeprogram" for a VCExpress
      # build tree, use one more heuristic, too. The string representing
      # the .vcproj file type contains "VCExpress" on machines where an
      # express edition of VS was installed last:
      if(CTEST_RUN_MFC)
        execute_process(COMMAND cmd /c assoc .vcproj
          OUTPUT_STRIP_TRAILING_WHITESPACE
          OUTPUT_VARIABLE ov)
        if(ov MATCHES "VCExpress")
          message(STATUS
            ".vcproj file association indicates VCExpress, avoiding MFC test")
          set(CTEST_RUN_MFC OFF)
        endif()
      endif()

      # For the Watcom WMake generator, avoid the MFC test by default.
      if(CTEST_RUN_MFC)
        if("${CMAKE_TEST_GENERATOR}" MATCHES "WMake")
          message(STATUS
            "using the Watcom WMake generator, avoiding MFC test")
          set(CTEST_RUN_MFC OFF)
        endif()
      endif()
<<<<<<< HEAD
=======

      # Last resort, after quick checks are done. Do a try_compile, and avoid
      # the MFC test if the simplest possible MFC app cannot be compiled.
      if(CTEST_RUN_MFC AND NOT DEFINED HAVE_MFC)
        configure_file(
          ${CMAKE_CURRENT_SOURCE_DIR}/MFC/try_compile/CMakeLists.txt
          ${CMAKE_CURRENT_BINARY_DIR}/MFC/try_compile/CMakeLists.txt
          COPYONLY
          )
        configure_file(
          ${CMAKE_CURRENT_SOURCE_DIR}/MFC/mfc1/stdafx.cpp
          ${CMAKE_CURRENT_BINARY_DIR}/MFC/try_compile/stdafx.cpp
          COPYONLY
          )
        configure_file(
          ${CMAKE_CURRENT_SOURCE_DIR}/MFC/mfc1/stdafx.h
          ${CMAKE_CURRENT_BINARY_DIR}/MFC/try_compile/stdafx.h
          COPYONLY
          )

        message(STATUS "Looking for MFC")

        try_compile(HAVE_MFC
          ${CMAKE_CURRENT_BINARY_DIR}/MFC/try_compile/build
          ${CMAKE_CURRENT_BINARY_DIR}/MFC/try_compile
          try_compile_mfc
          OUTPUT_VARIABLE HAVE_MFC_OUTPUT)

        if(HAVE_MFC)
          message(STATUS "Looking for MFC - found")
          set(HAVE_MFC 1 CACHE INTERNAL "Have MFC")
          file(APPEND
            ${CMAKE_BINARY_DIR}${CMAKE_FILES_DIRECTORY}/CMakeOutput.log
            "Determining if MFC exists passed with the following output:\n"
            "${HAVE_MFC_OUTPUT}\n\n")
        else()
          message(STATUS "Looking for MFC - not found")
          set(HAVE_MFC "" CACHE INTERNAL "Have MFC")
          file(APPEND
            ${CMAKE_BINARY_DIR}${CMAKE_FILES_DIRECTORY}/CMakeError.log
            "Determining if MFC exists failed with the following output:\n"
            "${HAVE_MFC_OUTPUT}\n\n")
        endif()
      endif()

      if(CTEST_RUN_MFC AND NOT HAVE_MFC)
        message(STATUS
          "cannot compile simplest ever MFC app, avoiding MFC test")
        set(CTEST_RUN_MFC OFF)
      endif()
>>>>>>> f9c1c622
    endif()
  endif()

  if(CTEST_RUN_MFC)
    add_test(MFC ${CMAKE_CTEST_COMMAND}
      --build-and-test
      "${CMake_SOURCE_DIR}/Tests/MFC"
      "${CMake_BINARY_DIR}/Tests/MFC"
      --build-two-config
      --build-generator ${CMAKE_TEST_GENERATOR}
      --build-project mfc_driver
      --build-makeprogram ${CMAKE_TEST_MAKEPROGRAM}
      --test-command ${CMAKE_CTEST_COMMAND}
        -C \${CTEST_CONFIGURATION_TYPE} -VV)
    list(APPEND TEST_BUILD_DIRS "${CMake_BINARY_DIR}/Tests/MFC")
  endif()

  IF(${CMAKE_TEST_GENERATOR} MATCHES "Visual Studio")
    ADD_TEST(VSExternalInclude ${CMAKE_CTEST_COMMAND}
      --build-and-test
      "${CMake_SOURCE_DIR}/Tests/VSExternalInclude"
      "${CMake_BINARY_DIR}/Tests/VSExternalInclude"
      --build-two-config
      --build-generator ${CMAKE_TEST_GENERATOR}
      --build-project VSExternalInclude
      --build-makeprogram ${CMAKE_TEST_MAKEPROGRAM}
      --test-command VSExternalInclude)
    LIST(APPEND TEST_BUILD_DIRS "${CMake_BINARY_DIR}/Tests/VSExternalInclude")

    ADD_TEST(VSMidl ${CMAKE_CTEST_COMMAND}
      --build-and-test
      "${CMake_SOURCE_DIR}/Tests/VSMidl"
      "${CMake_BINARY_DIR}/Tests/VSMidl"
      --build-two-config
      --build-generator ${CMAKE_TEST_GENERATOR}
      --build-project VSMidl
      --build-makeprogram ${CMAKE_TEST_MAKEPROGRAM}
      --test-command VSMidl)
    LIST(APPEND TEST_BUILD_DIRS "${CMake_BINARY_DIR}/Tests/VSMidl")
  ENDIF(${CMAKE_TEST_GENERATOR} MATCHES "Visual Studio")

  IF (APPLE AND CMAKE_COMPILER_IS_GNUCXX)
    SET(BundleTestInstallDir
      "${CMake_BINARY_DIR}/Tests/BundleTest/InstallDirectory")
    ADD_TEST(BundleTest ${CMAKE_CTEST_COMMAND}
      --build-and-test
      "${CMake_SOURCE_DIR}/Tests/BundleTest"
      "${CMake_BINARY_DIR}/Tests/BundleTest"
      --build-two-config
      --build-generator ${CMAKE_TEST_GENERATOR}
      --build-makeprogram ${CMAKE_TEST_MAKEPROGRAM}
      --build-project BundleTest
      --build-target install
#     --build-target package
      --build-options "-DCMAKE_INSTALL_PREFIX:PATH=${BundleTestInstallDir}"
       "-DCMake_SOURCE_DIR:PATH=${CMake_SOURCE_DIR}"
      --test-command
      ${BundleTestInstallDir}/Applications/SecondBundleExe.app/Contents/MacOS/SecondBundleExe)
    LIST(APPEND TEST_BUILD_DIRS "${CMake_BINARY_DIR}/Tests/BundleTest")

    ADD_TEST(CFBundleTest ${CMAKE_CTEST_COMMAND}
      --build-and-test
      "${CMake_SOURCE_DIR}/Tests/CFBundleTest"
      "${CMake_BINARY_DIR}/Tests/CFBundleTest"
      --build-two-config
      --build-generator ${CMAKE_TEST_GENERATOR}
      --build-makeprogram ${CMAKE_TEST_MAKEPROGRAM}
      --build-project CFBundleTest
      --test-command
      ${CMAKE_CMAKE_COMMAND} -DCTEST_CONFIGURATION_TYPE=\${CTEST_CONFIGURATION_TYPE}
        -Ddir=${CMake_BINARY_DIR}/Tests/CFBundleTest
        -Dgen=${CMAKE_TEST_GENERATOR}
        -P ${CMake_SOURCE_DIR}/Tests/CFBundleTest/VerifyResult.cmake)
    LIST(APPEND TEST_BUILD_DIRS "${CMake_BINARY_DIR}/Tests/CFBundleTest")

    ADD_TEST_MACRO(ObjC++ ObjC++)
  ENDIF (APPLE AND CMAKE_COMPILER_IS_GNUCXX)

  IF(APPLE AND CTEST_TEST_CPACK)
    ADD_TEST(BundleGeneratorTest ${CMAKE_CTEST_COMMAND}
      --build-and-test
      "${CMake_SOURCE_DIR}/Tests/BundleGeneratorTest"
      "${CMake_BINARY_DIR}/Tests/BundleGeneratorTest"
      --build-two-config
      --build-generator ${CMAKE_TEST_GENERATOR}
      --build-makeprogram ${CMAKE_TEST_MAKEPROGRAM}
      --build-project BundleGeneratorTest
      --build-target package
      --build-options "-DCMAKE_INSTALL_PREFIX:PATH=${CMake_BINARY_DIR}/Tests/BundleGeneratorTest/InstallDirectory"
      )
    LIST(APPEND TEST_BUILD_DIRS "${CMake_BINARY_DIR}/Tests/BundleGeneratorTest")
  ENDIF(APPLE AND CTEST_TEST_CPACK)

  ADD_TEST(WarnUnusedUnusedViaSet ${CMAKE_CTEST_COMMAND}
    --build-and-test
    "${CMake_SOURCE_DIR}/Tests/VariableUnusedViaSet"
    "${CMake_BINARY_DIR}/Tests/WarnUnusedUnusedViaSet"
    --build-generator ${CMAKE_TEST_GENERATOR}
    --build-makeprogram ${CMAKE_TEST_MAKEPROGRAM}
    --build-noclean
    --build-project WarnUnusedUnusedViaSet
    --build-options "--warn-unused-vars")
  SET_TESTS_PROPERTIES(WarnUnusedUnusedViaSet PROPERTIES
    PASS_REGULAR_EXPRESSION "unused variable \\(changing definition\\) 'UNUSED_VARIABLE'")
  SET_TESTS_PROPERTIES(WarnUnusedUnusedViaSet PROPERTIES
    FAIL_REGULAR_EXPRESSION "unused variable \\(unsetting\\) 'UNUSED_VARIABLE'")
  LIST(APPEND TEST_BUILD_DIRS "${CMake_BINARY_DIR}/Tests/WarnUnusedUnusedViaSet")

  ADD_TEST(WarnUnusedUnusedViaUnset ${CMAKE_CTEST_COMMAND}
    --build-and-test
    "${CMake_SOURCE_DIR}/Tests/VariableUnusedViaUnset"
    "${CMake_BINARY_DIR}/Tests/WarnUnusedUnusedViaUnset"
    --build-generator ${CMAKE_TEST_GENERATOR}
    --build-makeprogram ${CMAKE_TEST_MAKEPROGRAM}
    --build-noclean
    --build-project WarnUnusedUnusedViaUnset
    --build-options "--warn-unused-vars")
  SET_TESTS_PROPERTIES(WarnUnusedUnusedViaUnset PROPERTIES
    PASS_REGULAR_EXPRESSION "CMake Warning .*:7 \\(set\\):")
  SET_TESTS_PROPERTIES(WarnUnusedUnusedViaUnset PROPERTIES
    FAIL_REGULAR_EXPRESSION "CMake Warning .*:5 \\(set\\):")
  LIST(APPEND TEST_BUILD_DIRS "${CMake_BINARY_DIR}/Tests/WarnUnusedUnusedViaUnset")

  ADD_TEST(WarnUnusedCliUnused ${CMAKE_CTEST_COMMAND}
    --build-and-test
    "${CMake_SOURCE_DIR}/Tests/VariableUsage"
    "${CMake_BINARY_DIR}/Tests/WarnUnusedCliUnused"
    --build-generator ${CMAKE_TEST_GENERATOR}
    --build-makeprogram ${CMAKE_TEST_MAKEPROGRAM}
    --build-noclean
    --build-project WarnUnusedCliUnused
    --build-options "-DUNUSED_CLI_VARIABLE=Unused")
  SET_TESTS_PROPERTIES(WarnUnusedCliUnused PROPERTIES
    PASS_REGULAR_EXPRESSION "CMake Warning:.*Manually-specified variables were not used by the project:.*  UNUSED_CLI_VARIABLE")
  LIST(APPEND TEST_BUILD_DIRS "${CMake_BINARY_DIR}/Tests/WarnUnusedCliUnused")

  ADD_TEST(WarnUnusedCliUsed ${CMAKE_CTEST_COMMAND}
    --build-and-test
    "${CMake_SOURCE_DIR}/Tests/VariableUsage"
    "${CMake_BINARY_DIR}/Tests/WarnUnusedCliUsed"
    --build-generator ${CMAKE_TEST_GENERATOR}
    --build-makeprogram ${CMAKE_TEST_MAKEPROGRAM}
    --build-noclean
    --build-project WarnUnusedCliUsed
    --build-options "-DUSED_VARIABLE=Usage proven")
  SET_TESTS_PROPERTIES(WarnUnusedCliUsed PROPERTIES
    PASS_REGULAR_EXPRESSION "Usage proven")
  SET_TESTS_PROPERTIES(WarnUnusedCliUsed PROPERTIES
    FAIL_REGULAR_EXPRESSION "CMake Warning: The variable, 'USED_VARIABLE'")
  LIST(APPEND TEST_BUILD_DIRS "${CMake_BINARY_DIR}/Tests/WarnUnusedCliUsed")

  ADD_TEST(WarnUninitialized ${CMAKE_CTEST_COMMAND}
    --build-and-test
    "${CMake_SOURCE_DIR}/Tests/VariableUsage"
    "${CMake_BINARY_DIR}/Tests/WarnUninitialized"
    --build-generator ${CMAKE_TEST_GENERATOR}
    --build-makeprogram ${CMAKE_TEST_MAKEPROGRAM}
    --build-noclean
    --build-project WarnUninitialized
    --build-options "--warn-uninitialized")
  SET_TESTS_PROPERTIES(WarnUninitialized PROPERTIES
    PASS_REGULAR_EXPRESSION "uninitialized variable 'USED_VARIABLE'")
  LIST(APPEND TEST_BUILD_DIRS "${CMake_BINARY_DIR}/Tests/WarnUninitialized")

  ADD_TEST(TestsWorkingDirectory ${CMAKE_CTEST_COMMAND}
    --build-and-test
    "${CMake_SOURCE_DIR}/Tests/TestsWorkingDirectory"
    "${CMake_BINARY_DIR}/Tests/TestsWorkingDirectory"
    --build-generator ${CMAKE_TEST_GENERATOR}
    --build-project TestsWorkingDirectoryProj
    --build-makeprogram ${CMAKE_TEST_MAKEPROGRAM}
    --build-exe-dir "${CMake_BINARY_DIR}/Tests/TestsWorkingDirectory"
    --force-new-ctest-process
    --test-command ${CMAKE_CTEST_COMMAND} -V -C \${CTEST_CONFIGURATION_TYPE}
    )
  LIST(APPEND TEST_BUILD_DIRS "${CMake_BINARY_DIR}/Tests/TestsWorkingDirectory")

  # Make sure CTest can handle a test with no newline in output.
  ADD_TEST(CTest.NoNewline
    ${CMAKE_CMAKE_COMMAND} -E echo_append "This line has no newline!")

  # A simple test for ctest in script mode
  CONFIGURE_FILE("${CMake_SOURCE_DIR}/Tests/CTestScriptMode/CTestTestScriptMode.cmake.in"
          "${CMake_BINARY_DIR}/Tests/CTestScriptMode/CTestTestScriptMode.cmake" @ONLY)
#  ADD_TEST(CTest.ScriptMode ${CMAKE_CTEST_COMMAND}
#        -S "${CMake_BINARY_DIR}/Tests/CTestScriptMode/CTestTestScriptMode.cmake"
#        )

  SET(CTEST_TEST_UPDATE 1)
  IF(CTEST_TEST_UPDATE)
    # Test CTest Update with Subversion
    FIND_PACKAGE(Subversion QUIET)
    IF(Subversion_FOUND)
      GET_FILENAME_COMPONENT(_Subversion_BIN_DIR
        ${Subversion_SVN_EXECUTABLE} PATH)
      FIND_PROGRAM(Subversion_SVNADMIN_EXECUTABLE svnadmin
        HINTS ${_Subversion_BIN_DIR}
        )
      MARK_AS_ADVANCED(Subversion_SVNADMIN_EXECUTABLE)
      IF(NOT Subversion_SVNADMIN_EXECUTABLE)
        SET(Subversion_FOUND FALSE)
      ENDIF(NOT Subversion_SVNADMIN_EXECUTABLE)
    ENDIF(Subversion_FOUND)
    IF(Subversion_FOUND)
      SET(CTestUpdateSVN_DIR "CTest UpdateSVN")
      CONFIGURE_FILE("${CMake_SOURCE_DIR}/Tests/CTestUpdateSVN.cmake.in"
        "${CMake_BINARY_DIR}/Tests/CTestUpdateSVN.cmake" @ONLY)
      ADD_TEST(CTest.UpdateSVN ${CMAKE_CMAKE_COMMAND}
        -P "${CMake_BINARY_DIR}/Tests/CTestUpdateSVN.cmake"
        )
      LIST(APPEND TEST_BUILD_DIRS "${CMake_BINARY_DIR}/Tests/${CTestUpdateSVN_DIR}")
    ENDIF(Subversion_FOUND)

    # Test CTest Update with CVS
    IF(EXISTS ${CMAKE_ROOT}/Modules/FindCVS.cmake)
      FIND_PACKAGE(CVS QUIET)
    ELSE(EXISTS ${CMAKE_ROOT}/Modules/FindCVS.cmake)
      FIND_PROGRAM(CVS_EXECUTABLE NAMES cvs)
      SET(CVS_FOUND ${CVS_EXECUTABLE})
    ENDIF(EXISTS ${CMAKE_ROOT}/Modules/FindCVS.cmake)
    SET(CTEST_TEST_UPDATE_CVS ${CVS_FOUND})
    IF(CTEST_TEST_UPDATE_CVS AND NOT UNIX)
      IF("${CVS_EXECUTABLE}" MATCHES "cygwin")
        MESSAGE(STATUS "No CTest.UpdateCVS test with cygwin cvs.exe outside cygwin!")
        SET(CTEST_TEST_UPDATE_CVS 0)
      ENDIF("${CVS_EXECUTABLE}" MATCHES "cygwin")
    ENDIF(CTEST_TEST_UPDATE_CVS AND NOT UNIX)
    IF(CTEST_TEST_UPDATE_CVS)
      SET(CTestUpdateCVS_DIR "CTest UpdateCVS")
      CONFIGURE_FILE("${CMake_SOURCE_DIR}/Tests/CTestUpdateCVS.cmake.in"
        "${CMake_BINARY_DIR}/Tests/CTestUpdateCVS.cmake" @ONLY)
      ADD_TEST(CTest.UpdateCVS ${CMAKE_CMAKE_COMMAND}
        -P "${CMake_BINARY_DIR}/Tests/CTestUpdateCVS.cmake"
        )
      LIST(APPEND TEST_BUILD_DIRS "${CMake_BINARY_DIR}/Tests/${CTestUpdateCVS_DIR}")
    ENDIF(CTEST_TEST_UPDATE_CVS)

    # Test CTest Update with BZR
    FIND_PROGRAM(BZR_EXECUTABLE NAMES bzr)
    MARK_AS_ADVANCED(BZR_EXECUTABLE)
    SET(CTEST_TEST_UPDATE_BZR 0)
    IF(BZR_EXECUTABLE)
      IF(NOT "${BZR_EXECUTABLE}" MATCHES "cygwin" OR UNIX)
        SET(CTEST_TEST_UPDATE_BZR 1)
      ENDIF(NOT "${BZR_EXECUTABLE}" MATCHES "cygwin" OR UNIX)
    ENDIF(BZR_EXECUTABLE)
    IF(CTEST_TEST_UPDATE_BZR)
      # Check if xmloutput plugin is there
      EXECUTE_PROCESS(COMMAND ${BZR_EXECUTABLE} xmlplugins RESULT_VARIABLE xmlplugres
        OUTPUT_QUIET ERROR_QUIET)
      IF( NOT ${xmlplugres} )
        SET(CTestUpdateBZR_DIR "CTest UpdateBZR")
        CONFIGURE_FILE("${CMake_SOURCE_DIR}/Tests/CTestUpdateBZR.cmake.in"
          "${CMake_BINARY_DIR}/Tests/CTestUpdateBZR.cmake" @ONLY)
        ADD_TEST(CTest.UpdateBZR ${CMAKE_CMAKE_COMMAND}
          -P "${CMake_BINARY_DIR}/Tests/CTestUpdateBZR.cmake"
          )
        LIST(APPEND TEST_BUILD_DIRS "${CMake_BINARY_DIR}/Tests/${CTestUpdateBZR_DIR}")
        SET(CTestUpdateBZR_DIR "CTest UpdateBZR_CLocale")
        CONFIGURE_FILE("${CMake_SOURCE_DIR}/Tests/CTestUpdateBZR.cmake.in"
          "${CMake_BINARY_DIR}/Tests/CTestUpdateBZR_CLocale.cmake" @ONLY)
        ADD_TEST(CTest.UpdateBZR.CLocale ${CMAKE_CMAKE_COMMAND}
          -P "${CMake_BINARY_DIR}/Tests/CTestUpdateBZR_CLocale.cmake"
          )
        SET_TESTS_PROPERTIES(CTest.UpdateBZR.CLocale PROPERTIES ENVIRONMENT LC_ALL=C)
        LIST(APPEND TEST_BUILD_DIRS "${CMake_BINARY_DIR}/Tests/${CTestUpdateBZR_DIR}")
      ENDIF( NOT ${xmlplugres} )
    ENDIF(CTEST_TEST_UPDATE_BZR)

    # Test CTest Update with GIT
    FIND_PROGRAM(GIT_EXECUTABLE NAMES git)
    MARK_AS_ADVANCED(GIT_EXECUTABLE)
    SET(CTEST_TEST_UPDATE_GIT 0)
    IF(GIT_EXECUTABLE)
      IF(NOT "${GIT_EXECUTABLE}" MATCHES "cygwin" OR UNIX)
        SET(CTEST_TEST_UPDATE_GIT 1)
      ENDIF(NOT "${GIT_EXECUTABLE}" MATCHES "cygwin" OR UNIX)
    ENDIF(GIT_EXECUTABLE)
    IF(CTEST_TEST_UPDATE_GIT)
      SET(CTestUpdateGIT_DIR "CTest UpdateGIT")
      CONFIGURE_FILE("${CMake_SOURCE_DIR}/Tests/CTestUpdateGIT.cmake.in"
        "${CMake_BINARY_DIR}/Tests/CTestUpdateGIT.cmake" @ONLY)
      ADD_TEST(CTest.UpdateGIT ${CMAKE_CMAKE_COMMAND}
        -P "${CMake_BINARY_DIR}/Tests/CTestUpdateGIT.cmake"
        )
      LIST(APPEND TEST_BUILD_DIRS "${CMake_BINARY_DIR}/Tests/${CTestUpdateGIT_DIR}")
    ENDIF(CTEST_TEST_UPDATE_GIT)

    # Test CTest Update with HG
    FIND_PROGRAM(HG_EXECUTABLE NAMES hg)
    MARK_AS_ADVANCED(HG_EXECUTABLE)
    SET(CTEST_TEST_UPDATE_HG 0)
    IF(HG_EXECUTABLE)
      IF(NOT "${HG_EXECUTABLE}" MATCHES "cygwin" OR UNIX)
        SET(CTEST_TEST_UPDATE_HG 1)
      ENDIF(NOT "${HG_EXECUTABLE}" MATCHES "cygwin" OR UNIX)
    ENDIF(HG_EXECUTABLE)
    IF(CTEST_TEST_UPDATE_HG)
      SET(CTestUpdateHG_DIR "CTest UpdateHG")
      CONFIGURE_FILE("${CMake_SOURCE_DIR}/Tests/CTestUpdateHG.cmake.in"
        "${CMake_BINARY_DIR}/Tests/CTestUpdateHG.cmake" @ONLY)
      ADD_TEST(CTest.UpdateHG ${CMAKE_CMAKE_COMMAND}
        -P "${CMake_BINARY_DIR}/Tests/CTestUpdateHG.cmake"
        )
      LIST(APPEND TEST_BUILD_DIRS "${CMake_BINARY_DIR}/Tests/${CTestUpdateHG_DIR}")
    ENDIF(CTEST_TEST_UPDATE_HG)
  ENDIF(CTEST_TEST_UPDATE)

  CONFIGURE_FILE(
    "${CMake_SOURCE_DIR}/Tests/CTestTestFailure/testNoBuild.cmake.in"
    "${CMake_BINARY_DIR}/Tests/CTestTestFailure/testNoBuild.cmake"
    @ONLY ESCAPE_QUOTES)
  ADD_TEST(CTestTestNoBuild ${CMAKE_CTEST_COMMAND}
    -S "${CMake_BINARY_DIR}/Tests/CTestTestFailure/testNoBuild.cmake" -V
    --output-log "${CMake_BINARY_DIR}/Tests/CTestTestFailure/testOut1.log"
    )
  SET_TESTS_PROPERTIES(CTestTestNoBuild PROPERTIES
    FAIL_REGULAR_EXPRESSION "Error" WILL_FAIL true)

  CONFIGURE_FILE(
    "${CMake_SOURCE_DIR}/Tests/CTestTestFailure/testNoExe.cmake.in"
    "${CMake_BINARY_DIR}/Tests/CTestTestFailure/testNoExe.cmake"
    @ONLY ESCAPE_QUOTES)
  ADD_TEST(CTestTestNoExe ${CMAKE_CTEST_COMMAND}
    -S "${CMake_BINARY_DIR}/Tests/CTestTestFailure/testNoExe.cmake" -V
    --output-log "${CMake_BINARY_DIR}/Tests/CTestTestFailure/testOut2.log"
    )
  SET_TESTS_PROPERTIES(CTestTestNoExe PROPERTIES DEPENDS CTestTestNoBuild
    PASS_REGULAR_EXPRESSION "Could not find executable"
    FAIL_REGULAR_EXPRESSION "SegFault")

  CONFIGURE_FILE(
    "${CMake_SOURCE_DIR}/Tests/CTestTestUpload/test.cmake.in"
    "${CMake_BINARY_DIR}/Tests/CTestTestUpload/test.cmake"
    @ONLY ESCAPE_QUOTES)
  ADD_TEST(CTestTestUpload ${CMAKE_CTEST_COMMAND}
    -S "${CMake_BINARY_DIR}/Tests/CTestTestUpload/test.cmake" -V
    --output-log "${CMake_BINARY_DIR}/Tests/CTestTestUpload/testOut.log"
    )
  SET_TESTS_PROPERTIES(CTestTestUpload PROPERTIES
    PASS_REGULAR_EXPRESSION "Upload\\.xml")

  CONFIGURE_FILE(
    "${CMake_SOURCE_DIR}/Tests/CTestTestConfigFileInBuildDir/test1.cmake.in"
    "${CMake_BINARY_DIR}/Tests/CTestTestConfigFileInBuildDir1/test1.cmake"
    @ONLY ESCAPE_QUOTES)
  ADD_TEST(CTestTestConfigFileInBuildDir1 ${CMAKE_CTEST_COMMAND}
    -S "${CMake_BINARY_DIR}/Tests/CTestTestConfigFileInBuildDir1/test1.cmake" -V
    --output-log "${CMake_BINARY_DIR}/Tests/CTestTestConfigFileInBuildDir1/testOut1.log"
    )
  SET_TESTS_PROPERTIES(CTestTestConfigFileInBuildDir1 PROPERTIES DEPENDS CTestTestNoBuild
    PASS_REGULAR_EXPRESSION
      "Reading ctest configuration file: ${CMake_SOURCE_DIR}.Tests.CTestTestConfigFileInBuildDir.CTestConfig.cmake")

  CONFIGURE_FILE(
    "${CMake_SOURCE_DIR}/Tests/CTestTestConfigFileInBuildDir/test2.cmake.in"
    "${CMake_BINARY_DIR}/Tests/CTestTestConfigFileInBuildDir2/test2.cmake"
    @ONLY ESCAPE_QUOTES)
  CONFIGURE_FILE(
    "${CMake_SOURCE_DIR}/Tests/CTestTestConfigFileInBuildDir/CTestConfig.cmake"
    "${CMake_BINARY_DIR}/Tests/CTestTestConfigFileInBuildDir2/CTestConfig.cmake"
    @ONLY ESCAPE_QUOTES COPYONLY)
  ADD_TEST(CTestTestConfigFileInBuildDir2 ${CMAKE_CTEST_COMMAND}
    -S "${CMake_BINARY_DIR}/Tests/CTestTestConfigFileInBuildDir2/test2.cmake" -V
    --output-log "${CMake_BINARY_DIR}/Tests/CTestTestConfigFileInBuildDir2/testOut2.log"
    )
  SET_TESTS_PROPERTIES(CTestTestConfigFileInBuildDir2 PROPERTIES DEPENDS CTestTestNoBuild
    REQUIRED_FILES ${CMake_BINARY_DIR}/Tests/CTestTestConfigFileInBuildDir2/CTestConfig.cmake
    PASS_REGULAR_EXPRESSION
      "Reading ctest configuration file: ${CMake_BINARY_DIR}.Tests.CTestTestConfigFileInBuildDir2.CTestConfig.cmake")

  # Use macro, not function so that build can still be driven by CMake 2.4.
  # After 2.6 is required, this could be a function without the extra 'set'
  # calls.
  #
  macro(add_config_tests cfg)
    set(cfg "${cfg}")
    set(base "${CMake_BINARY_DIR}/Tests/CTestConfig")

    # Test -S script with a -C config arg to ctest:
    configure_file(
      "${CMake_SOURCE_DIR}/Tests/CTestConfig/script.cmake.in"
      "${base}/${cfg}-script.cmake"
      @ONLY ESCAPE_QUOTES)
    add_test(CTestConfig.Script.${cfg} ${CMAKE_CTEST_COMMAND}
      -C ${cfg}
      -S "${base}/${cfg}-script.cmake" -VV
      --output-log "${base}/${cfg}-script.log"
      )

    # Test -D dashboard with a -C config arg to ctest.
    # (Actual commands inside a cmake -P script because we need to be able to set
    #  the working directory reliably...)
    configure_file(
      "${CMake_SOURCE_DIR}/Tests/CTestConfig/dashboard.cmake.in"
      "${base}/${cfg}-dashboard.cmake"
      @ONLY ESCAPE_QUOTES)
    add_test(CTestConfig.Dashboard.${cfg} ${CMAKE_CMAKE_COMMAND}
      -P "${base}/${cfg}-dashboard.cmake" -VV
      )
  endmacro()

  add_config_tests(Debug)
  add_config_tests(MinSizeRel)
  add_config_tests(Release)
  add_config_tests(RelWithDebInfo)

  add_test(CMakeCommands.build_command ${CMAKE_CMAKE_COMMAND}
    -DCMake_SOURCE_DIR=${CMake_SOURCE_DIR}
    -Ddir=${CMake_BINARY_DIR}/Tests/CMakeCommands/build_command
    -Dgen=${CMAKE_TEST_GENERATOR}
    -P "${CMake_SOURCE_DIR}/Tests/CMakeCommands/build_command/RunCMake.cmake"
  )

  ADD_TEST_MACRO(CMakeCommands.target_link_libraries target_link_libraries)

  CONFIGURE_FILE(
    "${CMake_SOURCE_DIR}/Tests/CTestTestCrash/test.cmake.in"
    "${CMake_BINARY_DIR}/Tests/CTestTestCrash/test.cmake"
    @ONLY ESCAPE_QUOTES)
  ADD_TEST(CTestTestCrash ${CMAKE_CTEST_COMMAND}
    -S "${CMake_BINARY_DIR}/Tests/CTestTestCrash/test.cmake" -V
    --output-log "${CMake_BINARY_DIR}/Tests/CTestTestCrash/testOutput.log"
    )
  # with watcom the SEGFAULT is not found, it just fails
  IF(CMAKE_TEST_GENERATOR MATCHES "Watcom WMake")
    SET_TESTS_PROPERTIES(CTestTestCrash PROPERTIES
      PASS_REGULAR_EXPRESSION "Failed")
  ELSE(CMAKE_TEST_GENERATOR MATCHES "Watcom WMake")
    SET_TESTS_PROPERTIES(CTestTestCrash PROPERTIES
      PASS_REGULAR_EXPRESSION "(Illegal|SegFault)")
  ENDIF(CMAKE_TEST_GENERATOR MATCHES "Watcom WMake")

  CONFIGURE_FILE(
    "${CMake_SOURCE_DIR}/Tests/CTestTestBadExe/test.cmake.in"
    "${CMake_BINARY_DIR}/Tests/CTestTestBadExe/test.cmake"
    @ONLY ESCAPE_QUOTES)
  ADD_TEST(CTestTestBadExe ${CMAKE_CTEST_COMMAND}
    -S "${CMake_BINARY_DIR}/Tests/CTestTestBadExe/test.cmake" -V
    --output-log "${CMake_BINARY_DIR}/Tests/CTestTestBadExe/testOutput.log"
    )
  SET(CTestTestBadExe_REGEX "BAD_COMMAND")
  # some cygwin can not be made to produce a BAD_COMMAND error
  # the best we can get from it is a failed test
  IF(CYGWIN)
    SET(CTestTestBadExe_REGEX "(\\*\\*\\*Failed)|BAD_COMMAND")
  ENDIF()
  SET_TESTS_PROPERTIES(CTestTestBadExe PROPERTIES
    PASS_REGULAR_EXPRESSION "${CTestTestBadExe_REGEX}")

  CONFIGURE_FILE(
    "${CMake_SOURCE_DIR}/Tests/CTestTestParallel/test.cmake.in"
    "${CMake_BINARY_DIR}/Tests/CTestTestParallel/test.cmake"
    @ONLY ESCAPE_QUOTES)
  ADD_TEST(CTestTestParallel ${CMAKE_CTEST_COMMAND}
    -S "${CMake_BINARY_DIR}/Tests/CTestTestParallel/test.cmake" -V
    --output-log "${CMake_BINARY_DIR}/Tests/CTestTestParallel/testOutput.log"
    )

  ADD_TEST(CTestTestPrintLabels ${CMAKE_CTEST_COMMAND} --print-labels)
  SET_TESTS_PROPERTIES(CTestTestPrintLabels PROPERTIES LABELS "Label1;Label2")
  SET_TESTS_PROPERTIES(CTestTestPrintLabels PROPERTIES PASS_REGULAR_EXPRESSION
    "All Labels:.*  Label1.*  Label2")

  CONFIGURE_FILE(
    "${CMake_SOURCE_DIR}/Tests/CTestTestResourceLock/test.cmake.in"
    "${CMake_BINARY_DIR}/Tests/CTestTestResourceLock/test.cmake"
    @ONLY ESCAPE_QUOTES)
  ADD_TEST(CTestTestResourceLock ${CMAKE_CTEST_COMMAND}
    -S "${CMake_BINARY_DIR}/Tests/CTestTestResourceLock/test.cmake" -V
    --output-log "${CMake_BINARY_DIR}/Tests/CTestTestResourceLock/output.log"
    )

  CONFIGURE_FILE(
    "${CMake_SOURCE_DIR}/Tests/CTestTestScheduler/test.cmake.in"
    "${CMake_BINARY_DIR}/Tests/CTestTestScheduler/test.cmake"
    @ONLY ESCAPE_QUOTES)
  ADD_TEST(CTestTestScheduler ${CMAKE_CTEST_COMMAND}
    -S "${CMake_BINARY_DIR}/Tests/CTestTestScheduler/test.cmake" -V
    --output-log "${CMake_BINARY_DIR}/Tests/CTestTestScheduler/testOutput.log"
    )
  SET_TESTS_PROPERTIES(CTestTestScheduler PROPERTIES
    PASS_REGULAR_EXPRESSION "Start 1.*Start 2.*Start 3.*Start 4.*Start 4.*Start 3.*Start 2.*Start 1"
    RESOURCE_LOCK "CostData")

  CONFIGURE_FILE(
    "${CMake_SOURCE_DIR}/Tests/CTestTestCostSerial/test.cmake.in"
    "${CMake_BINARY_DIR}/Tests/CTestTestCostSerial/test.cmake"
    @ONLY ESCAPE_QUOTES)
  ADD_TEST(CTestTestCostSerial ${CMAKE_CTEST_COMMAND}
    -S "${CMake_BINARY_DIR}/Tests/CTestTestCostSerial/test.cmake" -V
    --output-log "${CMake_BINARY_DIR}/Tests/CTestTestCostSerial/testOutput.log"
    )
  SET_TESTS_PROPERTIES(CTestTestCostSerial PROPERTIES
    PASS_REGULAR_EXPRESSION "Start 2.*Start 3.*Start 1.*Start 2.*Start 3.*Start 1"
    RESOURCE_LOCK "CostData")

  CONFIGURE_FILE(
    "${CMake_SOURCE_DIR}/Tests/CTestTestStopTime/test.cmake.in"
    "${CMake_BINARY_DIR}/Tests/CTestTestStopTime/test.cmake"
    @ONLY ESCAPE_QUOTES)
  CONFIGURE_FILE(
    "${CMake_SOURCE_DIR}/Tests/CTestTestStopTime/GetDate.cmake"
    "${CMake_BINARY_DIR}/Tests/CTestTestStopTime/GetDate.cmake"
    COPYONLY)
  ADD_TEST(CTestTestStopTime ${CMAKE_CTEST_COMMAND}
    -S "${CMake_BINARY_DIR}/Tests/CTestTestStopTime/test.cmake" -V
    --output-log "${CMake_BINARY_DIR}/Tests/CTestTestStopTime/testOutput.log"
    )
  SET_TESTS_PROPERTIES(CTestTestStopTime PROPERTIES
    PASS_REGULAR_EXPRESSION "The stop time has been passed")

  CONFIGURE_FILE(
    "${CMake_SOURCE_DIR}/Tests/CTestTestSubdir/test.cmake.in"
    "${CMake_BINARY_DIR}/Tests/CTestTestSubdir/test.cmake"
    @ONLY ESCAPE_QUOTES)
  ADD_TEST(CTestTestSubdir ${CMAKE_CTEST_COMMAND}
    -S "${CMake_BINARY_DIR}/Tests/CTestTestSubdir/test.cmake" -V
    --output-log "${CMake_BINARY_DIR}/Tests/CTestTestSubdir/testOutput.log"
    )
  #make sure all 3 subdirs were added
  SET_TESTS_PROPERTIES(CTestTestSubdir PROPERTIES
    PASS_REGULAR_EXPRESSION "0 tests failed out of 3")

  CONFIGURE_FILE(
    "${CMake_SOURCE_DIR}/Tests/CTestTestTimeout/test.cmake.in"
    "${CMake_BINARY_DIR}/Tests/CTestTestTimeout/test.cmake"
    @ONLY ESCAPE_QUOTES)
  ADD_TEST(CTestTestTimeout ${CMAKE_CTEST_COMMAND}
    -C "\${CTestTest_CONFIG}"
    -S "${CMake_BINARY_DIR}/Tests/CTestTestTimeout/test.cmake" -V
    --output-log "${CMake_BINARY_DIR}/Tests/CTestTestTimeout/testOutput.log"
    )
  SET_TESTS_PROPERTIES(CTestTestTimeout PROPERTIES
    PASS_REGULAR_EXPRESSION "TestTimeout *\\.+ *\\*\\*\\*Timeout.*CheckChild *\\.+ *Passed")

  CONFIGURE_FILE(
    "${CMake_SOURCE_DIR}/Tests/CTestTestZeroTimeout/test.cmake.in"
    "${CMake_BINARY_DIR}/Tests/CTestTestZeroTimeout/test.cmake"
    @ONLY ESCAPE_QUOTES)
  ADD_TEST(CTestTestZeroTimeout ${CMAKE_CTEST_COMMAND}
    -S "${CMake_BINARY_DIR}/Tests/CTestTestZeroTimeout/test.cmake" -V
    --output-log
    "${CMake_BINARY_DIR}/Tests/CTestTestZeroTimeout/testOutput.log")
  SET_TESTS_PROPERTIES(CTestTestZeroTimeout PROPERTIES
    FAIL_REGULAR_EXPRESSION "\\*\\*\\*Timeout")

  CONFIGURE_FILE(
    "${CMake_SOURCE_DIR}/Tests/CTestTestDepends/test.cmake.in"
    "${CMake_BINARY_DIR}/Tests/CTestTestDepends/test.cmake"
    @ONLY ESCAPE_QUOTES)
  ADD_TEST(CTestTestDepends ${CMAKE_CTEST_COMMAND}
    -C "\${CTestTest_CONFIG}"
    -S "${CMake_BINARY_DIR}/Tests/CTestTestDepends/test.cmake" -V
    --output-log "${CMake_BINARY_DIR}/Tests/CTestTestDepends/testOutput.log"
    )

  CONFIGURE_FILE(
    "${CMake_SOURCE_DIR}/Tests/CTestTestCycle/test.cmake.in"
    "${CMake_BINARY_DIR}/Tests/CTestTestCycle/test.cmake"
    @ONLY ESCAPE_QUOTES)
  ADD_TEST(CTestTestCycle ${CMAKE_CTEST_COMMAND}
    -C "\${CTestTest_CONFIG}"
    -S "${CMake_BINARY_DIR}/Tests/CTestTestCycle/test.cmake" -V
    --output-log "${CMake_BINARY_DIR}/Tests/CTestTestCycle/testOutput.log"
    )
  SET_TESTS_PROPERTIES(CTestTestCycle PROPERTIES
    PASS_REGULAR_EXPRESSION "a cycle exists in the test dependency graph")

  CONFIGURE_FILE(
    "${CMake_SOURCE_DIR}/Tests/CTestTestRunScript/test.cmake.in"
    "${CMake_BINARY_DIR}/Tests/CTestTestRunScript/test.cmake"
    @ONLY ESCAPE_QUOTES)
  CONFIGURE_FILE(
    "${CMake_SOURCE_DIR}/Tests/CTestTestRunScript/hello.cmake.in"
    "${CMake_BINARY_DIR}/Tests/CTestTestRunScript/hello.cmake"
    @ONLY ESCAPE_QUOTES)
  ADD_TEST(CTestTestRunScript ${CMAKE_CTEST_COMMAND}
    -S "${CMake_BINARY_DIR}/Tests/CTestTestRunScript/test.cmake" -V
    --output-log "${CMake_BINARY_DIR}/Tests/CTestTestRunScript/testOutput.log"
    )

  ADD_TEST(CTestTestShowOnly ${CMAKE_CTEST_COMMAND} -N)

  ADD_TEST(CTestBatchTest ${CMAKE_CTEST_COMMAND} -B)

  # Use macro, not function so that build can still be driven by CMake 2.4.
  # After 2.6 is required, this could be a function without the extra 'set'
  # calls.
  #
  macro(add_failed_submit_test name source build in out log regex)
    # Have variables named source, build and drop_method because the
    # configure_file call expects those variables to be defined.
    #
    set(source "${source}")
    set(build "${build}")
    configure_file("${in}" "${out}" @ONLY)
    add_test(${name} ${CMAKE_CTEST_COMMAND} -S "${out}" -V --output-log "${log}")
    set_tests_properties(${name} PROPERTIES PASS_REGULAR_EXPRESSION "${regex}")
  endmacro()

  set(regex "(Problems when submitting via S*CP")
  set(regex "${regex}|Error message was: ")
  set(regex "${regex}([Cc]ould *n.t resolve host")
  set(regex "${regex}|[Cc]ould *n.t connect to host")
  set(regex "${regex}|Empty reply from server")
  set(regex "${regex}|The requested URL returned error")
  set(regex "${regex}|libcurl was built with SSL disabled. https: not supported)")
  set(regex "${regex}|Submission method .xmlrpc. not compiled into CTest")
  set(regex "${regex}|Submission problem")
  set(regex "${regex}|Submission successful)")

  set(ctest_coverage_labels_args "")

  foreach(drop_method cp ftp http https scp xmlrpc)
    # Cycle through these values each time through the loop:
    if(ctest_coverage_labels_args STREQUAL "")
      set(ctest_coverage_labels_args "LABELS Everything")
    elseif(ctest_coverage_labels_args STREQUAL "LABELS Everything")
      set(ctest_coverage_labels_args "LABELS 0ArgTest")
    else()
      set(ctest_coverage_labels_args "")
    endif()

    add_failed_submit_test(CTestTestFailedSubmit-${drop_method}
      "${CMake_SOURCE_DIR}/Tests/CTestTest/SmallAndFast"
      "${CMake_BINARY_DIR}/Tests/CTestTestFailedSubmits/${drop_method}"
      "${CMake_SOURCE_DIR}/Tests/CTestTestFailedSubmits/test.cmake.in"
      "${CMake_BINARY_DIR}/Tests/CTestTestFailedSubmits/test-${drop_method}.cmake"
      "${CMake_BINARY_DIR}/Tests/CTestTestFailedSubmits/test-${drop_method}.log"
      "${regex}"
      )
  endforeach()


  IF (CMAKE_TESTS_CDASH_SERVER)
    SET(regex "^([^:]+)://([^/]+)(/.*)$")

    IF ("${CMAKE_TESTS_CDASH_SERVER}" MATCHES "${regex}")
      SET(protocol "${CMAKE_MATCH_1}")
      SET(server "${CMAKE_MATCH_2}")
      SET(path "${CMAKE_MATCH_3}")
    ELSE ("${CMAKE_TESTS_CDASH_SERVER}" MATCHES "${regex}")
      SET(protocol "http")
      SET(server "www.cdash.org")
      SET(path "/CDash")
      MESSAGE("warning: CMAKE_TESTS_CDASH_SERVER does not match expected regex...")
      MESSAGE("         ...using default url='${protocol}://${server}${path}' for CTestTest[23]")
    ENDIF ("${CMAKE_TESTS_CDASH_SERVER}" MATCHES "${regex}")
  ENDIF (CMAKE_TESTS_CDASH_SERVER)


  IF (CTEST_TEST_CTEST AND CMAKE_RUN_LONG_TESTS AND CMAKE_TESTS_CDASH_SERVER)
    CONFIGURE_FILE("${CMake_SOURCE_DIR}/Tests/CTestTest/test.cmake.in"
      "${CMake_BINARY_DIR}/Tests/CTestTest/test.cmake" @ONLY ESCAPE_QUOTES)
    ADD_TEST(CTestTest ${CMAKE_CTEST_COMMAND}
      -S "${CMake_BINARY_DIR}/Tests/CTestTest/test.cmake" -V
      --output-log "${CMake_BINARY_DIR}/Tests/CTestTest/testOutput.log"
      )

    CONFIGURE_FILE("${CMake_SOURCE_DIR}/Tests/CTestTest2/test.cmake.in"
      "${CMake_BINARY_DIR}/Tests/CTestTest2/test.cmake" @ONLY ESCAPE_QUOTES)
    ADD_TEST(CTestTest2 ${CMAKE_CTEST_COMMAND}
      -S "${CMake_BINARY_DIR}/Tests/CTestTest2/test.cmake" -V
      --output-log "${CMake_BINARY_DIR}/Tests/CTestTest2/testOutput.log"
      )

    CONFIGURE_FILE("${CMake_SOURCE_DIR}/Tests/CTestTestChecksum/test.cmake.in"
      "${CMake_BINARY_DIR}/Tests/CTestTestChecksum/test.cmake" @ONLY
      ESCAPE_QUOTES)
    ADD_TEST(CTestTestChecksum ${CMAKE_CTEST_COMMAND}
      -S "${CMake_BINARY_DIR}/Tests/CTestTestChecksum/test.cmake" -V
      --output-log
      "${CMake_BINARY_DIR}/Tests/CTestTestChecksum/testOutput.log"
      )
    SET_TESTS_PROPERTIES(CTestTestChecksum PROPERTIES PASS_REGULAR_EXPRESSION
      "Submission failed: Checksum failed for file")

    # these tests take a long time, make sure they have it
    # if timeouts have not already been set
    GET_TEST_PROPERTY(CTestTest TIMEOUT PREVIOUS_TIMEOUT)
    IF ("${PREVIOUS_TIMEOUT}" MATCHES NOTFOUND)
      SET_TESTS_PROPERTIES ( CTestTest
        PROPERTIES TIMEOUT ${CMAKE_LONG_TEST_TIMEOUT})
    ENDIF ("${PREVIOUS_TIMEOUT}" MATCHES NOTFOUND)

    GET_TEST_PROPERTY(CTestTest2 TIMEOUT PREVIOUS_TIMEOUT)
    IF ("${PREVIOUS_TIMEOUT}" MATCHES NOTFOUND)
      SET_TESTS_PROPERTIES ( CTestTest2
        PROPERTIES TIMEOUT ${CMAKE_LONG_TEST_TIMEOUT})
    ENDIF ("${PREVIOUS_TIMEOUT}" MATCHES NOTFOUND)
  ENDIF (CTEST_TEST_CTEST AND CMAKE_RUN_LONG_TESTS AND CMAKE_TESTS_CDASH_SERVER)

  IF (CMAKE_RUN_LONG_TESTS AND TEST_KDE4_STABLE_BRANCH)
    IF(UNIX)
      IF(NOT QT4_FOUND)
         FIND_PACKAGE(Qt4)
      ENDIF(NOT QT4_FOUND)

      SET(TRY_BUILD_KDE4 TRUE)
      IF(QT4_FOUND)
        # check whether it's Qt 4.5 in a cmake 2.4. compatible way:
        IF(NOT EXISTS "${QT_QTNETWORK_INCLUDE_DIR}/QAbstractNetworkCache")
          SET(TRY_BUILD_KDE4 FALSE)
        ENDIF(NOT EXISTS "${QT_QTNETWORK_INCLUDE_DIR}/QAbstractNetworkCache")
      ELSE(QT4_FOUND)
        SET(TRY_BUILD_KDE4 FALSE)
      ENDIF(QT4_FOUND)

      FIND_PACKAGE(Perl)
      IF(NOT PERL_FOUND)
        SET(TRY_BUILD_KDE4 FALSE)
      ENDIF(NOT PERL_FOUND)

      FIND_PACKAGE(ZLIB)
      IF(NOT ZLIB_FOUND)
        SET(TRY_BUILD_KDE4 FALSE)
      ENDIF(NOT ZLIB_FOUND)

      IF(TRY_BUILD_KDE4)
        FILE(MAKE_DIRECTORY ${CMake_BINARY_DIR}/Tests/KDE4StableBranchTest)
        SET(TEST_KDE4_BASE_DIR ${CMake_BINARY_DIR}/Tests/KDE4StableBranchTest)
        CONFIGURE_FILE(${CMake_SOURCE_DIR}/Tests/KDE4StableBranchTest/test_kde4.sh.in ${CMake_BINARY_DIR}/Tests/KDE4StableBranchTest/test_kde4.sh @ONLY)
        EXECUTE_PROCESS(COMMAND chmod 755 ${CMake_BINARY_DIR}/Tests/KDE4StableBranchTest/test_kde4.sh )
        ADD_TEST(KDE4StableBranchTest ${CMake_BINARY_DIR}/Tests/KDE4StableBranchTest/test_kde4.sh)
      ENDIF(TRY_BUILD_KDE4)

    ENDIF(UNIX)
  ENDIF (CMAKE_RUN_LONG_TESTS AND TEST_KDE4_STABLE_BRANCH)

  IF("${CMAKE_TEST_GENERATOR}" MATCHES Xcode)
    SET(CMAKE_SKIP_BOOTSTRAP_TEST 1)
  ENDIF("${CMAKE_TEST_GENERATOR}" MATCHES Xcode)
  IF(EXISTS "${CMake_BINARY_DIR}/CMakeLists.txt")
    # If there is CMakeLists.txt in the binary tree, assume in-source build
    SET(CMAKE_SKIP_BOOTSTRAP_TEST 1)
  ENDIF(EXISTS "${CMake_BINARY_DIR}/CMakeLists.txt")
  SET(bootstrap "")
  IF(CMAKE_RUN_LONG_TESTS AND NOT CMAKE_SKIP_BOOTSTRAP_TEST)
    IF(UNIX)
      SET(bootstrap ${CMake_SOURCE_DIR}/bootstrap)
    ELSEIF(MSYS)
      CONFIGURE_FILE(${CMAKE_CURRENT_SOURCE_DIR}/bootstrap.bat.in
                     ${CMAKE_CURRENT_BINARY_DIR}/bootstrap.bat @ONLY)
      SET(bootstrap ${CMAKE_CURRENT_BINARY_DIR}/bootstrap.bat)
    ENDIF()
  ENDIF()
  IF(bootstrap)
    ADD_TEST(BootstrapTest ${CMAKE_CTEST_COMMAND}
      --build-and-test
      ${CMake_SOURCE_DIR}
      ${CMake_BINARY_DIR}/Tests/BootstrapTest
      --build-nocmake
      --build-noclean
      --build-makeprogram ${bootstrap}
      --build-generator "${CMAKE_TEST_GENERATOR}"
      --test-command
      ${CMake_BINARY_DIR}/Tests/BootstrapTest/Bootstrap.cmk/cmake)
    LIST(APPEND TEST_BUILD_DIRS "${CMake_BINARY_DIR}/Tests/BootstrapTest")
    # Make this test run early during parallel execution
    SET_TESTS_PROPERTIES(BootstrapTest PROPERTIES COST 5000)

    # provide more time for the bootstrap test
    GET_TEST_PROPERTY(BootstrapTest TIMEOUT PREVIOUS_TIMEOUT)
    IF ("${PREVIOUS_TIMEOUT}" MATCHES NOTFOUND)
      SET_TESTS_PROPERTIES ( BootstrapTest
        PROPERTIES TIMEOUT 5400)
    ENDIF ("${PREVIOUS_TIMEOUT}" MATCHES NOTFOUND)
  ENDIF()

  IF(CMAKE_Fortran_COMPILER)
    ADD_TEST(Fortran ${CMAKE_CTEST_COMMAND}
      --build-and-test
      "${CMake_SOURCE_DIR}/Tests/Fortran"
      "${CMake_BINARY_DIR}/Tests/Fortran"
      --build-generator ${CMAKE_TEST_GENERATOR}
      --build-project testf
      --build-makeprogram ${CMAKE_TEST_MAKEPROGRAM}
      --build-two-config
      --test-command testf)
    LIST(APPEND TEST_BUILD_DIRS "${CMake_BINARY_DIR}/Tests/Fortran")

    # FortranCInterface tests.
    IF(UNIX)
      CONFIGURE_FILE(${CMAKE_CURRENT_SOURCE_DIR}/FortranC/Flags.cmake.in
        ${CMAKE_CURRENT_BINARY_DIR}/FortranC/Flags.cmake @ONLY)
      ADD_TEST(FortranC.Flags ${CMAKE_CMAKE_COMMAND} -P
        ${CMAKE_CURRENT_BINARY_DIR}/FortranC/Flags.cmake)
      LIST(APPEND TEST_BUILD_DIRS "${CMake_BINARY_DIR}/Tests/FortranC/Flags")
    ELSE()
      ADD_TEST(FortranC ${CMAKE_CTEST_COMMAND}
        --build-and-test
        "${CMake_SOURCE_DIR}/Tests/FortranC"
        "${CMake_BINARY_DIR}/Tests/FortranC"
        --build-generator ${CMAKE_TEST_GENERATOR}
        --build-project FortranC
        --build-makeprogram ${CMAKE_TEST_MAKEPROGRAM}
        --build-two-config
        --test-command CMakeFiles/FortranCInterface/FortranCInterface)
      LIST(APPEND TEST_BUILD_DIRS "${CMake_BINARY_DIR}/Tests/FortranC")
    ENDIF()
  ENDIF()

  find_package(Java COMPONENTS Development QUIET)
  IF(Java_JAVA_EXECUTABLE AND Java_JAVAC_EXECUTABLE AND Java_JAR_EXECUTABLE AND NOT MINGW
      AND NOT "${CMAKE_TEST_GENERATOR}" MATCHES "Xcode")
    GET_FILENAME_COMPONENT(JNIPATH ${JAVA_COMPILE} PATH)
    FIND_FILE(JNI_H jni.h
      "${JNIPATH}/../include"
      "${JNIPATH}/../java/include")
    IF(JNI_H AND EXISTS "${JNI_H}") # in case jni.h is a broken symlink
      FILE(READ "${JNI_H}" JNI_FILE)
      IF("${JNI_FILE}" MATCHES "JDK1_2")
        ADD_TEST(Java ${CMAKE_CTEST_COMMAND}
          --build-and-test
          "${CMake_SOURCE_DIR}/Tests/Java"
          "${CMake_BINARY_DIR}/Tests/Java"
          --build-generator ${CMAKE_TEST_GENERATOR}
          --build-project hello
          --build-makeprogram ${CMAKE_TEST_MAKEPROGRAM}
          --build-two-config
          --build-run-dir "${CMake_BINARY_DIR}/Tests/Java/"
          --test-command ${JAVA_RUNTIME} -classpath hello.jar HelloWorld)
        LIST(APPEND TEST_BUILD_DIRS "${CMake_BINARY_DIR}/Tests/Java")
      ENDIF("${JNI_FILE}" MATCHES "JDK1_2")
    ENDIF()
  ENDIF()

  # add some cross compiler tests, for now only with makefile based generators
  IF(CMAKE_TEST_GENERATOR MATCHES "Makefiles" OR CMAKE_TEST_GENERATOR MATCHES "KDevelop")

    # if sdcc is found, build the SimpleCOnly project with sdcc
    FIND_PROGRAM(SDCC_EXECUTABLE sdcc)
    MARK_AS_ADVANCED(SDCC_EXECUTABLE)
    IF(SDCC_EXECUTABLE)
      ADD_TEST(SimpleCOnly_sdcc ${CMAKE_CTEST_COMMAND}
        --build-and-test
        "${CMake_SOURCE_DIR}/Tests/SimpleCOnly"
        "${CMake_BINARY_DIR}/Tests/SimpleCOnly_sdcc"
        --build-generator ${CMAKE_TEST_GENERATOR}
        --build-project SimpleC
        --build-makeprogram ${CMAKE_TEST_MAKEPROGRAM}
        --build-options
        "-DCMAKE_SYSTEM_NAME=Generic"
        "-DCMAKE_C_COMPILER=${SDCC_EXECUTABLE}")
      LIST(APPEND TEST_BUILD_DIRS "${CMake_BINARY_DIR}/Tests/SimpleCOnly_sdcc")
    ENDIF(SDCC_EXECUTABLE)

    # If a Linux -> MinGW cross compiler is found then try it
    FIND_PROGRAM(MINGW_CC_LINUX2WIN_EXECUTABLE i586-mingw32msvc-gcc)
    FIND_PROGRAM(MINGW_CXX_LINUX2WIN_EXECUTABLE i586-mingw32msvc-g++)
    FIND_PROGRAM(MINGW_RC_LINUX2WIN_EXECUTABLE i586-mingw32msvc-windres)
    MARK_AS_ADVANCED(MINGW_CC_LINUX2WIN_EXECUTABLE MINGW_CXX_LINUX2WIN_EXECUTABLE MINGW_RC_LINUX2WIN_EXECUTABLE)
    IF(MINGW_CC_LINUX2WIN_EXECUTABLE AND MINGW_CXX_LINUX2WIN_EXECUTABLE AND MINGW_RC_LINUX2WIN_EXECUTABLE)
      ADD_TEST(Simple_Mingw_Linux2Win ${CMAKE_CTEST_COMMAND}
        --build-and-test
        "${CMake_SOURCE_DIR}/Tests/Simple"
        "${CMake_BINARY_DIR}/Tests/Simple_Mingw_Linux2Win"
        --build-generator ${CMAKE_TEST_GENERATOR}
        --build-project Simple
        --build-makeprogram ${CMAKE_TEST_MAKEPROGRAM}
        --build-options
        "-DCMAKE_SYSTEM_NAME=Windows"
        "-DCMAKE_C_COMPILER=${MINGW_CC_LINUX2WIN_EXECUTABLE}"
        "-DCMAKE_CXX_COMPILER=${MINGW_CXX_LINUX2WIN_EXECUTABLE}"
        "-DCMAKE_RC_COMPILER=${MINGW_RC_LINUX2WIN_EXECUTABLE}"
        )
      LIST(APPEND TEST_BUILD_DIRS "${CMake_BINARY_DIR}/Tests/Simple_Mingw_Linux2Win")
    ENDIF()
  ENDIF(CMAKE_TEST_GENERATOR MATCHES "Makefiles" OR CMAKE_TEST_GENERATOR MATCHES "KDevelop")

  IF(UNIX)
    STRING(COMPARE EQUAL "${CMAKE_INSTALL_PREFIX}" "${CMake_BINARY_DIR}/Tests/TestShellInstall/Prefix"
      PREFIX_IS_FOR_TEST)
    IF(PREFIX_IS_FOR_TEST)
      CONFIGURE_FILE(
        ${CMake_SOURCE_DIR}/Tests/TestInstall.sh.in
        ${CMake_BINARY_DIR}/Tests/TestShellInstall/TestInstall.sh
        @ONLY IMMEDIATE
        )
      ADD_TEST(ShellInstall /bin/sh ${CMake_BINARY_DIR}/Tests/TestShellInstall/TestShellInstall.sh)
    ENDIF(PREFIX_IS_FOR_TEST)
  ENDIF(UNIX)

  IF(CMAKE_TEST_PROJECT_CSE_DIR)
    SET(script "${CMAKE_TEST_PROJECT_CSE_DIR}/BuildProjectCSE.cmake")
    IF(NOT EXISTS "${script}")
      SET(script "${CMAKE_TEST_PROJECT_CSE_DIR}/cse_build.cmake")
    ENDIF(NOT EXISTS "${script}")
    IF(NOT EXISTS "${script}")
      MESSAGE("warning: CMAKE_TEST_PROJECT_CSE_DIR set, but no build script found...")
    ENDIF(NOT EXISTS "${script}")

    ADD_TEST(BuildCSE ${CMAKE_CTEST_COMMAND} -V -S "${script}")
    SET_TESTS_PROPERTIES(BuildCSE PROPERTIES TIMEOUT 5400)
  ENDIF(CMAKE_TEST_PROJECT_CSE_DIR)

  IF(CMAKE_TEST_PLPLOT_DIR)
    ADD_TEST(plplot ${CMAKE_CTEST_COMMAND} -V -S ${CMAKE_TEST_PLPLOT_DIR}/../../EasyDashboardScripts/plplot.cmake )
    SET_TESTS_PROPERTIES ( plplot PROPERTIES TIMEOUT 5400)
  ENDIF(CMAKE_TEST_PLPLOT_DIR)

  IF(CMAKE_TEST_CHICKEN_DIR)
    ADD_TEST(Chicken ${CMAKE_CTEST_COMMAND} -V -S ${CMAKE_TEST_CHICKEN_DIR}/../../EasyDashboardScripts/Chicken.cmake )
    SET_TESTS_PROPERTIES ( Chicken PROPERTIES TIMEOUT 5400)
  ENDIF(CMAKE_TEST_CHICKEN_DIR)

  IF(CMAKE_TEST_KDELIBS_ALPHA_1_DIR)
    ADD_TEST(KDELibsAlpha1 ${CMAKE_CTEST_COMMAND} -V -S ${CMAKE_TEST_KDELIBS_ALPHA_1_DIR}/../../EasyDashboardScripts/kdelibs.cmake )
    SET_TESTS_PROPERTIES ( KDELibsAlpha1 PROPERTIES TIMEOUT 5400)
  ENDIF(CMAKE_TEST_KDELIBS_ALPHA_1_DIR)

  # If this is not an in-source build, provide a target to wipe out
  # all the test build directories.
  IF(NOT EXISTS "${CMake_BINARY_DIR}/CMakeLists.txt")
    CONFIGURE_FILE(${CMake_SOURCE_DIR}/Tests/test_clean.cmake.in
                   ${CMake_BINARY_DIR}/Tests/test_clean.cmake @ONLY)
    ADD_CUSTOM_TARGET(test_clean
      COMMAND ${CMAKE_COMMAND} -P ${CMake_BINARY_DIR}/Tests/test_clean.cmake
      COMMENT "Removing test build directories."
      )
  ENDIF(NOT EXISTS "${CMake_BINARY_DIR}/CMakeLists.txt")

  ADD_TEST(CMakeWizardTest ${CMAKE_CMAKE_COMMAND}
    -D build_dir:STRING=${CMAKE_CURRENT_BINARY_DIR}/CMakeWizardTest
    -D source_dir:STRING=${CMAKE_CURRENT_SOURCE_DIR}/Tutorial/Step3
    -D CMAKE_CTEST_COMMAND:STRING=${CMAKE_CTEST_COMMAND}
    -P ${CMAKE_CURRENT_SOURCE_DIR}/CMakeWizardTest.cmake)
  # If the cache variable CMAKE_CONTRACT_PROJECTS is set
  # then the dashboard will run a contract with CMake test of that
  # name.  For example CMAKE_CONTRACT_PROJECTS = vtk542 would run
  # the vtk542 contract test.
  # For each Contract test, the project should provide a directory
  # with at least one CMakeLists.txt file that uses ExternalProject
  # to download and configure the project. The directory should also
  # contain a RunTest.cmake file that has a single set of the format:
  # SET(project_RUN_TEST testToRun)
  # The testToRun should be a test executable that can be run to
  # smoke test the build.
  FOREACH(project ${CMAKE_CONTRACT_PROJECTS})
    INCLUDE(Contracts/${project}/RunTest.cmake)
    ADD_TEST_MACRO(Contracts.${project}
      ${${project}_RUN_TEST})
    # Contract test timeout in seconds.
    # Default to 6 hours.
    IF(DEFINED ${project}_TEST_TIMEOUT)
      SET(timeout ${${project}_TEST_TIMEOUT})
    ELSEIF(CMAKE_CONTRACT_TEST_TIMEOUT_DEFAULT)
      SET(timeout ${CMAKE_CONTRACT_TEST_TIMEOUT_DEFAULT})
    ELSE()
      SET(timeout 21600)
    ENDIF()
    SET_TESTS_PROPERTIES(Contracts.${project} PROPERTIES TIMEOUT ${timeout})
  ENDFOREACH()

  IF(TEST_CompileCommandOutput)
    SET(CompileCommandOutput_EXTRA_OPTIONS
      --build-options -DMAKE_SUPPORTS_SPACES=${MAKE_IS_GNU})
    ADD_TEST_MACRO(CompileCommandOutput
      "${CMake_BINARY_DIR}/Tests/CMakeLib/runcompilecommands")
  ENDIF()

  ADD_TEST(IncludeDirectories ${CMAKE_CTEST_COMMAND}
    --build-and-test
    "${CMake_SOURCE_DIR}/Tests/IncludeDirectories"
    "${CMake_BINARY_DIR}/Tests/IncludeDirectories"
    --build-two-config
    --build-generator ${CMAKE_TEST_GENERATOR}
    --build-project IncludeDirectories
    --build-makeprogram ${CMAKE_TEST_MAKEPROGRAM}
    --test-command IncludeDirectories)
  LIST(APPEND TEST_BUILD_DIRS "${CMake_BINARY_DIR}/Tests/IncludeDirectories")

  IF(CMAKE_USE_KWSTYLE AND KWSTYLE_EXECUTABLE)
    # The "make StyleCheck" command line as a test. If the test fails, look
    # for lines like "Error #0 (624) Line length exceed 88 (max=79)" in the
    # output to find where the style errors are...
    ADD_TEST(KWStyle ${KWSTYLE_EXECUTABLE}
      -xml ${CMake_BINARY_DIR}/CMake.kws.xml
      -o ${CMake_SOURCE_DIR}/Utilities/KWStyle/CMakeOverwrite.txt
      -v
      -D ${CMake_BINARY_DIR}/CMakeKWSFiles.txt
      )
    SET_TESTS_PROPERTIES(KWStyle PROPERTIES
      WORKING_DIRECTORY ${CMake_BINARY_DIR}/Utilities/KWStyle)
  ENDIF()
ENDIF(BUILD_TESTING)

SUBDIRS(CMakeTests)<|MERGE_RESOLUTION|>--- conflicted
+++ resolved
@@ -1260,8 +1260,6 @@
           set(CTEST_RUN_MFC OFF)
         endif()
       endif()
-<<<<<<< HEAD
-=======
 
       # Last resort, after quick checks are done. Do a try_compile, and avoid
       # the MFC test if the simplest possible MFC app cannot be compiled.
@@ -1312,7 +1310,6 @@
           "cannot compile simplest ever MFC app, avoiding MFC test")
         set(CTEST_RUN_MFC OFF)
       endif()
->>>>>>> f9c1c622
     endif()
   endif()
 
