--- conflicted
+++ resolved
@@ -66,11 +66,7 @@
   ENDIF(UNIX AND NOT APPLE)
 ENDIF(LUA_LIBRARY)
 
-<<<<<<< HEAD
-INCLUDE(FindPackageHandleStandardArgs)
-=======
 INCLUDE(${CMAKE_CURRENT_LIST_DIR}/FindPackageHandleStandardArgs.cmake)
->>>>>>> 2c6d2ea6
 # handle the QUIETLY and REQUIRED arguments and set LUA_FOUND to TRUE if 
 # all listed variables are TRUE
 FIND_PACKAGE_HANDLE_STANDARD_ARGS(Lua51  DEFAULT_MSG  LUA_LIBRARIES LUA_INCLUDE_DIR)
