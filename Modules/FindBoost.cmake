--- conflicted
+++ resolved
@@ -1,7 +1,6 @@
 # Distributed under the OSI-approved BSD 3-Clause License.  See accompanying
 # file Copyright.txt or https://cmake.org/licensing for details.
 
-<<<<<<< HEAD
 #[=======================================================================[.rst:
 FindBoost
 ---------
@@ -148,6 +147,9 @@
                              used if multiple compatible suffixes should
                              be tested for, in decreasing order of
                              preference.
+  Boost_ARCHITECTURE       - Set to the architecture-specific library suffix
+                             (e.g. "-x64").  Default is auto-computed for the
+                             C++ compiler in use.
   Boost_THREADAPI          - Suffix for "thread" component library name,
                              such as "pthread" or "win32".  Names with
                              and without this suffix will both be tried.
@@ -234,242 +236,6 @@
 
 Set Boost_NO_BOOST_CMAKE to ON to disable the search for boost-cmake.
 #]=======================================================================]
-=======
-#.rst:
-# FindBoost
-# ---------
-#
-# Find Boost include dirs and libraries
-#
-# Use this module by invoking find_package with the form::
-#
-#   find_package(Boost
-#     [version] [EXACT]      # Minimum or EXACT version e.g. 1.67.0
-#     [REQUIRED]             # Fail with error if Boost is not found
-#     [COMPONENTS <libs>...] # Boost libraries by their canonical name
-#                            # e.g. "date_time" for "libboost_date_time"
-#     [OPTIONAL_COMPONENTS <libs>...]
-#                            # Optional Boost libraries by their canonical name)
-#     )                      # e.g. "date_time" for "libboost_date_time"
-#
-# This module finds headers and requested component libraries OR a CMake
-# package configuration file provided by a "Boost CMake" build.  For the
-# latter case skip to the "Boost CMake" section below.  For the former
-# case results are reported in variables::
-#
-#   Boost_FOUND            - True if headers and requested libraries were found
-#   Boost_INCLUDE_DIRS     - Boost include directories
-#   Boost_LIBRARY_DIRS     - Link directories for Boost libraries
-#   Boost_LIBRARIES        - Boost component libraries to be linked
-#   Boost_<C>_FOUND        - True if component <C> was found (<C> is upper-case)
-#   Boost_<C>_LIBRARY      - Libraries to link for component <C> (may include
-#                            target_link_libraries debug/optimized keywords)
-#   Boost_VERSION          - BOOST_VERSION value from boost/version.hpp
-#   Boost_LIB_VERSION      - Version string appended to library filenames
-#   Boost_MAJOR_VERSION    - Boost major version number (X in X.y.z)
-#   Boost_MINOR_VERSION    - Boost minor version number (Y in x.Y.z)
-#   Boost_SUBMINOR_VERSION - Boost subminor version number (Z in x.y.Z)
-#   Boost_LIB_DIAGNOSTIC_DEFINITIONS (Windows)
-#                          - Pass to add_definitions() to have diagnostic
-#                            information about Boost's automatic linking
-#                            displayed during compilation
-#
-# Note that Boost Python components require a Python version suffix
-# (Boost 1.67 and later), e.g. ``python36`` or ``python27`` for the
-# versions built against Python 3.6 and 2.7, respectively.  This also
-# applies to additional components using Python including
-# ``mpi_python`` and ``numpy``.  Earlier Boost releases may use
-# distribution-specific suffixes such as ``2``, ``3`` or ``2.7``.
-# These may also be used as suffixes, but note that they are not
-# portable.
-#
-# This module reads hints about search locations from variables::
-#
-#   BOOST_ROOT             - Preferred installation prefix
-#    (or BOOSTROOT)
-#   BOOST_INCLUDEDIR       - Preferred include directory e.g. <prefix>/include
-#   BOOST_LIBRARYDIR       - Preferred library directory e.g. <prefix>/lib
-#   Boost_NO_SYSTEM_PATHS  - Set to ON to disable searching in locations not
-#                            specified by these hint variables. Default is OFF.
-#   Boost_ADDITIONAL_VERSIONS
-#                          - List of Boost versions not known to this module
-#                            (Boost install locations may contain the version)
-#
-# and saves search results persistently in CMake cache entries::
-#
-#   Boost_INCLUDE_DIR         - Directory containing Boost headers
-#   Boost_LIBRARY_DIR_RELEASE - Directory containing release Boost libraries
-#   Boost_LIBRARY_DIR_DEBUG   - Directory containing debug Boost libraries
-#   Boost_<C>_LIBRARY_DEBUG   - Component <C> library debug variant
-#   Boost_<C>_LIBRARY_RELEASE - Component <C> library release variant
-#
-# The following :prop_tgt:`IMPORTED` targets are also defined::
-#
-#   Boost::boost                  - Target for header-only dependencies
-#                                   (Boost include directory)
-#   Boost::<C>                    - Target for specific component dependency
-#                                   (shared or static library); <C> is lower-
-#                                   case
-#   Boost::diagnostic_definitions - interface target to enable diagnostic
-#                                   information about Boost's automatic linking
-#                                   during compilation (adds BOOST_LIB_DIAGNOSTIC)
-#   Boost::disable_autolinking    - interface target to disable automatic
-#                                   linking with MSVC (adds BOOST_ALL_NO_LIB)
-#   Boost::dynamic_linking        - interface target to enable dynamic linking
-#                                   linking with MSVC (adds BOOST_ALL_DYN_LINK)
-#
-# Implicit dependencies such as Boost::filesystem requiring
-# Boost::system will be automatically detected and satisfied, even
-# if system is not specified when using find_package and if
-# Boost::system is not added to target_link_libraries.  If using
-# Boost::thread, then Threads::Threads will also be added automatically.
-#
-# It is important to note that the imported targets behave differently
-# than variables created by this module: multiple calls to
-# find_package(Boost) in the same directory or sub-directories with
-# different options (e.g. static or shared) will not override the
-# values of the targets created by the first call.
-#
-# Users may set these hints or results as cache entries.  Projects
-# should not read these entries directly but instead use the above
-# result variables.  Note that some hint names start in upper-case
-# "BOOST".  One may specify these as environment variables if they are
-# not specified as CMake variables or cache entries.
-#
-# This module first searches for the Boost header files using the above
-# hint variables (excluding BOOST_LIBRARYDIR) and saves the result in
-# Boost_INCLUDE_DIR.  Then it searches for requested component libraries
-# using the above hints (excluding BOOST_INCLUDEDIR and
-# Boost_ADDITIONAL_VERSIONS), "lib" directories near Boost_INCLUDE_DIR,
-# and the library name configuration settings below.  It saves the
-# library directories in Boost_LIBRARY_DIR_DEBUG and
-# Boost_LIBRARY_DIR_RELEASE and individual library
-# locations in Boost_<C>_LIBRARY_DEBUG and Boost_<C>_LIBRARY_RELEASE.
-# When one changes settings used by previous searches in the same build
-# tree (excluding environment variables) this module discards previous
-# search results affected by the changes and searches again.
-#
-# Boost libraries come in many variants encoded in their file name.
-# Users or projects may tell this module which variant to find by
-# setting variables::
-#
-#   Boost_USE_DEBUG_LIBS     - Set to ON or OFF to specify whether to search
-#                              and use the debug libraries.  Default is ON.
-#   Boost_USE_RELEASE_LIBS   - Set to ON or OFF to specify whether to search
-#                              and use the release libraries.  Default is ON.
-#   Boost_USE_MULTITHREADED  - Set to OFF to use the non-multithreaded
-#                              libraries ('mt' tag).  Default is ON.
-#   Boost_USE_STATIC_LIBS    - Set to ON to force the use of the static
-#                              libraries.  Default is OFF.
-#   Boost_USE_STATIC_RUNTIME - Set to ON or OFF to specify whether to use
-#                              libraries linked statically to the C++ runtime
-#                              ('s' tag).  Default is platform dependent.
-#   Boost_USE_DEBUG_RUNTIME  - Set to ON or OFF to specify whether to use
-#                              libraries linked to the MS debug C++ runtime
-#                              ('g' tag).  Default is ON.
-#   Boost_USE_DEBUG_PYTHON   - Set to ON to use libraries compiled with a
-#                              debug Python build ('y' tag). Default is OFF.
-#   Boost_USE_STLPORT        - Set to ON to use libraries compiled with
-#                              STLPort ('p' tag).  Default is OFF.
-#   Boost_USE_STLPORT_DEPRECATED_NATIVE_IOSTREAMS
-#                            - Set to ON to use libraries compiled with
-#                              STLPort deprecated "native iostreams"
-#                              ('n' tag).  Default is OFF.
-#   Boost_COMPILER           - Set to the compiler-specific library suffix
-#                              (e.g. "-gcc43").  Default is auto-computed
-#                              for the C++ compiler in use.  A list may be
-#                              used if multiple compatible suffixes should
-#                              be tested for, in decreasing order of
-#                              preference.
-#   Boost_ARCHITECTURE       - Set to the architecture-specific library suffix
-#                              (e.g. "-x64").  Default is auto-computed for the
-#                              C++ compiler in use.
-#   Boost_THREADAPI          - Suffix for "thread" component library name,
-#                              such as "pthread" or "win32".  Names with
-#                              and without this suffix will both be tried.
-#   Boost_NAMESPACE          - Alternate namespace used to build boost with
-#                              e.g. if set to "myboost", will search for
-#                              myboost_thread instead of boost_thread.
-#
-# Other variables one may set to control this module are::
-#
-#   Boost_DEBUG              - Set to ON to enable debug output from FindBoost.
-#                              Please enable this before filing any bug report.
-#   Boost_DETAILED_FAILURE_MSG
-#                            - Set to ON to add detailed information to the
-#                              failure message even when the REQUIRED option
-#                              is not given to the find_package call.
-#   Boost_REALPATH           - Set to ON to resolve symlinks for discovered
-#                              libraries to assist with packaging.  For example,
-#                              the "system" component library may be resolved to
-#                              "/usr/lib/libboost_system.so.1.67.0" instead of
-#                              "/usr/lib/libboost_system.so".  This does not
-#                              affect linking and should not be enabled unless
-#                              the user needs this information.
-#   Boost_LIBRARY_DIR        - Default value for Boost_LIBRARY_DIR_RELEASE and
-#                              Boost_LIBRARY_DIR_DEBUG.
-#
-# On Visual Studio and Borland compilers Boost headers request automatic
-# linking to corresponding libraries.  This requires matching libraries
-# to be linked explicitly or available in the link library search path.
-# In this case setting Boost_USE_STATIC_LIBS to OFF may not achieve
-# dynamic linking.  Boost automatic linking typically requests static
-# libraries with a few exceptions (such as Boost.Python).  Use::
-#
-#   add_definitions(${Boost_LIB_DIAGNOSTIC_DEFINITIONS})
-#
-# to ask Boost to report information about automatic linking requests.
-#
-# Example to find Boost headers only::
-#
-#   find_package(Boost 1.36.0)
-#   if(Boost_FOUND)
-#     include_directories(${Boost_INCLUDE_DIRS})
-#     add_executable(foo foo.cc)
-#   endif()
-#
-# Example to find Boost libraries and use imported targets::
-#
-#   find_package(Boost 1.56 REQUIRED COMPONENTS
-#                date_time filesystem iostreams)
-#   add_executable(foo foo.cc)
-#   target_link_libraries(foo Boost::date_time Boost::filesystem
-#                             Boost::iostreams)
-#
-# Example to find Boost Python 3.6 libraries and use imported targets::
-#
-#   find_package(Boost 1.67 REQUIRED COMPONENTS
-#                python36 numpy36)
-#   add_executable(foo foo.cc)
-#   target_link_libraries(foo Boost::python36 Boost::numpy36)
-#
-# Example to find Boost headers and some *static* (release only) libraries::
-#
-#   set(Boost_USE_STATIC_LIBS        ON)  # only find static libs
-#   set(Boost_USE_DEBUG_LIBS         OFF) # ignore debug libs and
-#   set(Boost_USE_RELEASE_LIBS       ON)  # only find release libs
-#   set(Boost_USE_MULTITHREADED      ON)
-#   set(Boost_USE_STATIC_RUNTIME    OFF)
-#   find_package(Boost 1.66.0 COMPONENTS date_time filesystem system ...)
-#   if(Boost_FOUND)
-#     include_directories(${Boost_INCLUDE_DIRS})
-#     add_executable(foo foo.cc)
-#     target_link_libraries(foo ${Boost_LIBRARIES})
-#   endif()
-#
-# Boost CMake
-# ^^^^^^^^^^^
-#
-# If Boost was built using the boost-cmake project it provides a package
-# configuration file for use with find_package's Config mode.  This
-# module looks for the package configuration file called
-# BoostConfig.cmake or boost-config.cmake and stores the result in cache
-# entry "Boost_DIR".  If found, the package configuration file is loaded
-# and this module returns with no further action.  See documentation of
-# the Boost CMake package configuration for details on what it provides.
-#
-# Set Boost_NO_BOOST_CMAKE to ON to disable the search for boost-cmake.
->>>>>>> 1e08b625
 
 # Save project's policies
 cmake_policy(PUSH)
