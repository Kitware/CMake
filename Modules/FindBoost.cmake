--- conflicted
+++ resolved
@@ -551,10 +551,6 @@
                    "_boost_TEST_VERSIONS = ${_boost_TEST_VERSIONS}")
   endif()
 
-<<<<<<< HEAD
-  IF( BOOST_ROOT )
-    SET(_boost_INCLUDE_SEARCH_DIRS
-=======
   if( Boost_NO_SYSTEM_PATHS)
     set(_boost_FIND_OPTIONS NO_CMAKE_SYSTEM_PATH)
   else()
@@ -563,7 +559,6 @@
 
   if( BOOST_ROOT )
     set(_boost_INCLUDE_SEARCH_DIRS
->>>>>>> b8b9a321
       ${BOOST_ROOT}/include
       ${BOOST_ROOT}
       ${_boost_INCLUDE_SEARCH_DIRS})
@@ -827,34 +822,19 @@
     "$ENV{ProgramFiles}/boost"
     /sw/local/lib
   )
-<<<<<<< HEAD
-  IF( BOOST_ROOT )
-    SET(_boost_LIBRARIES_SEARCH_DIRS
-      ${BOOST_ROOT}/lib
-      ${BOOST_ROOT}/stage/lib
-      ${_boost_LIBRARIES_SEARCH_DIRS})
-  ENDIF( BOOST_ROOT )
-=======
   set(_boost_LIBRARY_SEARCH_DIRS ${_boost_LIBRARY_SEARCH_DIRS_ALWAYS})
   if( Boost_NO_SYSTEM_PATHS )
     set(_boost_FIND_OPTIONS NO_CMAKE_SYSTEM_PATH)
   else()
     list(APPEND _boost_LIBRARY_SEARCH_DIRS ${_boost_LIBRARY_SEARCH_DIRS_SYSTEM})
   endif()
->>>>>>> b8b9a321
 
   # prepend BOOST_LIBRARYDIR to search path if specified
   if( BOOST_LIBRARYDIR )
     file(TO_CMAKE_PATH ${BOOST_LIBRARYDIR} BOOST_LIBRARYDIR)
-<<<<<<< HEAD
-    SET(_boost_LIBRARIES_SEARCH_DIRS
-      ${BOOST_LIBRARYDIR} ${_boost_LIBRARIES_SEARCH_DIRS})
-  ENDIF( BOOST_LIBRARYDIR )
-=======
     set(_boost_LIBRARY_SEARCH_DIRS
       ${BOOST_LIBRARYDIR} ${_boost_LIBRARY_SEARCH_DIRS})
   endif()
->>>>>>> b8b9a321
 
   if(Boost_DEBUG)
     message(STATUS "[ ${CMAKE_CURRENT_LIST_FILE}:${CMAKE_CURRENT_LIST_LINE} ] "
