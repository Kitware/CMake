--- conflicted
+++ resolved
@@ -27,11 +27,7 @@
 
 # handle the QUIETLY and REQUIRED arguments and set TIFF_FOUND to TRUE if 
 # all listed variables are TRUE
-<<<<<<< HEAD
-INCLUDE(FindPackageHandleStandardArgs)
-=======
 INCLUDE(${CMAKE_CURRENT_LIST_DIR}/FindPackageHandleStandardArgs.cmake)
->>>>>>> 2c6d2ea6
 FIND_PACKAGE_HANDLE_STANDARD_ARGS(TIFF  DEFAULT_MSG  TIFF_LIBRARY  TIFF_INCLUDE_DIR)
 
 IF(TIFF_FOUND)
