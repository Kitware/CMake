--- conflicted
+++ resolved
@@ -25,11 +25,7 @@
 # TODO: Add version support.
 # Tested under Linux and Windows (MSVC)
 
-<<<<<<< HEAD
-INCLUDE(FindPackageHandleStandardArgs)
-=======
 INCLUDE(${CMAKE_CURRENT_LIST_DIR}/FindPackageHandleStandardArgs.cmake)
->>>>>>> 2c6d2ea6
 
 FIND_PATH(IL_INCLUDE_DIR il.h 
   PATH_SUFFIXES include IL
