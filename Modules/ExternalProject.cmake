--- conflicted
+++ resolved
@@ -69,16 +69,9 @@
 #    [LOG_INSTALL 1]             # Wrap install in script to log output
 #   #--Custom targets-------------
 #    [STEP_TARGETS st1 st2 ...]  # Generate custom targets for these steps
-<<<<<<< HEAD
-#    [INDEPENDENT_STEP_TARGETS st1 st2 ...]
-#                                # Generate custom targets for these steps that
-#                                # do not depend on other external project even
-#                                # if a dependency is set
-=======
 #    [INDEPENDENT_STEP_TARGETS st1 st2 ...] # Generate custom targets for these
 #                                # steps that do not depend on other external
 #                                # project even if a dependency is set
->>>>>>> a7128d79
 #    )
 #
 # The ``*_DIR`` options specify directories for the project, with default
@@ -1087,11 +1080,7 @@
   endif()
   foreach(step ${steps})
     if(no_deps  AND  "${step}" MATCHES "^(configure|build|install|test)$")
-<<<<<<< HEAD
-        message(AUTHOR_WARNING "Using NO_DEPENDS for \"${step}\" step  might break parallel builds")
-=======
       message(AUTHOR_WARNING "Using NO_DEPENDS for \"${step}\" step  might break parallel builds")
->>>>>>> a7128d79
     endif()
     _ep_get_step_stampfile(${name} ${step} stamp_file)
     add_custom_target(${name}-${step}
