--- conflicted
+++ resolved
@@ -17,11 +17,8 @@
     endif()
   endif()
 
-<<<<<<< HEAD
-=======
   set(CMAKE_CXX_EXTENSION_COMPILE_OPTION -e)
 
->>>>>>> a1cdf537
   set(CMAKE_CXX98_STANDARD_COMPILE_OPTION "")
   set(CMAKE_CXX98_EXTENSION_COMPILE_OPTION -e)
 
