--- conflicted
+++ resolved
@@ -274,13 +274,8 @@
 macro(__windows_compiler_msvc lang)
   if(NOT MSVC_VERSION LESS 1400)
     # for 2005 make sure the manifest is put in the dll with mt
-<<<<<<< HEAD
-    set(_CMAKE_VS_LINK_DLL "<CMAKE_COMMAND> -E vs_link_dll --intdir=<OBJECT_DIR> ")
-    set(_CMAKE_VS_LINK_EXE "<CMAKE_COMMAND> -E vs_link_exe --intdir=<OBJECT_DIR> ")
-=======
     set(_CMAKE_VS_LINK_DLL "<CMAKE_COMMAND> -E vs_link_dll --intdir=<OBJECT_DIR> --manifests <MANIFESTS> -- ")
     set(_CMAKE_VS_LINK_EXE "<CMAKE_COMMAND> -E vs_link_exe --intdir=<OBJECT_DIR> --manifests <MANIFESTS> -- ")
->>>>>>> 74fee403
   endif()
   set(CMAKE_${lang}_CREATE_SHARED_LIBRARY
     "${_CMAKE_VS_LINK_DLL}<CMAKE_LINKER> ${CMAKE_CL_NOLOGO} <OBJECTS> ${CMAKE_START_TEMP_FILE} /out:<TARGET> /implib:<TARGET_IMPLIB> /pdb:<TARGET_PDB> /dll /version:<TARGET_VERSION_MAJOR>.<TARGET_VERSION_MINOR>${_PLATFORM_LINK_FLAGS} <LINK_FLAGS> <LINK_LIBRARIES> ${CMAKE_END_TEMP_FILE}")
