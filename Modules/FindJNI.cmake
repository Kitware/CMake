# - Find JNI java libraries.
# This module finds if Java is installed and determines where the
# include files and libraries are. It also determines what the name of
# the library is. This code sets the following variables:
#   
#  JNI_INCLUDE_DIRS      = the include dirs to use
#  JNI_LIBRARIES         = the libraries to use
#  JNI_FOUND             = TRUE if JNI headers and libraries were found.
#  JAVA_AWT_LIBRARY      = the path to the jawt library
#  JAVA_JVM_LIBRARY      = the path to the jvm library
#  JAVA_INCLUDE_PATH     = the include path to jni.h
#  JAVA_INCLUDE_PATH2    = the include path to jni_md.h
#  JAVA_AWT_INCLUDE_PATH = the include path to jawt.h
#

#=============================================================================
# Copyright 2001-2009 Kitware, Inc.
#
# Distributed under the OSI-approved BSD License (the "License");
# see accompanying file Copyright.txt for details.
#
# This software is distributed WITHOUT ANY WARRANTY; without even the
# implied warranty of MERCHANTABILITY or FITNESS FOR A PARTICULAR PURPOSE.
# See the License for more information.
#=============================================================================
# (To distribute this file outside of CMake, substitute the full
#  License text for the above reference.)

# Expand {libarch} occurences to java_libarch subdirectory(-ies) and set ${_var}
MACRO(java_append_library_directories _var)
    # Determine java arch-specific library subdir
    # Mostly based on openjdk/jdk/make/common/shared/Platform.gmk as of openjdk
    # 1.6.0_18 + icedtea patches. However, it would be much better to base the
    # guess on the first part of the GNU config.guess platform triplet.
    IF(CMAKE_SYSTEM_PROCESSOR STREQUAL "x86_64")
        SET(_java_libarch "amd64")
    ELSEIF(CMAKE_SYSTEM_PROCESSOR MATCHES "^i.86$")
        SET(_java_libarch "i386")
    ELSEIF(CMAKE_SYSTEM_PROCESSOR MATCHES "^alpha")
        SET(_java_libarch "alpha")
    ELSEIF(CMAKE_SYSTEM_PROCESSOR MATCHES "^arm")
        # Subdir is "arm" for both big-endian (arm) and little-endian (armel).
        SET(_java_libarch "arm")
    ELSEIF(CMAKE_SYSTEM_PROCESSOR MATCHES "^mips")
        # mips* machines are bi-endian mostly so processor does not tell
        # endianess of the underlying system.
        SET(_java_libarch "${CMAKE_SYSTEM_PROCESSOR}" "mips" "mipsel" "mipseb")
    ELSEIF(CMAKE_SYSTEM_PROCESSOR MATCHES "^(powerpc|ppc)64")
        SET(_java_libarch "ppc64")
    ELSEIF(CMAKE_SYSTEM_PROCESSOR MATCHES "^(powerpc|ppc)")
        SET(_java_libarch "ppc")
    ELSEIF(CMAKE_SYSTEM_PROCESSOR MATCHES "^sparc")
        # Both flavours can run on the same processor
        SET(_java_libarch "${CMAKE_SYSTEM_PROCESSOR}" "sparc" "sparcv9")
    ELSEIF(CMAKE_SYSTEM_PROCESSOR MATCHES "^(parisc|hppa)")
        SET(_java_libarch "parisc" "parisc64")
    ELSEIF(CMAKE_SYSTEM_PROCESSOR MATCHES "^s390")
        # s390 binaries can run on s390x machines
        SET(_java_libarch "${CMAKE_SYSTEM_PROCESSOR}" "s390" "s390x")
    ELSEIF(CMAKE_SYSTEM_PROCESSOR MATCHES "^sh")
        SET(_java_libarch "sh")
    ELSE(CMAKE_SYSTEM_PROCESSOR STREQUAL "x86_64")
        SET(_java_libarch "${CMAKE_SYSTEM_PROCESSOR}")
    ENDIF(CMAKE_SYSTEM_PROCESSOR STREQUAL "x86_64")

    # Append default list architectures if CMAKE_SYSTEM_PROCESSOR was empty or
    # system is non-Linux (where the code above has not been well tested)
    IF(NOT _java_libarch OR NOT (CMAKE_SYSTEM_NAME MATCHES "Linux"))
        LIST(APPEND _java_libarch "i386" "amd64" "ppc")
    ENDIF(NOT _java_libarch OR NOT (CMAKE_SYSTEM_NAME MATCHES "Linux"))

    # Sometimes ${CMAKE_SYSTEM_PROCESSOR} is added to the list to prefer
    # current value to a hardcoded list. Remove possible duplicates.
    LIST(REMOVE_DUPLICATES _java_libarch)

    FOREACH(_path ${ARGN})
        IF(_path MATCHES "{libarch}")
            FOREACH(_libarch ${_java_libarch})
                STRING(REPLACE "{libarch}" "${_libarch}" _newpath "${_path}")
                LIST(APPEND ${_var} "${_newpath}")
            ENDFOREACH(_libarch)
        ELSE(_path MATCHES "{libarch}")
            LIST(APPEND ${_var} "${_path}")
        ENDIF(_path MATCHES "{libarch}")
    ENDFOREACH(_path)
ENDMACRO(java_append_library_directories)

GET_FILENAME_COMPONENT(java_install_version
  "[HKEY_LOCAL_MACHINE\\SOFTWARE\\JavaSoft\\Java Development Kit;CurrentVersion]" NAME)

SET(JAVA_AWT_LIBRARY_DIRECTORIES
  "[HKEY_LOCAL_MACHINE\\SOFTWARE\\JavaSoft\\Java Development Kit\\1.4;JavaHome]/lib"
  "[HKEY_LOCAL_MACHINE\\SOFTWARE\\JavaSoft\\Java Development Kit\\1.3;JavaHome]/lib"
  "[HKEY_LOCAL_MACHINE\\SOFTWARE\\JavaSoft\\Java Development Kit\\${java_install_version};JavaHome]/lib"
  )

FILE(TO_CMAKE_PATH "$ENV{JAVA_HOME}" _JAVA_HOME)

JAVA_APPEND_LIBRARY_DIRECTORIES(JAVA_AWT_LIBRARY_DIRECTORIES
  ${_JAVA_HOME}/jre/lib/{libarch}
  ${_JAVA_HOME}/jre/lib
  ${_JAVA_HOME}/lib
  ${_JAVA_HOME}
  /usr/lib
  /usr/local/lib
  /usr/lib/jvm/java/lib
  /usr/lib/java/jre/lib/{libarch}
  /usr/local/lib/java/jre/lib/{libarch}
  /usr/local/share/java/jre/lib/{libarch}
  /usr/lib/j2sdk1.4-sun/jre/lib/{libarch}
  /usr/lib/j2sdk1.5-sun/jre/lib/{libarch}
  /opt/sun-jdk-1.5.0.04/jre/lib/{libarch}
  /usr/lib/jvm/java-6-sun/jre/lib/{libarch}
  /usr/lib/jvm/java-1.5.0-sun/jre/lib/{libarch}
  /usr/lib/jvm/java-6-sun-1.6.0.00/jre/lib/{libarch}       # can this one be removed according to #8821 ? Alex
  /usr/lib/jvm/java-6-openjdk/jre/lib/{libarch}
  # Debian specific paths for default JVM
  /usr/lib/jvm/default-java/jre/lib/{libarch}
  /usr/lib/jvm/default-java/jre/lib
  /usr/lib/jvm/default-java/lib
  )

SET(JAVA_JVM_LIBRARY_DIRECTORIES)
FOREACH(dir ${JAVA_AWT_LIBRARY_DIRECTORIES})
  SET(JAVA_JVM_LIBRARY_DIRECTORIES
    ${JAVA_JVM_LIBRARY_DIRECTORIES}
    "${dir}"
    "${dir}/client"
    "${dir}/server"
    )
ENDFOREACH(dir)


SET(JAVA_AWT_INCLUDE_DIRECTORIES
  "[HKEY_LOCAL_MACHINE\\SOFTWARE\\JavaSoft\\Java Development Kit\\1.4;JavaHome]/include"
  "[HKEY_LOCAL_MACHINE\\SOFTWARE\\JavaSoft\\Java Development Kit\\1.3;JavaHome]/include"
  "[HKEY_LOCAL_MACHINE\\SOFTWARE\\JavaSoft\\Java Development Kit\\${java_install_version};JavaHome]/include"
  ${_JAVA_HOME}/include
  /usr/include 
  /usr/local/include
  /usr/lib/java/include
  /usr/local/lib/java/include
  /usr/lib/jvm/java/include
  /usr/lib/jvm/java-6-sun/include
  /usr/lib/jvm/java-1.5.0-sun/include
  /usr/lib/jvm/java-6-sun-1.6.0.00/include       # can this one be removed according to #8821 ? Alex
  /usr/lib/jvm/java-6-openjdk/include
  /usr/local/share/java/include
  /usr/lib/j2sdk1.4-sun/include
  /usr/lib/j2sdk1.5-sun/include
  /opt/sun-jdk-1.5.0.04/include
  # Debian specific path for default JVM
  /usr/lib/jvm/default-java/include
  )

FOREACH(JAVA_PROG "${JAVA_RUNTIME}" "${JAVA_COMPILE}" "${JAVA_ARCHIVE}")
  GET_FILENAME_COMPONENT(jpath "${JAVA_PROG}" PATH)
  FOREACH(JAVA_INC_PATH ../include ../java/include ../share/java/include)
    IF(EXISTS ${jpath}/${JAVA_INC_PATH})
      SET(JAVA_AWT_INCLUDE_DIRECTORIES ${JAVA_AWT_INCLUDE_DIRECTORIES} "${jpath}/${JAVA_INC_PATH}")
    ENDIF(EXISTS ${jpath}/${JAVA_INC_PATH})
  ENDFOREACH(JAVA_INC_PATH)
  FOREACH(JAVA_LIB_PATH 
    ../lib ../jre/lib ../jre/lib/i386 
    ../java/lib ../java/jre/lib ../java/jre/lib/i386 
    ../share/java/lib ../share/java/jre/lib ../share/java/jre/lib/i386)
    IF(EXISTS ${jpath}/${JAVA_LIB_PATH})
      SET(JAVA_AWT_LIBRARY_DIRECTORIES ${JAVA_AWT_LIBRARY_DIRECTORIES} "${jpath}/${JAVA_LIB_PATH}")
    ENDIF(EXISTS ${jpath}/${JAVA_LIB_PATH})
  ENDFOREACH(JAVA_LIB_PATH)
ENDFOREACH(JAVA_PROG)

IF(APPLE)
  IF(EXISTS ~/Library/Frameworks/JavaVM.framework)
    SET(JAVA_HAVE_FRAMEWORK 1)
  ENDIF(EXISTS ~/Library/Frameworks/JavaVM.framework)
  IF(EXISTS /Library/Frameworks/JavaVM.framework)
    SET(JAVA_HAVE_FRAMEWORK 1)
  ENDIF(EXISTS /Library/Frameworks/JavaVM.framework)
  IF(EXISTS /System/Library/Frameworks/JavaVM.framework)
    SET(JAVA_HAVE_FRAMEWORK 1)
  ENDIF(EXISTS /System/Library/Frameworks/JavaVM.framework)

  IF(JAVA_HAVE_FRAMEWORK)
    IF(NOT JAVA_AWT_LIBRARY)
      SET (JAVA_AWT_LIBRARY "-framework JavaVM" CACHE FILEPATH "Java Frameworks" FORCE)
    ENDIF(NOT JAVA_AWT_LIBRARY)

    IF(NOT JAVA_JVM_LIBRARY)
      SET (JAVA_JVM_LIBRARY "-framework JavaVM" CACHE FILEPATH "Java Frameworks" FORCE)
    ENDIF(NOT JAVA_JVM_LIBRARY)

    IF(NOT JAVA_AWT_INCLUDE_PATH)
      IF(EXISTS /System/Library/Frameworks/JavaVM.framework/Headers/jawt.h)
        SET (JAVA_AWT_INCLUDE_PATH "/System/Library/Frameworks/JavaVM.framework/Headers" CACHE FILEPATH "jawt.h location" FORCE)
      ENDIF(EXISTS /System/Library/Frameworks/JavaVM.framework/Headers/jawt.h)
    ENDIF(NOT JAVA_AWT_INCLUDE_PATH)

    # If using "-framework JavaVM", prefer its headers *before* the others in
    # JAVA_AWT_INCLUDE_DIRECTORIES... (*prepend* to the list here)
    #
    SET(JAVA_AWT_INCLUDE_DIRECTORIES
      ~/Library/Frameworks/JavaVM.framework/Headers
      /Library/Frameworks/JavaVM.framework/Headers
      /System/Library/Frameworks/JavaVM.framework/Headers
      ${JAVA_AWT_INCLUDE_DIRECTORIES}
      )
  ENDIF(JAVA_HAVE_FRAMEWORK)
ELSE(APPLE)
  FIND_LIBRARY(JAVA_AWT_LIBRARY jawt 
    PATHS ${JAVA_AWT_LIBRARY_DIRECTORIES}
  )
  FIND_LIBRARY(JAVA_JVM_LIBRARY NAMES jvm JavaVM
    PATHS ${JAVA_JVM_LIBRARY_DIRECTORIES}
  )
ENDIF(APPLE)

# add in the include path    
FIND_PATH(JAVA_INCLUDE_PATH jni.h 
  ${JAVA_AWT_INCLUDE_DIRECTORIES}
)

FIND_PATH(JAVA_INCLUDE_PATH2 jni_md.h 
  ${JAVA_INCLUDE_PATH}
  ${JAVA_INCLUDE_PATH}/win32
  ${JAVA_INCLUDE_PATH}/linux
  ${JAVA_INCLUDE_PATH}/freebsd
  ${JAVA_INCLUDE_PATH}/solaris
)

FIND_PATH(JAVA_AWT_INCLUDE_PATH jawt.h
  ${JAVA_INCLUDE_PATH}
)

<<<<<<< HEAD
INCLUDE(FindPackageHandleStandardArgs)
=======
INCLUDE(${CMAKE_CURRENT_LIST_DIR}/FindPackageHandleStandardArgs.cmake)
>>>>>>> 2c6d2ea6
FIND_PACKAGE_HANDLE_STANDARD_ARGS(JNI  DEFAULT_MSG  JAVA_AWT_LIBRARY JAVA_JVM_LIBRARY
                                                    JAVA_INCLUDE_PATH  JAVA_INCLUDE_PATH2 JAVA_AWT_INCLUDE_PATH)

MARK_AS_ADVANCED(
  JAVA_AWT_LIBRARY
  JAVA_JVM_LIBRARY
  JAVA_AWT_INCLUDE_PATH
  JAVA_INCLUDE_PATH
  JAVA_INCLUDE_PATH2
)

SET(JNI_LIBRARIES
  ${JAVA_AWT_LIBRARY}
  ${JAVA_JVM_LIBRARY}
)

SET(JNI_INCLUDE_DIRS
  ${JAVA_INCLUDE_PATH}
  ${JAVA_INCLUDE_PATH2}
  ${JAVA_AWT_INCLUDE_PATH}
)
<|MERGE_RESOLUTION|>--- conflicted
+++ resolved
@@ -232,11 +232,7 @@
   ${JAVA_INCLUDE_PATH}
 )
 
-<<<<<<< HEAD
-INCLUDE(FindPackageHandleStandardArgs)
-=======
 INCLUDE(${CMAKE_CURRENT_LIST_DIR}/FindPackageHandleStandardArgs.cmake)
->>>>>>> 2c6d2ea6
 FIND_PACKAGE_HANDLE_STANDARD_ARGS(JNI  DEFAULT_MSG  JAVA_AWT_LIBRARY JAVA_JVM_LIBRARY
                                                     JAVA_INCLUDE_PATH  JAVA_INCLUDE_PATH2 JAVA_AWT_INCLUDE_PATH)
 
