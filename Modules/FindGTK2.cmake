--- conflicted
+++ resolved
@@ -81,7 +81,6 @@
 #   * Remove GTK2_SKIP_MARK_AS_ADVANCED option, as now the variables are
 #     marked as advanced by SelectLibraryConfigurations
 #   * Detect gmodule, pangoft2 and pangoxft libraries
-#   * Create targets for each library.
 # Version 1.4 (10/4/2012) (CMake 2.8.10)
 #   * 12596: Missing paths for FindGTK2 on NetBSD
 #   * 12049: Fixed detection of GTK include files in the lib folder on
@@ -417,13 +416,6 @@
             set_property(TARGET GTK2::${_basename} APPEND PROPERTY INTERFACE_INCLUDE_DIRECTORIES "${GTK2_${_var}_INCLUDE_DIR}")
         endif()
 
-<<<<<<< HEAD
-        if(GTK2_${_var}CONFIG_INCLUDE_DIR)
-            set_property(TARGET GTK2::${_basename} APPEND PROPERTY INTERFACE_INCLUDE_DIRECTORIES "${GTK2_${_var}CONFIG_INCLUDE_DIR}")
-        endif()
-
-        set_property(TARGET GTK2::${_basename} PROPERTY INTERFACE_COMPILE_DEFINITIONS "${GTK2_DEFINITIONS}")
-=======
         if(GTK2_${_var}CONFIG_INCLUDE_DIR AND NOT "${GTK2_${_var}CONFIG_INCLUDE_DIR}" STREQUAL "GTK2_${_var}_INCLUDE_DIR")
             set_property(TARGET GTK2::${_basename} APPEND PROPERTY INTERFACE_INCLUDE_DIRECTORIES "${GTK2_${_var}CONFIG_INCLUDE_DIR}")
         endif()
@@ -431,7 +423,6 @@
         if(GTK2_DEFINITIONS)
             set_property(TARGET GTK2::${_basename} PROPERTY INTERFACE_COMPILE_DEFINITIONS "${GTK2_DEFINITIONS}")
         endif()
->>>>>>> f97c7a0a
 
         if(GTK2_USE_IMPORTED_TARGETS)
             set(GTK2_${_var}_LIBRARY GTK2::${_basename} PARENT_SCOPE)
@@ -493,25 +484,6 @@
     endif()
 endfunction()
 
-<<<<<<< HEAD
-function(_GTK2_ADD_TARGET_LIBRARIES _var)
-    if(GTK2_DEBUG)
-        message(STATUS "[FindGTK2.cmake:${CMAKE_CURRENT_LIST_LINE}] "
-                       "_GTK2_ADD_TARGET_LIBRARIES( ${_var} )")
-    endif()
-
-    string(TOLOWER "${_var}" _basename)
-
-    if(TARGET GTK2::${_basename})
-        set_property(TARGET GTK2::${_basename} APPEND PROPERTY INTERFACE_LINK_LIBRARIES "${ARGN}")
-        foreach(_library ${ARGN})
-            set_property(TARGET GTK2::${_basename} APPEND PROPERTY IMPORTED_LINK_INTERFACE_LIBRARIES_$ "${_library}")
-        endforeach()
-    endif()
-endfunction()
-
-=======
->>>>>>> f97c7a0a
 #=============================================================
 
 #
@@ -602,7 +574,6 @@
 foreach(_GTK2_component ${GTK2_FIND_COMPONENTS})
     if(_GTK2_component STREQUAL "gtk")
         _GTK2_FIND_INCLUDE_DIR(GTK gtk/gtk.h)
-<<<<<<< HEAD
         if(UNIX)
             _GTK2_FIND_LIBRARY    (GTK gtk-x11 false true)
         else()
@@ -619,24 +590,6 @@
         endif()
         _GTK2_ADJUST_LIB_VARS (GDK)
 
-=======
-        if(UNIX)
-            _GTK2_FIND_LIBRARY    (GTK gtk-x11 false true)
-        else()
-            _GTK2_FIND_LIBRARY    (GTK gtk-win32 false true)
-        endif()
-        _GTK2_ADJUST_LIB_VARS (GTK)
-
-        _GTK2_FIND_INCLUDE_DIR(GDK gdk/gdk.h)
-        _GTK2_FIND_INCLUDE_DIR(GDKCONFIG gdkconfig.h)
-        if(UNIX)
-            _GTK2_FIND_LIBRARY    (GDK gdk-x11 false true)
-        else()
-            _GTK2_FIND_LIBRARY    (GDK gdk-win32 false true)
-        endif()
-        _GTK2_ADJUST_LIB_VARS (GDK)
-
->>>>>>> f97c7a0a
         _GTK2_FIND_INCLUDE_DIR(CAIRO cairo.h)
         _GTK2_FIND_LIBRARY    (CAIRO cairo false false)
         _GTK2_ADJUST_LIB_VARS (CAIRO)
@@ -688,18 +641,6 @@
         _GTK2_ADD_TARGET_DEPENDS(GTHREAD glib)
         _GTK2_ADD_TARGET_DEPENDS(GMODULE glib)
         _GTK2_ADD_TARGET_DEPENDS(GDK_PIXBUF gobject glib)
-<<<<<<< HEAD
-        _GTK2_ADD_TARGET_INCLUDE_DIRS(CAIRO ${FREETYPE_INCLUDE_DIRS} ${GTK2_FONTCONFIG_INCLUDE_DIRS})
-        _GTK2_ADD_TARGET_LIBRARIES(CAIRO ${FREETYPE_LIBRARIES})
-        _GTK2_ADD_TARGET_DEPENDS(PANGO gobject glib)
-        _GTK2_ADD_TARGET_DEPENDS(PANGOCAIRO pango cairo gobject glib)
-        _GTK2_ADD_TARGET_DEPENDS(PANGOFT2 pango gobject glib)
-        _GTK2_ADD_TARGET_INCLUDE_DIRS(PANGOFT2 ${FREETYPE_INCLUDE_DIRS} ${GTK2_FONTCONFIG_INCLUDE_DIRS})
-        _GTK2_ADD_TARGET_LIBRARIES(PANGOFT2 ${FREETYPE_LIBRARIES})
-        _GTK2_ADD_TARGET_DEPENDS(PANGOXFT pangoft2 pango gobject glib)
-        _GTK2_ADD_TARGET_INCLUDE_DIRS(PANGOXFT ${FREETYPE_INCLUDE_DIRS} ${GTK2_FONTCONFIG_INCLUDE_DIRS})
-        _GTK2_ADD_TARGET_LIBRARIES(PANGOXFT ${FREETYPE_LIBRARIES})
-=======
         _GTK2_ADD_TARGET_INCLUDE_DIRS(CAIRO ${FREETYPE_INCLUDE_DIR_ft2build} ${FREETYPE_INCLUDE_DIR_freetype2} ${GTK2_FONTCONFIG_INCLUDE_DIRS})
         _GTK2_ADD_TARGET_DEPENDS(PANGO gobject glib)
         _GTK2_ADD_TARGET_DEPENDS(PANGOCAIRO pango cairo gobject glib)
@@ -707,7 +648,6 @@
         _GTK2_ADD_TARGET_INCLUDE_DIRS(PANGOFT2 ${FREETYPE_INCLUDE_DIR_ft2build} ${FREETYPE_INCLUDE_DIR_freetype2} ${GTK2_FONTCONFIG_INCLUDE_DIRS})
         _GTK2_ADD_TARGET_DEPENDS(PANGOXFT pangoft2 pango gobject glib)
         _GTK2_ADD_TARGET_INCLUDE_DIRS(PANGOXFT ${FREETYPE_INCLUDE_DIR_ft2build} ${FREETYPE_INCLUDE_DIR_freetype2} ${GTK2_FONTCONFIG_INCLUDE_DIRS})
->>>>>>> f97c7a0a
         _GTK2_ADD_TARGET_DEPENDS(GDK pangocairo pango cairo gdk_pixbuf gobject glib)
         _GTK2_ADD_TARGET_DEPENDS(GTK gdk atk gio pangoft2 pangocairo pango cairo gdk_pixbuf gthread gobject glib)
 
@@ -758,17 +698,9 @@
         _GTK2_ADD_TARGET_DEPENDS(CAIROMM cairo sigc++)
         _GTK2_ADD_TARGET_DEPENDS(PANGOMM glibmm cairomm pangocairo sigc++ pango cairo gobject glib)
         _GTK2_ADD_TARGET_DEPENDS(GDKMM giomm pangomm gtk glibmm cairomm sigc++ gdk atk gio pangoft2 pangocairo gdk_pixbuf cairo pango gobject glib)
-<<<<<<< HEAD
-        _GTK2_ADD_TARGET_INCLUDE_DIRS(GDKMM ${FREETYPE_INCLUDE_DIRS} ${GTK2_FONTCONFIG_INCLUDE_DIRS})
-        _GTK2_ADD_TARGET_LIBRARIES(GDKMM ${FREETYPE_LIBRARIES})
-        _GTK2_ADD_TARGET_DEPENDS(GTKMM atkmm gdkmm giomm pangomm gtk glibmm cairomm sigc++ gdk atk gio pangoft2 pangocairo gdk_pixbuf cairo pango gthread gobject glib)
-        _GTK2_ADD_TARGET_INCLUDE_DIRS(GTKMM ${FREETYPE_INCLUDE_DIRS} ${GTK2_FONTCONFIG_INCLUDE_DIRS})
-        _GTK2_ADD_TARGET_LIBRARIES(GTKMM ${FREETYPE_LIBRARIES})
-=======
         _GTK2_ADD_TARGET_INCLUDE_DIRS(GDKMM ${FREETYPE_INCLUDE_DIR_ft2build} ${FREETYPE_INCLUDE_DIR_freetype2} ${GTK2_FONTCONFIG_INCLUDE_DIRS})
         _GTK2_ADD_TARGET_DEPENDS(GTKMM atkmm gdkmm giomm pangomm gtk glibmm cairomm sigc++ gdk atk gio pangoft2 pangocairo gdk_pixbuf cairo pango gthread gobject glib)
         _GTK2_ADD_TARGET_INCLUDE_DIRS(GTKMM ${FREETYPE_INCLUDE_DIR_ft2build} ${FREETYPE_INCLUDE_DIR_freetype2} ${GTK2_FONTCONFIG_INCLUDE_DIRS})
->>>>>>> f97c7a0a
 
     elseif(_GTK2_component STREQUAL "glade")
 
@@ -776,12 +708,7 @@
         _GTK2_FIND_LIBRARY    (GLADE glade false true)
         _GTK2_ADJUST_LIB_VARS (GLADE)
         _GTK2_ADD_TARGET_DEPENDS(GLADE gtk gdk atk gio pangoft2 pangocairo gdk_pixbuf cairo pango gobject glib)
-<<<<<<< HEAD
-        _GTK2_ADD_TARGET_INCLUDE_DIRS(GLADE ${FREETYPE_INCLUDE_DIRS} ${GTK2_FONTCONFIG_INCLUDE_DIRS})
-        _GTK2_ADD_TARGET_LIBRARIES(GLADE ${FREETYPE_LIBRARIES})
-=======
         _GTK2_ADD_TARGET_INCLUDE_DIRS(GLADE ${FREETYPE_INCLUDE_DIR_ft2build} ${FREETYPE_INCLUDE_DIR_freetype2} ${GTK2_FONTCONFIG_INCLUDE_DIRS})
->>>>>>> f97c7a0a
 
     elseif(_GTK2_component STREQUAL "glademm")
 
@@ -790,12 +717,7 @@
         _GTK2_FIND_LIBRARY    (GLADEMM glademm true true)
         _GTK2_ADJUST_LIB_VARS (GLADEMM)
         _GTK2_ADD_TARGET_DEPENDS(GLADEMM gtkmm glade atkmm gdkmm giomm pangomm glibmm cairomm sigc++ gtk gdk atk gio pangoft pangocairo gdk_pixbuf cairo pango gthread gobject glib)
-<<<<<<< HEAD
-        _GTK2_ADD_TARGET_INCLUDE_DIRS(GLADEMM ${FREETYPE_INCLUDE_DIRS} ${GTK2_FONTCONFIG_INCLUDE_DIRS})
-        _GTK2_ADD_TARGET_LIBRARIES(GLADEMM ${FREETYPE_LIBRARIES})
-=======
         _GTK2_ADD_TARGET_INCLUDE_DIRS(GLADEMM ${FREETYPE_INCLUDE_DIR_ft2build} ${FREETYPE_INCLUDE_DIR_freetype2} ${GTK2_FONTCONFIG_INCLUDE_DIRS})
->>>>>>> f97c7a0a
 
     else()
         message(FATAL_ERROR "Unknown GTK2 component ${_component}")
