--- conflicted
+++ resolved
@@ -246,12 +246,8 @@
     set(id_platform ${CMAKE_VS_PLATFORM_NAME})
     set(id_lang "${lang}")
     set(id_PostBuildEvent_Command "")
-<<<<<<< HEAD
     if(CMAKE_VS_PLATFORM_TOOLSET MATCHES "^[Ll][Ll][Vv][Mm]$"
         OR CMAKE_VS_PLATFORM_TOOLSET MATCHES "^[Cc][Ll][Aa][Nn][Gg][Cc][Ll]$")
-=======
-    if(CMAKE_VS_PLATFORM_TOOLSET MATCHES "^([Ll][Ll][Vv][Mm](_v[0-9]+(_xp)?)?|[Cc][Ll][Aa][Nn][Gg][Cc][Ll])$")
->>>>>>> d14626af
       set(id_cl_var "ClangClExecutable")
     elseif(CMAKE_VS_PLATFORM_TOOLSET MATCHES "v[0-9]+_clang_.*")
       set(id_cl clang.exe)
