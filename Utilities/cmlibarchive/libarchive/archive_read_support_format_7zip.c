--- conflicted
+++ resolved
@@ -774,7 +774,7 @@
 		/* allocate for ",rdonly,hidden,system" */
 		fflags_text = malloc(22 * sizeof(*fflags_text));
 		if (fflags_text != NULL) {
-			ptr = fflags_text; 
+			ptr = fflags_text;
 			if (zip_entry->attr & FILE_ATTRIBUTE_READONLY) {
 				strcpy(ptr, ",rdonly");
 				ptr = ptr + 7;
@@ -1077,13 +1077,10 @@
 		 * last resort to read using __archive_read_ahead.
 		 */
 		ssize_t bytes_avail = 0;
-		const uint8_t* data = __archive_read_ahead(a,
-<<<<<<< HEAD
-		    zip->ppstream.stream_in+1, &bytes_avail);
-		// CodeQL [SM02311] Added NULL check for data to check for unguarded NULL reference
-=======
-		    (size_t)zip->ppstream.stream_in+1, &bytes_avail);
->>>>>>> 859ca5c4
+                const uint8_t* data = __archive_read_ahead(
+                  a,
+                  (size_t)zip->ppstream.stream_in + 1, &bytes_avail);
+                // CodeQL [SM02311] Added NULL check for data to check for unguarded NULL reference
 		if(data == NULL || bytes_avail < zip->ppstream.stream_in+1) {
 			archive_set_error(&a->archive,
 			    ARCHIVE_ERRNO_FILE_FORMAT,
