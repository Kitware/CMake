/* Copyright Joyent, Inc. and other Node contributors. All rights reserved.
 *
 * Permission is hereby granted, free of charge, to any person obtaining a copy
 * of this software and associated documentation files (the "Software"), to
 * deal in the Software without restriction, including without limitation the
 * rights to use, copy, modify, merge, publish, distribute, sublicense, and/or
 * sell copies of the Software, and to permit persons to whom the Software is
 * furnished to do so, subject to the following conditions:
 *
 * The above copyright notice and this permission notice shall be included in
 * all copies or substantial portions of the Software.
 *
 * THE SOFTWARE IS PROVIDED "AS IS", WITHOUT WARRANTY OF ANY KIND, EXPRESS OR
 * IMPLIED, INCLUDING BUT NOT LIMITED TO THE WARRANTIES OF MERCHANTABILITY,
 * FITNESS FOR A PARTICULAR PURPOSE AND NONINFRINGEMENT. IN NO EVENT SHALL THE
 * AUTHORS OR COPYRIGHT HOLDERS BE LIABLE FOR ANY CLAIM, DAMAGES OR OTHER
 * LIABILITY, WHETHER IN AN ACTION OF CONTRACT, TORT OR OTHERWISE, ARISING
 * FROM, OUT OF OR IN CONNECTION WITH THE SOFTWARE OR THE USE OR OTHER DEALINGS
 * IN THE SOFTWARE.
 */

#include <assert.h>
#include <io.h>
#include <string.h>
#include <stdlib.h>

#if defined(_MSC_VER) && _MSC_VER < 1600
# include "stdint-msvc2008.h"
#else
# include <stdint.h>
#endif

#ifndef COMMON_LVB_REVERSE_VIDEO
# define COMMON_LVB_REVERSE_VIDEO 0x4000
#endif

#include "uv.h"
#include "internal.h"
#include "handle-inl.h"
#include "stream-inl.h"
#include "req-inl.h"

#ifndef InterlockedOr
# define InterlockedOr _InterlockedOr
#endif

#define UNICODE_REPLACEMENT_CHARACTER (0xfffd)

#define ANSI_NORMAL           0x00
#define ANSI_ESCAPE_SEEN      0x02
#define ANSI_CSI              0x04
#define ANSI_ST_CONTROL       0x08
#define ANSI_IGNORE           0x10
#define ANSI_IN_ARG           0x20
#define ANSI_IN_STRING        0x40
#define ANSI_BACKSLASH_SEEN   0x80

#define MAX_INPUT_BUFFER_LENGTH 8192
#define MAX_CONSOLE_CHAR 8192

#ifndef ENABLE_VIRTUAL_TERMINAL_PROCESSING
#define ENABLE_VIRTUAL_TERMINAL_PROCESSING 0x0004
#endif

static void uv_tty_capture_initial_style(CONSOLE_SCREEN_BUFFER_INFO* info);
static void uv_tty_update_virtual_window(CONSOLE_SCREEN_BUFFER_INFO* info);
static int uv__cancel_read_console(uv_tty_t* handle);


/* Null uv_buf_t */
static const uv_buf_t uv_null_buf_ = { 0, NULL };

enum uv__read_console_status_e {
  NOT_STARTED,
  IN_PROGRESS,
  TRAP_REQUESTED,
  COMPLETED
};

static volatile LONG uv__read_console_status = NOT_STARTED;
static volatile LONG uv__restore_screen_state;
static CONSOLE_SCREEN_BUFFER_INFO uv__saved_screen_state;


/*
 * The console virtual window.
 *
 * Normally cursor movement in windows is relative to the console screen buffer,
 * e.g. the application is allowed to overwrite the 'history'. This is very
 * inconvenient, it makes absolute cursor movement pretty useless. There is
 * also the concept of 'client rect' which is defined by the actual size of
 * the console window and the scroll position of the screen buffer, but it's
 * very volatile because it changes when the user scrolls.
 *
 * To make cursor movement behave sensibly we define a virtual window to which
 * cursor movement is confined. The virtual window is always as wide as the
 * console screen buffer, but it's height is defined by the size of the
 * console window. The top of the virtual window aligns with the position
 * of the caret when the first stdout/err handle is created, unless that would
 * mean that it would extend beyond the bottom of the screen buffer -  in that
 * that case it's located as far down as possible.
 *
 * When the user writes a long text or many newlines, such that the output
 * reaches beyond the bottom of the virtual window, the virtual window is
 * shifted downwards, but not resized.
 *
 * Since all tty i/o happens on the same console, this window is shared
 * between all stdout/stderr handles.
 */

static int uv_tty_virtual_offset = -1;
static int uv_tty_virtual_height = -1;
static int uv_tty_virtual_width = -1;

/* We use a semaphore rather than a mutex or critical section because in some
   cases (uv__cancel_read_console) we need take the lock in the main thread and
   release it in another thread. Using a semaphore ensures that in such
   scenario the main thread will still block when trying to acquire the lock. */
static uv_sem_t uv_tty_output_lock;

static HANDLE uv_tty_output_handle = INVALID_HANDLE_VALUE;

static WORD uv_tty_default_text_attributes =
    FOREGROUND_RED | FOREGROUND_GREEN | FOREGROUND_BLUE;

static char uv_tty_default_fg_color = 7;
static char uv_tty_default_bg_color = 0;
static char uv_tty_default_fg_bright = 0;
static char uv_tty_default_bg_bright = 0;
static char uv_tty_default_inverse = 0;

typedef enum {
  UV_SUPPORTED,
  UV_UNCHECKED,
  UV_UNSUPPORTED
} uv_vtermstate_t;
/* Determine whether or not ANSI support is enabled. */
static uv_vtermstate_t uv__vterm_state = UV_UNCHECKED;
static void uv__determine_vterm_state(HANDLE handle);

void uv_console_init(void) {
  if (uv_sem_init(&uv_tty_output_lock, 1))
    abort();
}


int uv_tty_init(uv_loop_t* loop, uv_tty_t* tty, uv_file fd, int readable) {
  HANDLE handle;
  CONSOLE_SCREEN_BUFFER_INFO screen_buffer_info;

  handle = (HANDLE) uv__get_osfhandle(fd);
  if (handle == INVALID_HANDLE_VALUE)
    return UV_EBADF;

  if (fd <= 2) {
    /* In order to avoid closing a stdio file descriptor 0-2, duplicate the
     * underlying OS handle and forget about the original fd.
     * We could also opt to use the original OS handle and just never close it,
     * but then there would be no reliable way to cancel pending read operations
     * upon close.
     */
    if (!DuplicateHandle(INVALID_HANDLE_VALUE,
                         handle,
                         INVALID_HANDLE_VALUE,
                         &handle,
                         0,
                         FALSE,
                         DUPLICATE_SAME_ACCESS))
      return uv_translate_sys_error(GetLastError());
    fd = -1;
  }

  if (!readable) {
    /* Obtain the screen buffer info with the output handle. */
    if (!GetConsoleScreenBufferInfo(handle, &screen_buffer_info)) {
      return uv_translate_sys_error(GetLastError());
    }

    /* Obtain the the tty_output_lock because the virtual window state is */
    /* shared between all uv_tty_t handles. */
    uv_sem_wait(&uv_tty_output_lock);

    if (uv__vterm_state == UV_UNCHECKED)
      uv__determine_vterm_state(handle);

    /* Store the global tty output handle. This handle is used by TTY read */
    /* streams to update the virtual window when a CONSOLE_BUFFER_SIZE_EVENT */
    /* is received. */
    uv_tty_output_handle = handle;

    /* Remember the original console text attributes. */
    uv_tty_capture_initial_style(&screen_buffer_info);

    uv_tty_update_virtual_window(&screen_buffer_info);

    uv_sem_post(&uv_tty_output_lock);
  }


  uv_stream_init(loop, (uv_stream_t*) tty, UV_TTY);
  uv_connection_init((uv_stream_t*) tty);

  tty->handle = handle;
  tty->u.fd = fd;
  tty->reqs_pending = 0;
  tty->flags |= UV_HANDLE_BOUND;

  if (readable) {
    /* Initialize TTY input specific fields. */
    tty->flags |= UV_HANDLE_TTY_READABLE | UV_HANDLE_READABLE;
    /* TODO: remove me in v2.x. */
    tty->tty.rd.unused_ = NULL;
    tty->tty.rd.read_line_buffer = uv_null_buf_;
    tty->tty.rd.read_raw_wait = NULL;

    /* Init keycode-to-vt100 mapper state. */
    tty->tty.rd.last_key_len = 0;
    tty->tty.rd.last_key_offset = 0;
    tty->tty.rd.last_utf16_high_surrogate = 0;
    memset(&tty->tty.rd.last_input_record, 0, sizeof tty->tty.rd.last_input_record);
  } else {
    /* TTY output specific fields. */
    tty->flags |= UV_HANDLE_WRITABLE;

    /* Init utf8-to-utf16 conversion state. */
    tty->tty.wr.utf8_bytes_left = 0;
    tty->tty.wr.utf8_codepoint = 0;

    /* Initialize eol conversion state */
    tty->tty.wr.previous_eol = 0;

    /* Init ANSI parser state. */
    tty->tty.wr.ansi_parser_state = ANSI_NORMAL;
  }

  return 0;
}


/* Set the default console text attributes based on how the console was
 * configured when libuv started.
 */
static void uv_tty_capture_initial_style(CONSOLE_SCREEN_BUFFER_INFO* info) {
  static int style_captured = 0;

  /* Only do this once.
     Assumption: Caller has acquired uv_tty_output_lock. */
  if (style_captured)
    return;

  /* Save raw win32 attributes. */
  uv_tty_default_text_attributes = info->wAttributes;

  /* Convert black text on black background to use white text. */
  if (uv_tty_default_text_attributes == 0)
    uv_tty_default_text_attributes = 7;

  /* Convert Win32 attributes to ANSI colors. */
  uv_tty_default_fg_color = 0;
  uv_tty_default_bg_color = 0;
  uv_tty_default_fg_bright = 0;
  uv_tty_default_bg_bright = 0;
  uv_tty_default_inverse = 0;

  if (uv_tty_default_text_attributes & FOREGROUND_RED)
    uv_tty_default_fg_color |= 1;

  if (uv_tty_default_text_attributes & FOREGROUND_GREEN)
    uv_tty_default_fg_color |= 2;

  if (uv_tty_default_text_attributes & FOREGROUND_BLUE)
    uv_tty_default_fg_color |= 4;

  if (uv_tty_default_text_attributes & BACKGROUND_RED)
    uv_tty_default_bg_color |= 1;

  if (uv_tty_default_text_attributes & BACKGROUND_GREEN)
    uv_tty_default_bg_color |= 2;

  if (uv_tty_default_text_attributes & BACKGROUND_BLUE)
    uv_tty_default_bg_color |= 4;

  if (uv_tty_default_text_attributes & FOREGROUND_INTENSITY)
    uv_tty_default_fg_bright = 1;

  if (uv_tty_default_text_attributes & BACKGROUND_INTENSITY)
    uv_tty_default_bg_bright = 1;

  if (uv_tty_default_text_attributes & COMMON_LVB_REVERSE_VIDEO)
    uv_tty_default_inverse = 1;

  style_captured = 1;
}


int uv_tty_set_mode(uv_tty_t* tty, uv_tty_mode_t mode) {
  DWORD flags;
  unsigned char was_reading;
  uv_alloc_cb alloc_cb;
  uv_read_cb read_cb;
  int err;

  if (!(tty->flags & UV_HANDLE_TTY_READABLE)) {
    return UV_EINVAL;
  }

  if (!!mode == !!(tty->flags & UV_HANDLE_TTY_RAW)) {
    return 0;
  }

  switch (mode) {
    case UV_TTY_MODE_NORMAL:
      flags = ENABLE_ECHO_INPUT | ENABLE_LINE_INPUT | ENABLE_PROCESSED_INPUT;
      break;
    case UV_TTY_MODE_RAW:
      flags = ENABLE_WINDOW_INPUT;
      break;
    case UV_TTY_MODE_IO:
      return UV_ENOTSUP;
    default:
      return UV_EINVAL;
  }

  /* If currently reading, stop, and restart reading. */
  if (tty->flags & UV_HANDLE_READING) {
    was_reading = 1;
    alloc_cb = tty->alloc_cb;
    read_cb = tty->read_cb;
    err = uv_tty_read_stop(tty);
    if (err) {
      return uv_translate_sys_error(err);
    }
  } else {
    was_reading = 0;
  }

  uv_sem_wait(&uv_tty_output_lock);
  if (!SetConsoleMode(tty->handle, flags)) {
    err = uv_translate_sys_error(GetLastError());
    uv_sem_post(&uv_tty_output_lock);
    return err;
  }
  uv_sem_post(&uv_tty_output_lock);

  /* Update flag. */
  tty->flags &= ~UV_HANDLE_TTY_RAW;
  tty->flags |= mode ? UV_HANDLE_TTY_RAW : 0;

  /* If we just stopped reading, restart. */
  if (was_reading) {
    err = uv_tty_read_start(tty, alloc_cb, read_cb);
    if (err) {
      return uv_translate_sys_error(err);
    }
  }

  return 0;
}


int uv_is_tty(uv_file file) {
  DWORD result;
  return GetConsoleMode((HANDLE) _get_osfhandle(file), &result) != 0;
}


int uv_tty_get_winsize(uv_tty_t* tty, int* width, int* height) {
  CONSOLE_SCREEN_BUFFER_INFO info;

  if (!GetConsoleScreenBufferInfo(tty->handle, &info)) {
    return uv_translate_sys_error(GetLastError());
  }

  uv_sem_wait(&uv_tty_output_lock);
  uv_tty_update_virtual_window(&info);
  uv_sem_post(&uv_tty_output_lock);

  *width = uv_tty_virtual_width;
  *height = uv_tty_virtual_height;

  return 0;
}


static void CALLBACK uv_tty_post_raw_read(void* data, BOOLEAN didTimeout) {
  uv_loop_t* loop;
  uv_tty_t* handle;
  uv_req_t* req;

  assert(data);
  assert(!didTimeout);

  req = (uv_req_t*) data;
  handle = (uv_tty_t*) req->data;
  loop = handle->loop;

  UnregisterWait(handle->tty.rd.read_raw_wait);
  handle->tty.rd.read_raw_wait = NULL;

  SET_REQ_SUCCESS(req);
  POST_COMPLETION_FOR_REQ(loop, req);
}


static void uv_tty_queue_read_raw(uv_loop_t* loop, uv_tty_t* handle) {
  uv_read_t* req;
  BOOL r;

  assert(handle->flags & UV_HANDLE_READING);
  assert(!(handle->flags & UV_HANDLE_READ_PENDING));

  assert(handle->handle && handle->handle != INVALID_HANDLE_VALUE);

  handle->tty.rd.read_line_buffer = uv_null_buf_;

  req = &handle->read_req;
  memset(&req->u.io.overlapped, 0, sizeof(req->u.io.overlapped));

  r = RegisterWaitForSingleObject(&handle->tty.rd.read_raw_wait,
                                  handle->handle,
                                  uv_tty_post_raw_read,
                                  (void*) req,
                                  INFINITE,
                                  WT_EXECUTEINWAITTHREAD | WT_EXECUTEONLYONCE);
  if (!r) {
    handle->tty.rd.read_raw_wait = NULL;
    SET_REQ_ERROR(req, GetLastError());
    uv_insert_pending_req(loop, (uv_req_t*)req);
  }

  handle->flags |= UV_HANDLE_READ_PENDING;
  handle->reqs_pending++;
}


static DWORD CALLBACK uv_tty_line_read_thread(void* data) {
  uv_loop_t* loop;
  uv_tty_t* handle;
  uv_req_t* req;
  DWORD bytes, read_bytes;
  WCHAR utf16[MAX_INPUT_BUFFER_LENGTH / 3];
  DWORD chars, read_chars;
  LONG status;
  COORD pos;
  BOOL read_console_success;

  assert(data);

  req = (uv_req_t*) data;
  handle = (uv_tty_t*) req->data;
  loop = handle->loop;

  assert(handle->tty.rd.read_line_buffer.base != NULL);
  assert(handle->tty.rd.read_line_buffer.len > 0);

  /* ReadConsole can't handle big buffers. */
  if (handle->tty.rd.read_line_buffer.len < MAX_INPUT_BUFFER_LENGTH) {
    bytes = handle->tty.rd.read_line_buffer.len;
  } else {
    bytes = MAX_INPUT_BUFFER_LENGTH;
  }

  /* At last, unicode! */
  /* One utf-16 codeunit never takes more than 3 utf-8 codeunits to encode */
  chars = bytes / 3;

  status = InterlockedExchange(&uv__read_console_status, IN_PROGRESS);
  if (status == TRAP_REQUESTED) {
    SET_REQ_SUCCESS(req);
    req->u.io.overlapped.InternalHigh = 0;
    POST_COMPLETION_FOR_REQ(loop, req);
    return 0;
  }

  read_console_success = ReadConsoleW(handle->handle,
                                      (void*) utf16,
                                      chars,
                                      &read_chars,
                                      NULL);

  if (read_console_success) {
    read_bytes = WideCharToMultiByte(CP_UTF8,
                                     0,
                                     utf16,
                                     read_chars,
                                     handle->tty.rd.read_line_buffer.base,
                                     bytes,
                                     NULL,
                                     NULL);
    SET_REQ_SUCCESS(req);
    req->u.io.overlapped.InternalHigh = read_bytes;
  } else {
    SET_REQ_ERROR(req, GetLastError());
  }

  status = InterlockedExchange(&uv__read_console_status, COMPLETED);

  if (status ==  TRAP_REQUESTED) {
    /* If we canceled the read by sending a VK_RETURN event, restore the
       screen state to undo the visual effect of the VK_RETURN */
    if (read_console_success && InterlockedOr(&uv__restore_screen_state, 0)) {
      HANDLE active_screen_buffer;
      active_screen_buffer = CreateFileA("conout$",
                                         GENERIC_READ | GENERIC_WRITE,
                                         FILE_SHARE_READ | FILE_SHARE_WRITE,
                                         NULL,
                                         OPEN_EXISTING,
                                         FILE_ATTRIBUTE_NORMAL,
                                         NULL);
      if (active_screen_buffer != INVALID_HANDLE_VALUE) {
        pos = uv__saved_screen_state.dwCursorPosition;

        /* If the cursor was at the bottom line of the screen buffer, the
           VK_RETURN would have caused the buffer contents to scroll up by one
           line. The right position to reset the cursor to is therefore one line
           higher */
        if (pos.Y == uv__saved_screen_state.dwSize.Y - 1)
          pos.Y--;

        SetConsoleCursorPosition(active_screen_buffer, pos);
        CloseHandle(active_screen_buffer);
      }
    }
    uv_sem_post(&uv_tty_output_lock);
  }
  POST_COMPLETION_FOR_REQ(loop, req);
  return 0;
}


static void uv_tty_queue_read_line(uv_loop_t* loop, uv_tty_t* handle) {
  uv_read_t* req;
  BOOL r;

  assert(handle->flags & UV_HANDLE_READING);
  assert(!(handle->flags & UV_HANDLE_READ_PENDING));
  assert(handle->handle && handle->handle != INVALID_HANDLE_VALUE);

  req = &handle->read_req;
  memset(&req->u.io.overlapped, 0, sizeof(req->u.io.overlapped));

  handle->tty.rd.read_line_buffer = uv_buf_init(NULL, 0);
  handle->alloc_cb((uv_handle_t*) handle, 8192, &handle->tty.rd.read_line_buffer);
  if (handle->tty.rd.read_line_buffer.base == NULL ||
      handle->tty.rd.read_line_buffer.len == 0) {
    handle->read_cb((uv_stream_t*) handle,
                    UV_ENOBUFS,
                    &handle->tty.rd.read_line_buffer);
    return;
  }
  assert(handle->tty.rd.read_line_buffer.base != NULL);

  /* Reset flags  No locking is required since there cannot be a line read
     in progress. We are also relying on the memory barrier provided by
     QueueUserWorkItem*/
  uv__restore_screen_state = FALSE;
  uv__read_console_status = NOT_STARTED;
  r = QueueUserWorkItem(uv_tty_line_read_thread,
                        (void*) req,
                        WT_EXECUTELONGFUNCTION);
  if (!r) {
    SET_REQ_ERROR(req, GetLastError());
    uv_insert_pending_req(loop, (uv_req_t*)req);
  }

  handle->flags |= UV_HANDLE_READ_PENDING;
  handle->reqs_pending++;
}


static void uv_tty_queue_read(uv_loop_t* loop, uv_tty_t* handle) {
  if (handle->flags & UV_HANDLE_TTY_RAW) {
    uv_tty_queue_read_raw(loop, handle);
  } else {
    uv_tty_queue_read_line(loop, handle);
  }
}


static const char* get_vt100_fn_key(DWORD code, char shift, char ctrl,
    size_t* len) {
#define VK_CASE(vk, normal_str, shift_str, ctrl_str, shift_ctrl_str)          \
    case (vk):                                                                \
      if (shift && ctrl) {                                                    \
        *len = sizeof shift_ctrl_str;                                         \
        return "\033" shift_ctrl_str;                                         \
      } else if (shift) {                                                     \
        *len = sizeof shift_str ;                                             \
        return "\033" shift_str;                                              \
      } else if (ctrl) {                                                      \
        *len = sizeof ctrl_str;                                               \
        return "\033" ctrl_str;                                               \
      } else {                                                                \
        *len = sizeof normal_str;                                             \
        return "\033" normal_str;                                             \
      }

  switch (code) {
    /* These mappings are the same as Cygwin's. Unmodified and alt-modified */
    /* keypad keys comply with linux console, modifiers comply with xterm */
    /* modifier usage. F1..f12 and shift-f1..f10 comply with linux console, */
    /* f6..f12 with and without modifiers comply with rxvt. */
    VK_CASE(VK_INSERT,  "[2~",  "[2;2~", "[2;5~", "[2;6~")
    VK_CASE(VK_END,     "[4~",  "[4;2~", "[4;5~", "[4;6~")
    VK_CASE(VK_DOWN,    "[B",   "[1;2B", "[1;5B", "[1;6B")
    VK_CASE(VK_NEXT,    "[6~",  "[6;2~", "[6;5~", "[6;6~")
    VK_CASE(VK_LEFT,    "[D",   "[1;2D", "[1;5D", "[1;6D")
    VK_CASE(VK_CLEAR,   "[G",   "[1;2G", "[1;5G", "[1;6G")
    VK_CASE(VK_RIGHT,   "[C",   "[1;2C", "[1;5C", "[1;6C")
    VK_CASE(VK_UP,      "[A",   "[1;2A", "[1;5A", "[1;6A")
    VK_CASE(VK_HOME,    "[1~",  "[1;2~", "[1;5~", "[1;6~")
    VK_CASE(VK_PRIOR,   "[5~",  "[5;2~", "[5;5~", "[5;6~")
    VK_CASE(VK_DELETE,  "[3~",  "[3;2~", "[3;5~", "[3;6~")
    VK_CASE(VK_NUMPAD0, "[2~",  "[2;2~", "[2;5~", "[2;6~")
    VK_CASE(VK_NUMPAD1, "[4~",  "[4;2~", "[4;5~", "[4;6~")
    VK_CASE(VK_NUMPAD2, "[B",   "[1;2B", "[1;5B", "[1;6B")
    VK_CASE(VK_NUMPAD3, "[6~",  "[6;2~", "[6;5~", "[6;6~")
    VK_CASE(VK_NUMPAD4, "[D",   "[1;2D", "[1;5D", "[1;6D")
    VK_CASE(VK_NUMPAD5, "[G",   "[1;2G", "[1;5G", "[1;6G")
    VK_CASE(VK_NUMPAD6, "[C",   "[1;2C", "[1;5C", "[1;6C")
    VK_CASE(VK_NUMPAD7, "[A",   "[1;2A", "[1;5A", "[1;6A")
    VK_CASE(VK_NUMPAD8, "[1~",  "[1;2~", "[1;5~", "[1;6~")
    VK_CASE(VK_NUMPAD9, "[5~",  "[5;2~", "[5;5~", "[5;6~")
    VK_CASE(VK_DECIMAL, "[3~",  "[3;2~", "[3;5~", "[3;6~")
    VK_CASE(VK_F1,      "[[A",  "[23~",  "[11^",  "[23^" )
    VK_CASE(VK_F2,      "[[B",  "[24~",  "[12^",  "[24^" )
    VK_CASE(VK_F3,      "[[C",  "[25~",  "[13^",  "[25^" )
    VK_CASE(VK_F4,      "[[D",  "[26~",  "[14^",  "[26^" )
    VK_CASE(VK_F5,      "[[E",  "[28~",  "[15^",  "[28^" )
    VK_CASE(VK_F6,      "[17~", "[29~",  "[17^",  "[29^" )
    VK_CASE(VK_F7,      "[18~", "[31~",  "[18^",  "[31^" )
    VK_CASE(VK_F8,      "[19~", "[32~",  "[19^",  "[32^" )
    VK_CASE(VK_F9,      "[20~", "[33~",  "[20^",  "[33^" )
    VK_CASE(VK_F10,     "[21~", "[34~",  "[21^",  "[34^" )
    VK_CASE(VK_F11,     "[23~", "[23$",  "[23^",  "[23@" )
    VK_CASE(VK_F12,     "[24~", "[24$",  "[24^",  "[24@" )

    default:
      *len = 0;
      return NULL;
  }
#undef VK_CASE
}


void uv_process_tty_read_raw_req(uv_loop_t* loop, uv_tty_t* handle,
    uv_req_t* req) {
  /* Shortcut for handle->tty.rd.last_input_record.Event.KeyEvent. */
#define KEV handle->tty.rd.last_input_record.Event.KeyEvent

  DWORD records_left, records_read;
  uv_buf_t buf;
  off_t buf_used;

  assert(handle->type == UV_TTY);
  assert(handle->flags & UV_HANDLE_TTY_READABLE);
  handle->flags &= ~UV_HANDLE_READ_PENDING;

  if (!(handle->flags & UV_HANDLE_READING) ||
      !(handle->flags & UV_HANDLE_TTY_RAW)) {
    goto out;
  }

  if (!REQ_SUCCESS(req)) {
    /* An error occurred while waiting for the event. */
    if ((handle->flags & UV_HANDLE_READING)) {
      handle->flags &= ~UV_HANDLE_READING;
      handle->read_cb((uv_stream_t*)handle,
                      uv_translate_sys_error(GET_REQ_ERROR(req)),
                      &uv_null_buf_);
    }
    goto out;
  }

  /* Fetch the number of events  */
  if (!GetNumberOfConsoleInputEvents(handle->handle, &records_left)) {
    handle->flags &= ~UV_HANDLE_READING;
    DECREASE_ACTIVE_COUNT(loop, handle);
    handle->read_cb((uv_stream_t*)handle,
                    uv_translate_sys_error(GetLastError()),
                    &uv_null_buf_);
    goto out;
  }

  /* Windows sends a lot of events that we're not interested in, so buf */
  /* will be allocated on demand, when there's actually something to emit. */
  buf = uv_null_buf_;
  buf_used = 0;

  while ((records_left > 0 || handle->tty.rd.last_key_len > 0) &&
         (handle->flags & UV_HANDLE_READING)) {
    if (handle->tty.rd.last_key_len == 0) {
      /* Read the next input record */
      if (!ReadConsoleInputW(handle->handle,
                             &handle->tty.rd.last_input_record,
                             1,
                             &records_read)) {
        handle->flags &= ~UV_HANDLE_READING;
        DECREASE_ACTIVE_COUNT(loop, handle);
        handle->read_cb((uv_stream_t*) handle,
                        uv_translate_sys_error(GetLastError()),
                        &buf);
        goto out;
      }
      records_left--;

      /* If the window was resized, recompute the virtual window size. This */
      /* will trigger a SIGWINCH signal if the window size changed in an */
      /* way that matters to libuv. */
      if (handle->tty.rd.last_input_record.EventType == WINDOW_BUFFER_SIZE_EVENT) {
        CONSOLE_SCREEN_BUFFER_INFO info;

        uv_sem_wait(&uv_tty_output_lock);

        if (uv_tty_output_handle != INVALID_HANDLE_VALUE &&
            GetConsoleScreenBufferInfo(uv_tty_output_handle, &info)) {
          uv_tty_update_virtual_window(&info);
        }

        uv_sem_post(&uv_tty_output_lock);

        continue;
      }

      /* Ignore other events that are not key or resize events. */
      if (handle->tty.rd.last_input_record.EventType != KEY_EVENT) {
        continue;
      }

      /* Ignore keyup events, unless the left alt key was held and a valid */
      /* unicode character was emitted. */
      if (!KEV.bKeyDown && !(((KEV.dwControlKeyState & LEFT_ALT_PRESSED) ||
          KEV.wVirtualKeyCode==VK_MENU) && KEV.uChar.UnicodeChar != 0)) {
        continue;
      }

      /* Ignore keypresses to numpad number keys if the left alt is held */
      /* because the user is composing a character, or windows simulating */
      /* this. */
      if ((KEV.dwControlKeyState & LEFT_ALT_PRESSED) &&
          !(KEV.dwControlKeyState & ENHANCED_KEY) &&
          (KEV.wVirtualKeyCode == VK_INSERT ||
          KEV.wVirtualKeyCode == VK_END ||
          KEV.wVirtualKeyCode == VK_DOWN ||
          KEV.wVirtualKeyCode == VK_NEXT ||
          KEV.wVirtualKeyCode == VK_LEFT ||
          KEV.wVirtualKeyCode == VK_CLEAR ||
          KEV.wVirtualKeyCode == VK_RIGHT ||
          KEV.wVirtualKeyCode == VK_HOME ||
          KEV.wVirtualKeyCode == VK_UP ||
          KEV.wVirtualKeyCode == VK_PRIOR ||
          KEV.wVirtualKeyCode == VK_NUMPAD0 ||
          KEV.wVirtualKeyCode == VK_NUMPAD1 ||
          KEV.wVirtualKeyCode == VK_NUMPAD2 ||
          KEV.wVirtualKeyCode == VK_NUMPAD3 ||
          KEV.wVirtualKeyCode == VK_NUMPAD4 ||
          KEV.wVirtualKeyCode == VK_NUMPAD5 ||
          KEV.wVirtualKeyCode == VK_NUMPAD6 ||
          KEV.wVirtualKeyCode == VK_NUMPAD7 ||
          KEV.wVirtualKeyCode == VK_NUMPAD8 ||
          KEV.wVirtualKeyCode == VK_NUMPAD9)) {
        continue;
      }

      if (KEV.uChar.UnicodeChar != 0) {
        int prefix_len, char_len;

        /* Character key pressed */
        if (KEV.uChar.UnicodeChar >= 0xD800 &&
            KEV.uChar.UnicodeChar < 0xDC00) {
          /* UTF-16 high surrogate */
          handle->tty.rd.last_utf16_high_surrogate = KEV.uChar.UnicodeChar;
          continue;
        }

        /* Prefix with \u033 if alt was held, but alt was not used as part */
        /* a compose sequence. */
        if ((KEV.dwControlKeyState & (LEFT_ALT_PRESSED | RIGHT_ALT_PRESSED))
            && !(KEV.dwControlKeyState & (LEFT_CTRL_PRESSED |
            RIGHT_CTRL_PRESSED)) && KEV.bKeyDown) {
          handle->tty.rd.last_key[0] = '\033';
          prefix_len = 1;
        } else {
          prefix_len = 0;
        }

        if (KEV.uChar.UnicodeChar >= 0xDC00 &&
            KEV.uChar.UnicodeChar < 0xE000) {
          /* UTF-16 surrogate pair */
          WCHAR utf16_buffer[2] = { handle->tty.rd.last_utf16_high_surrogate,
                                    KEV.uChar.UnicodeChar};
          char_len = WideCharToMultiByte(CP_UTF8,
                                         0,
                                         utf16_buffer,
                                         2,
                                         &handle->tty.rd.last_key[prefix_len],
                                         sizeof handle->tty.rd.last_key,
                                         NULL,
                                         NULL);
        } else {
          /* Single UTF-16 character */
          char_len = WideCharToMultiByte(CP_UTF8,
                                         0,
                                         &KEV.uChar.UnicodeChar,
                                         1,
                                         &handle->tty.rd.last_key[prefix_len],
                                         sizeof handle->tty.rd.last_key,
                                         NULL,
                                         NULL);
        }

        /* Whatever happened, the last character wasn't a high surrogate. */
        handle->tty.rd.last_utf16_high_surrogate = 0;

        /* If the utf16 character(s) couldn't be converted something must */
        /* be wrong. */
        if (!char_len) {
          handle->flags &= ~UV_HANDLE_READING;
          DECREASE_ACTIVE_COUNT(loop, handle);
          handle->read_cb((uv_stream_t*) handle,
                          uv_translate_sys_error(GetLastError()),
                          &buf);
          goto out;
        }

        handle->tty.rd.last_key_len = (unsigned char) (prefix_len + char_len);
        handle->tty.rd.last_key_offset = 0;
        continue;

      } else {
        /* Function key pressed */
        const char* vt100;
        size_t prefix_len, vt100_len;

        vt100 = get_vt100_fn_key(KEV.wVirtualKeyCode,
                                  !!(KEV.dwControlKeyState & SHIFT_PRESSED),
                                  !!(KEV.dwControlKeyState & (
                                    LEFT_CTRL_PRESSED |
                                    RIGHT_CTRL_PRESSED)),
                                  &vt100_len);

        /* If we were unable to map to a vt100 sequence, just ignore. */
        if (!vt100) {
          continue;
        }

        /* Prefix with \x033 when the alt key was held. */
        if (KEV.dwControlKeyState & (LEFT_ALT_PRESSED | RIGHT_ALT_PRESSED)) {
          handle->tty.rd.last_key[0] = '\033';
          prefix_len = 1;
        } else {
          prefix_len = 0;
        }

        /* Copy the vt100 sequence to the handle buffer. */
        assert(prefix_len + vt100_len < sizeof handle->tty.rd.last_key);
        memcpy(&handle->tty.rd.last_key[prefix_len], vt100, vt100_len);

        handle->tty.rd.last_key_len = (unsigned char) (prefix_len + vt100_len);
        handle->tty.rd.last_key_offset = 0;
        continue;
      }
    } else {
      /* Copy any bytes left from the last keypress to the user buffer. */
      if (handle->tty.rd.last_key_offset < handle->tty.rd.last_key_len) {
        /* Allocate a buffer if needed */
        if (buf_used == 0) {
          buf = uv_buf_init(NULL, 0);
          handle->alloc_cb((uv_handle_t*) handle, 1024, &buf);
          if (buf.base == NULL || buf.len == 0) {
            handle->read_cb((uv_stream_t*) handle, UV_ENOBUFS, &buf);
            goto out;
          }
          assert(buf.base != NULL);
        }

        buf.base[buf_used++] = handle->tty.rd.last_key[handle->tty.rd.last_key_offset++];

        /* If the buffer is full, emit it */
        if ((size_t) buf_used == buf.len) {
          handle->read_cb((uv_stream_t*) handle, buf_used, &buf);
          buf = uv_null_buf_;
          buf_used = 0;
        }

        continue;
      }

      /* Apply dwRepeat from the last input record. */
      if (--KEV.wRepeatCount > 0) {
        handle->tty.rd.last_key_offset = 0;
        continue;
      }

      handle->tty.rd.last_key_len = 0;
      continue;
    }
  }

  /* Send the buffer back to the user */
  if (buf_used > 0) {
    handle->read_cb((uv_stream_t*) handle, buf_used, &buf);
  }

 out:
  /* Wait for more input events. */
  if ((handle->flags & UV_HANDLE_READING) &&
      !(handle->flags & UV_HANDLE_READ_PENDING)) {
    uv_tty_queue_read(loop, handle);
  }

  DECREASE_PENDING_REQ_COUNT(handle);

#undef KEV
}



void uv_process_tty_read_line_req(uv_loop_t* loop, uv_tty_t* handle,
    uv_req_t* req) {
  uv_buf_t buf;

  assert(handle->type == UV_TTY);
  assert(handle->flags & UV_HANDLE_TTY_READABLE);

  buf = handle->tty.rd.read_line_buffer;

  handle->flags &= ~UV_HANDLE_READ_PENDING;
  handle->tty.rd.read_line_buffer = uv_null_buf_;

  if (!REQ_SUCCESS(req)) {
    /* Read was not successful */
    if (handle->flags & UV_HANDLE_READING) {
      /* Real error */
      handle->flags &= ~UV_HANDLE_READING;
      DECREASE_ACTIVE_COUNT(loop, handle);
      handle->read_cb((uv_stream_t*) handle,
                      uv_translate_sys_error(GET_REQ_ERROR(req)),
                      &buf);
    } else {
      /* The read was cancelled, or whatever we don't care */
      handle->read_cb((uv_stream_t*) handle, 0, &buf);
    }

  } else {
    if (!(handle->flags & UV_HANDLE_CANCELLATION_PENDING)) {
      /* Read successful */
      /* TODO: read unicode, convert to utf-8 */
      DWORD bytes = req->u.io.overlapped.InternalHigh;
      handle->read_cb((uv_stream_t*) handle, bytes, &buf);
    } else {
      handle->flags &= ~UV_HANDLE_CANCELLATION_PENDING;
      handle->read_cb((uv_stream_t*) handle, 0, &buf);
    }
  }

  /* Wait for more input events. */
  if ((handle->flags & UV_HANDLE_READING) &&
      !(handle->flags & UV_HANDLE_READ_PENDING)) {
    uv_tty_queue_read(loop, handle);
  }

  DECREASE_PENDING_REQ_COUNT(handle);
}


void uv_process_tty_read_req(uv_loop_t* loop, uv_tty_t* handle,
    uv_req_t* req) {
  assert(handle->type == UV_TTY);
  assert(handle->flags & UV_HANDLE_TTY_READABLE);

  /* If the read_line_buffer member is zero, it must have been an raw read. */
  /* Otherwise it was a line-buffered read. */
  /* FIXME: This is quite obscure. Use a flag or something. */
  if (handle->tty.rd.read_line_buffer.len == 0) {
    uv_process_tty_read_raw_req(loop, handle, req);
  } else {
    uv_process_tty_read_line_req(loop, handle, req);
  }
}


int uv_tty_read_start(uv_tty_t* handle, uv_alloc_cb alloc_cb,
    uv_read_cb read_cb) {
  uv_loop_t* loop = handle->loop;

  if (!(handle->flags & UV_HANDLE_TTY_READABLE)) {
    return ERROR_INVALID_PARAMETER;
  }

  handle->flags |= UV_HANDLE_READING;
  INCREASE_ACTIVE_COUNT(loop, handle);
  handle->read_cb = read_cb;
  handle->alloc_cb = alloc_cb;

  /* If reading was stopped and then started again, there could still be a */
  /* read request pending. */
  if (handle->flags & UV_HANDLE_READ_PENDING) {
    return 0;
  }

  /* Maybe the user stopped reading half-way while processing key events. */
  /* Short-circuit if this could be the case. */
  if (handle->tty.rd.last_key_len > 0) {
    SET_REQ_SUCCESS(&handle->read_req);
    uv_insert_pending_req(handle->loop, (uv_req_t*) &handle->read_req);
    /* Make sure no attempt is made to insert it again until it's handled. */
    handle->flags |= UV_HANDLE_READ_PENDING;
    handle->reqs_pending++;
    return 0;
  }

  uv_tty_queue_read(loop, handle);

  return 0;
}


int uv_tty_read_stop(uv_tty_t* handle) {
  INPUT_RECORD record;
  DWORD written, err;

  handle->flags &= ~UV_HANDLE_READING;
  DECREASE_ACTIVE_COUNT(handle->loop, handle);

  if (!(handle->flags & UV_HANDLE_READ_PENDING))
    return 0;

  if (handle->flags & UV_HANDLE_TTY_RAW) {
    /* Cancel raw read */
    /* Write some bullshit event to force the console wait to return. */
    memset(&record, 0, sizeof record);
    if (!WriteConsoleInputW(handle->handle, &record, 1, &written)) {
      return GetLastError();
    }
  } else if (!(handle->flags & UV_HANDLE_CANCELLATION_PENDING)) {
    /* Cancel line-buffered read if not already pending */
    err = uv__cancel_read_console(handle);
    if (err)
      return err;

    handle->flags |= UV_HANDLE_CANCELLATION_PENDING;
  }

  return 0;
}

static int uv__cancel_read_console(uv_tty_t* handle) {
  HANDLE active_screen_buffer = INVALID_HANDLE_VALUE;
  INPUT_RECORD record;
  DWORD written;
  DWORD err = 0;
  LONG status;

  assert(!(handle->flags & UV_HANDLE_CANCELLATION_PENDING));

  /* Hold the output lock during the cancellation, to ensure that further
     writes don't interfere with the screen state. It will be the ReadConsole
     thread's responsibility to release the lock. */
  uv_sem_wait(&uv_tty_output_lock);
  status = InterlockedExchange(&uv__read_console_status, TRAP_REQUESTED);
  if (status != IN_PROGRESS) {
    /* Either we have managed to set a trap for the other thread before
       ReadConsole is called, or ReadConsole has returned because the user
       has pressed ENTER. In either case, there is nothing else to do. */
    uv_sem_post(&uv_tty_output_lock);
    return 0;
  }

  /* Save screen state before sending the VK_RETURN event */
  active_screen_buffer = CreateFileA("conout$",
                                     GENERIC_READ | GENERIC_WRITE,
                                     FILE_SHARE_READ | FILE_SHARE_WRITE,
                                     NULL,
                                     OPEN_EXISTING,
                                     FILE_ATTRIBUTE_NORMAL,
                                     NULL);

  if (active_screen_buffer != INVALID_HANDLE_VALUE &&
      GetConsoleScreenBufferInfo(active_screen_buffer,
                                 &uv__saved_screen_state)) {
    InterlockedOr(&uv__restore_screen_state, 1);
  }

  /* Write enter key event to force the console wait to return. */
  record.EventType = KEY_EVENT;
  record.Event.KeyEvent.bKeyDown = TRUE;
  record.Event.KeyEvent.wRepeatCount = 1;
  record.Event.KeyEvent.wVirtualKeyCode = VK_RETURN;
  record.Event.KeyEvent.wVirtualScanCode =
    MapVirtualKeyW(VK_RETURN, MAPVK_VK_TO_VSC);
  record.Event.KeyEvent.uChar.UnicodeChar = L'\r';
  record.Event.KeyEvent.dwControlKeyState = 0;
  if (!WriteConsoleInputW(handle->handle, &record, 1, &written))
    err = GetLastError();

  if (active_screen_buffer != INVALID_HANDLE_VALUE)
    CloseHandle(active_screen_buffer);

  return err;
}


static void uv_tty_update_virtual_window(CONSOLE_SCREEN_BUFFER_INFO* info) {
  int old_virtual_width = uv_tty_virtual_width;
  int old_virtual_height = uv_tty_virtual_height;

  uv_tty_virtual_width = info->dwSize.X;
  uv_tty_virtual_height = info->srWindow.Bottom - info->srWindow.Top + 1;

  /* Recompute virtual window offset row. */
  if (uv_tty_virtual_offset == -1) {
    uv_tty_virtual_offset = info->dwCursorPosition.Y;
  } else if (uv_tty_virtual_offset < info->dwCursorPosition.Y -
             uv_tty_virtual_height + 1) {
    /* If suddenly find the cursor outside of the virtual window, it must */
    /* have somehow scrolled. Update the virtual window offset. */
    uv_tty_virtual_offset = info->dwCursorPosition.Y -
                            uv_tty_virtual_height + 1;
  }
  if (uv_tty_virtual_offset + uv_tty_virtual_height > info->dwSize.Y) {
    uv_tty_virtual_offset = info->dwSize.Y - uv_tty_virtual_height;
  }
  if (uv_tty_virtual_offset < 0) {
    uv_tty_virtual_offset = 0;
  }

  /* If the virtual window size changed, emit a SIGWINCH signal. Don't emit */
  /* if this was the first time the virtual window size was computed. */
  if (old_virtual_width != -1 && old_virtual_height != -1 &&
      (uv_tty_virtual_width != old_virtual_width ||
       uv_tty_virtual_height != old_virtual_height)) {
    uv__signal_dispatch(SIGWINCH);
  }
}


static COORD uv_tty_make_real_coord(uv_tty_t* handle,
    CONSOLE_SCREEN_BUFFER_INFO* info, int x, unsigned char x_relative, int y,
    unsigned char y_relative) {
  COORD result;

  uv_tty_update_virtual_window(info);

  /* Adjust y position */
  if (y_relative) {
    y = info->dwCursorPosition.Y + y;
  } else {
    y = uv_tty_virtual_offset + y;
  }
  /* Clip y to virtual client rectangle */
  if (y < uv_tty_virtual_offset) {
    y = uv_tty_virtual_offset;
  } else if (y >= uv_tty_virtual_offset + uv_tty_virtual_height) {
    y = uv_tty_virtual_offset + uv_tty_virtual_height - 1;
  }

  /* Adjust x */
  if (x_relative) {
    x = info->dwCursorPosition.X + x;
  }
  /* Clip x */
  if (x < 0) {
    x = 0;
  } else if (x >= uv_tty_virtual_width) {
    x = uv_tty_virtual_width - 1;
  }

  result.X = (unsigned short) x;
  result.Y = (unsigned short) y;
  return result;
}


static int uv_tty_emit_text(uv_tty_t* handle, WCHAR buffer[], DWORD length,
    DWORD* error) {
  DWORD written;

  if (*error != ERROR_SUCCESS) {
    return -1;
  }

  if (!WriteConsoleW(handle->handle,
                     (void*) buffer,
                     length,
                     &written,
                     NULL)) {
    *error = GetLastError();
    return -1;
  }

  return 0;
}


static int uv_tty_move_caret(uv_tty_t* handle, int x, unsigned char x_relative,
    int y, unsigned char y_relative, DWORD* error) {
  CONSOLE_SCREEN_BUFFER_INFO info;
  COORD pos;

  if (*error != ERROR_SUCCESS) {
    return -1;
  }

 retry:
  if (!GetConsoleScreenBufferInfo(handle->handle, &info)) {
    *error = GetLastError();
  }

  pos = uv_tty_make_real_coord(handle, &info, x, x_relative, y, y_relative);

  if (!SetConsoleCursorPosition(handle->handle, pos)) {
    if (GetLastError() == ERROR_INVALID_PARAMETER) {
      /* The console may be resized - retry */
      goto retry;
    } else {
      *error = GetLastError();
      return -1;
    }
  }

  return 0;
}


static int uv_tty_reset(uv_tty_t* handle, DWORD* error) {
  const COORD origin = {0, 0};
  const WORD char_attrs = uv_tty_default_text_attributes;
  CONSOLE_SCREEN_BUFFER_INFO info;
  DWORD count, written;

  if (*error != ERROR_SUCCESS) {
    return -1;
  }

  /* Reset original text attributes. */
  if (!SetConsoleTextAttribute(handle->handle, char_attrs)) {
    *error = GetLastError();
    return -1;
  }

  /* Move the cursor position to (0, 0). */
  if (!SetConsoleCursorPosition(handle->handle, origin)) {
    *error = GetLastError();
    return -1;
  }

  /* Clear the screen buffer. */
 retry:
  if (!GetConsoleScreenBufferInfo(handle->handle, &info)) {
    *error = GetLastError();
    return -1;
  }

  count = info.dwSize.X * info.dwSize.Y;

  if (!(FillConsoleOutputCharacterW(handle->handle,
                                    L'\x20',
                                    count,
                                    origin,
                                    &written) &&
        FillConsoleOutputAttribute(handle->handle,
                                   char_attrs,
                                   written,
                                   origin,
                                   &written))) {
    if (GetLastError() == ERROR_INVALID_PARAMETER) {
      /* The console may be resized - retry */
      goto retry;
    } else {
      *error = GetLastError();
      return -1;
    }
  }

  /* Move the virtual window up to the top. */
  uv_tty_virtual_offset = 0;
  uv_tty_update_virtual_window(&info);

  return 0;
}


static int uv_tty_clear(uv_tty_t* handle, int dir, char entire_screen,
    DWORD* error) {
  CONSOLE_SCREEN_BUFFER_INFO info;
  COORD start, end;
  DWORD count, written;

  int x1, x2, y1, y2;
  int x1r, x2r, y1r, y2r;

  if (*error != ERROR_SUCCESS) {
    return -1;
  }

  if (dir == 0) {
    /* Clear from current position */
    x1 = 0;
    x1r = 1;
  } else {
    /* Clear from column 0 */
    x1 = 0;
    x1r = 0;
  }

  if (dir == 1) {
    /* Clear to current position */
    x2 = 0;
    x2r = 1;
  } else {
    /* Clear to end of row. We pretend the console is 65536 characters wide, */
    /* uv_tty_make_real_coord will clip it to the actual console width. */
    x2 = 0xffff;
    x2r = 0;
  }

  if (!entire_screen) {
    /* Stay on our own row */
    y1 = y2 = 0;
    y1r = y2r = 1;
  } else {
    /* Apply columns direction to row */
    y1 = x1;
    y1r = x1r;
    y2 = x2;
    y2r = x2r;
  }

 retry:
  if (!GetConsoleScreenBufferInfo(handle->handle, &info)) {
    *error = GetLastError();
    return -1;
  }

  start = uv_tty_make_real_coord(handle, &info, x1, x1r, y1, y1r);
  end = uv_tty_make_real_coord(handle, &info, x2, x2r, y2, y2r);
  count = (end.Y * info.dwSize.X + end.X) -
          (start.Y * info.dwSize.X + start.X) + 1;

  if (!(FillConsoleOutputCharacterW(handle->handle,
                              L'\x20',
                              count,
                              start,
                              &written) &&
        FillConsoleOutputAttribute(handle->handle,
                                   info.wAttributes,
                                   written,
                                   start,
                                   &written))) {
    if (GetLastError() == ERROR_INVALID_PARAMETER) {
      /* The console may be resized - retry */
      goto retry;
    } else {
      *error = GetLastError();
      return -1;
    }
  }

  return 0;
}

#define FLIP_FGBG                                                             \
    do {                                                                      \
      WORD fg = info.wAttributes & 0xF;                                       \
      WORD bg = info.wAttributes & 0xF0;                                      \
      info.wAttributes &= 0xFF00;                                             \
      info.wAttributes |= fg << 4;                                            \
      info.wAttributes |= bg >> 4;                                            \
    } while (0)

static int uv_tty_set_style(uv_tty_t* handle, DWORD* error) {
  unsigned short argc = handle->tty.wr.ansi_csi_argc;
  unsigned short* argv = handle->tty.wr.ansi_csi_argv;
  int i;
  CONSOLE_SCREEN_BUFFER_INFO info;

  char fg_color = -1, bg_color = -1;
  char fg_bright = -1, bg_bright = -1;
  char inverse = -1;

  if (argc == 0) {
    /* Reset mode */
    fg_color = uv_tty_default_fg_color;
    bg_color = uv_tty_default_bg_color;
    fg_bright = uv_tty_default_fg_bright;
    bg_bright = uv_tty_default_bg_bright;
    inverse = uv_tty_default_inverse;
  }

  for (i = 0; i < argc; i++) {
    short arg = argv[i];

    if (arg == 0) {
      /* Reset mode */
      fg_color = uv_tty_default_fg_color;
      bg_color = uv_tty_default_bg_color;
      fg_bright = uv_tty_default_fg_bright;
      bg_bright = uv_tty_default_bg_bright;
      inverse = uv_tty_default_inverse;

    } else if (arg == 1) {
      /* Foreground bright on */
      fg_bright = 1;

    } else if (arg == 2) {
      /* Both bright off */
      fg_bright = 0;
      bg_bright = 0;

    } else if (arg == 5) {
      /* Background bright on */
      bg_bright = 1;

    } else if (arg == 7) {
      /* Inverse: on */
      inverse = 1;

    } else if (arg == 21 || arg == 22) {
      /* Foreground bright off */
      fg_bright = 0;

    } else if (arg == 25) {
      /* Background bright off */
      bg_bright = 0;

    } else if (arg == 27) {
      /* Inverse: off */
      inverse = 0;

    } else if (arg >= 30 && arg <= 37) {
      /* Set foreground color */
      fg_color = arg - 30;

    } else if (arg == 39) {
      /* Default text color */
      fg_color = uv_tty_default_fg_color;
      fg_bright = uv_tty_default_fg_bright;

    } else if (arg >= 40 && arg <= 47) {
      /* Set background color */
      bg_color = arg - 40;

    } else if (arg ==  49) {
      /* Default background color */
      bg_color = uv_tty_default_bg_color;
      bg_bright = uv_tty_default_bg_bright;

    } else if (arg >= 90 && arg <= 97) {
      /* Set bold foreground color */
      fg_bright = 1;
      fg_color = arg - 90;

    } else if (arg >= 100 && arg <= 107) {
      /* Set bold background color */
      bg_bright = 1;
      bg_color = arg - 100;

    }
  }

  if (fg_color == -1 && bg_color == -1 && fg_bright == -1 &&
      bg_bright == -1 && inverse == -1) {
    /* Nothing changed */
    return 0;
  }

  if (!GetConsoleScreenBufferInfo(handle->handle, &info)) {
    *error = GetLastError();
    return -1;
  }

  if ((info.wAttributes & COMMON_LVB_REVERSE_VIDEO) > 0) {
    FLIP_FGBG;
  }

  if (fg_color != -1) {
    info.wAttributes &= ~(FOREGROUND_RED | FOREGROUND_GREEN | FOREGROUND_BLUE);
    if (fg_color & 1) info.wAttributes |= FOREGROUND_RED;
    if (fg_color & 2) info.wAttributes |= FOREGROUND_GREEN;
    if (fg_color & 4) info.wAttributes |= FOREGROUND_BLUE;
  }

  if (fg_bright != -1) {
    if (fg_bright) {
      info.wAttributes |= FOREGROUND_INTENSITY;
    } else {
      info.wAttributes &= ~FOREGROUND_INTENSITY;
    }
  }

  if (bg_color != -1) {
    info.wAttributes &= ~(BACKGROUND_RED | BACKGROUND_GREEN | BACKGROUND_BLUE);
    if (bg_color & 1) info.wAttributes |= BACKGROUND_RED;
    if (bg_color & 2) info.wAttributes |= BACKGROUND_GREEN;
    if (bg_color & 4) info.wAttributes |= BACKGROUND_BLUE;
  }

  if (bg_bright != -1) {
    if (bg_bright) {
      info.wAttributes |= BACKGROUND_INTENSITY;
    } else {
      info.wAttributes &= ~BACKGROUND_INTENSITY;
    }
  }

  if (inverse != -1) {
    if (inverse) {
      info.wAttributes |= COMMON_LVB_REVERSE_VIDEO;
    } else {
      info.wAttributes &= ~COMMON_LVB_REVERSE_VIDEO;
    }
  }

  if ((info.wAttributes & COMMON_LVB_REVERSE_VIDEO) > 0) {
    FLIP_FGBG;
  }

  if (!SetConsoleTextAttribute(handle->handle, info.wAttributes)) {
    *error = GetLastError();
    return -1;
  }

  return 0;
}


static int uv_tty_save_state(uv_tty_t* handle, unsigned char save_attributes,
    DWORD* error) {
  CONSOLE_SCREEN_BUFFER_INFO info;

  if (*error != ERROR_SUCCESS) {
    return -1;
  }

  if (!GetConsoleScreenBufferInfo(handle->handle, &info)) {
    *error = GetLastError();
    return -1;
  }

  uv_tty_update_virtual_window(&info);

  handle->tty.wr.saved_position.X = info.dwCursorPosition.X;
  handle->tty.wr.saved_position.Y = info.dwCursorPosition.Y - uv_tty_virtual_offset;
  handle->flags |= UV_HANDLE_TTY_SAVED_POSITION;

  if (save_attributes) {
    handle->tty.wr.saved_attributes = info.wAttributes &
        (FOREGROUND_INTENSITY | BACKGROUND_INTENSITY);
    handle->flags |= UV_HANDLE_TTY_SAVED_ATTRIBUTES;
  }

  return 0;
}


static int uv_tty_restore_state(uv_tty_t* handle,
    unsigned char restore_attributes, DWORD* error) {
  CONSOLE_SCREEN_BUFFER_INFO info;
  WORD new_attributes;

  if (*error != ERROR_SUCCESS) {
    return -1;
  }

  if (handle->flags & UV_HANDLE_TTY_SAVED_POSITION) {
    if (uv_tty_move_caret(handle,
                          handle->tty.wr.saved_position.X,
                          0,
                          handle->tty.wr.saved_position.Y,
                          0,
                          error) != 0) {
      return -1;
    }
  }

  if (restore_attributes &&
      (handle->flags & UV_HANDLE_TTY_SAVED_ATTRIBUTES)) {
    if (!GetConsoleScreenBufferInfo(handle->handle, &info)) {
      *error = GetLastError();
      return -1;
    }

    new_attributes = info.wAttributes;
    new_attributes &= ~(FOREGROUND_INTENSITY | BACKGROUND_INTENSITY);
    new_attributes |= handle->tty.wr.saved_attributes;

    if (!SetConsoleTextAttribute(handle->handle, new_attributes)) {
      *error = GetLastError();
      return -1;
    }
  }

  return 0;
}

static int uv_tty_set_cursor_visibility(uv_tty_t* handle,
                                        BOOL visible,
                                        DWORD* error) {
  CONSOLE_CURSOR_INFO cursor_info;

  if (!GetConsoleCursorInfo(handle->handle, &cursor_info)) {
    *error = GetLastError();
    return -1;
  }

  cursor_info.bVisible = visible;

  if (!SetConsoleCursorInfo(handle->handle, &cursor_info)) {
    *error = GetLastError();
    return -1;
  }

  return 0;
}

static int uv_tty_write_bufs(uv_tty_t* handle,
                             const uv_buf_t bufs[],
                             unsigned int nbufs,
                             DWORD* error) {
<<<<<<< HEAD

  int totalBufLen = 0;
  for (int i = 0; i < nbufs; i++) {
    totalBufLen += bufs[i].len;
  }
  WCHAR *utf16_buf = (WCHAR *)malloc(2 * totalBufLen + 32);
=======
  /* We can only write 8k characters at a time. Windows can't handle */
  /* much more characters in a single console write anyway. */
  WCHAR utf16_buf[MAX_CONSOLE_CHAR];
  WCHAR* utf16_buffer;
>>>>>>> b7799f07
  DWORD utf16_buf_used = 0;
  unsigned int i, len, max_len, pos;
  int allocate = 0;

#define FLUSH_TEXT()                                                 \
  do {                                                               \
    pos = 0;                                                         \
    do {                                                             \
      len = utf16_buf_used - pos;                                    \
      if (len > MAX_CONSOLE_CHAR)                                    \
        len = MAX_CONSOLE_CHAR;                                      \
      uv_tty_emit_text(handle, &utf16_buffer[pos], len, error);      \
      pos += len;                                                    \
    } while (pos < utf16_buf_used);                                  \
    if (allocate) {                                                  \
      uv__free(utf16_buffer);                                        \
      allocate = 0;                                                  \
      utf16_buffer = utf16_buf;                                      \
    }                                                                \
    utf16_buf_used = 0;                                              \
 } while (0)

#define ENSURE_BUFFER_SPACE(wchars_needed)                          \
  if (wchars_needed > ARRAY_SIZE(utf16_buf) - utf16_buf_used) {     \
    FLUSH_TEXT();                                                   \
  }

  /* Cache for fast access */
  unsigned char utf8_bytes_left = handle->tty.wr.utf8_bytes_left;
  unsigned int utf8_codepoint = handle->tty.wr.utf8_codepoint;
  unsigned char previous_eol = handle->tty.wr.previous_eol;
  unsigned char ansi_parser_state = handle->tty.wr.ansi_parser_state;

  /* Store the error here. If we encounter an error, stop trying to do i/o */
  /* but keep parsing the buffer so we leave the parser in a consistent */
  /* state. */
  *error = ERROR_SUCCESS;

  utf16_buffer = utf16_buf;

  uv_sem_wait(&uv_tty_output_lock);

  for (i = 0; i < nbufs; i++) {
    uv_buf_t buf = bufs[i];
    unsigned int j;

    if (uv__vterm_state == UV_SUPPORTED && buf.len > 0) {
      utf16_buf_used = MultiByteToWideChar(CP_UTF8,
                                           0,
                                           buf.base,
                                           buf.len,
                                           NULL,
                                           0);

      if (utf16_buf_used == 0) {
        *error = GetLastError();
        break;
      }

      max_len = (utf16_buf_used + 1) * sizeof(WCHAR);
      allocate = max_len > MAX_CONSOLE_CHAR;
      if (allocate)
        utf16_buffer = uv__malloc(max_len);
      if (!MultiByteToWideChar(CP_UTF8,
                               0,
                               buf.base,
                               buf.len,
                               utf16_buffer,
                               utf16_buf_used)) {
        if (allocate)
          uv__free(utf16_buffer);
        *error = GetLastError();
        break;
      }

      FLUSH_TEXT();

      continue;
    }

    for (j = 0; j < buf.len; j++) {
      unsigned char c = buf.base[j];

      /* Run the character through the utf8 decoder We happily accept non */
      /* shortest form encodings and invalid code points - there's no real */
      /* harm that can be done. */
      if (utf8_bytes_left == 0) {
        /* Read utf-8 start byte */
        DWORD first_zero_bit;
        unsigned char not_c = ~c;
#ifdef _MSC_VER /* msvc */
        if (_BitScanReverse(&first_zero_bit, not_c)) {
#else /* assume gcc */
        if (c != 0) {
          first_zero_bit = (sizeof(int) * 8) - 1 - __builtin_clz(not_c);
#endif
          if (first_zero_bit == 7) {
            /* Ascii - pass right through */
            utf8_codepoint = (unsigned int) c;

          } else if (first_zero_bit <= 5) {
            /* Multibyte sequence */
            utf8_codepoint = (0xff >> (8 - first_zero_bit)) & c;
            utf8_bytes_left = (char) (6 - first_zero_bit);

          } else {
            /* Invalid continuation */
            utf8_codepoint = UNICODE_REPLACEMENT_CHARACTER;
          }

        } else {
          /* 0xff -- invalid */
          utf8_codepoint = UNICODE_REPLACEMENT_CHARACTER;
        }

      } else if ((c & 0xc0) == 0x80) {
        /* Valid continuation of utf-8 multibyte sequence */
        utf8_bytes_left--;
        utf8_codepoint <<= 6;
        utf8_codepoint |= ((unsigned int) c & 0x3f);

      } else {
        /* Start byte where continuation was expected. */
        utf8_bytes_left = 0;
        utf8_codepoint = UNICODE_REPLACEMENT_CHARACTER;
        /* Patch buf offset so this character will be parsed again as a */
        /* start byte. */
        j--;
      }

      /* Maybe we need to parse more bytes to find a character. */
      if (utf8_bytes_left != 0) {
        continue;
      }

      /* Parse vt100/ansi escape codes */
      if (ansi_parser_state == ANSI_NORMAL) {
        switch (utf8_codepoint) {
          case '\033':
            ansi_parser_state = ANSI_ESCAPE_SEEN;
            continue;

          case 0233:
            ansi_parser_state = ANSI_CSI;
            handle->tty.wr.ansi_csi_argc = 0;
            continue;
        }

      } else if (ansi_parser_state == ANSI_ESCAPE_SEEN) {
        switch (utf8_codepoint) {
          case '[':
            ansi_parser_state = ANSI_CSI;
            handle->tty.wr.ansi_csi_argc = 0;
            continue;

          case '^':
          case '_':
          case 'P':
          case ']':
            /* Not supported, but we'll have to parse until we see a stop */
            /* code, e.g. ESC \ or BEL. */
            ansi_parser_state = ANSI_ST_CONTROL;
            continue;

          case '\033':
            /* Ignore double escape. */
            continue;

          case 'c':
            /* Full console reset. */
            FLUSH_TEXT();
            uv_tty_reset(handle, error);
            ansi_parser_state = ANSI_NORMAL;
            continue;

          case '7':
            /* Save the cursor position and text attributes. */
            FLUSH_TEXT();
            uv_tty_save_state(handle, 1, error);
            ansi_parser_state = ANSI_NORMAL;
            continue;

           case '8':
            /* Restore the cursor position and text attributes */
            FLUSH_TEXT();
            uv_tty_restore_state(handle, 1, error);
            ansi_parser_state = ANSI_NORMAL;
            continue;

          default:
            if (utf8_codepoint >= '@' && utf8_codepoint <= '_') {
              /* Single-char control. */
              ansi_parser_state = ANSI_NORMAL;
              continue;
            } else {
              /* Invalid - proceed as normal, */
              ansi_parser_state = ANSI_NORMAL;
            }
        }

      } else if (ansi_parser_state & ANSI_CSI) {
        if (!(ansi_parser_state & ANSI_IGNORE)) {
          if (utf8_codepoint >= '0' && utf8_codepoint <= '9') {
            /* Parsing a numerical argument */

            if (!(ansi_parser_state & ANSI_IN_ARG)) {
              /* We were not currently parsing a number */

              /* Check for too many arguments */
              if (handle->tty.wr.ansi_csi_argc >= ARRAY_SIZE(handle->tty.wr.ansi_csi_argv)) {
                ansi_parser_state |= ANSI_IGNORE;
                continue;
              }

              ansi_parser_state |= ANSI_IN_ARG;
              handle->tty.wr.ansi_csi_argc++;
              handle->tty.wr.ansi_csi_argv[handle->tty.wr.ansi_csi_argc - 1] =
                  (unsigned short) utf8_codepoint - '0';
              continue;
            } else {
              /* We were already parsing a number. Parse next digit. */
              uint32_t value = 10 *
                  handle->tty.wr.ansi_csi_argv[handle->tty.wr.ansi_csi_argc - 1];

              /* Check for overflow. */
              if (value > UINT16_MAX) {
                ansi_parser_state |= ANSI_IGNORE;
                continue;
              }

               handle->tty.wr.ansi_csi_argv[handle->tty.wr.ansi_csi_argc - 1] =
                   (unsigned short) value + (utf8_codepoint - '0');
               continue;
            }

          } else if (utf8_codepoint == ';') {
            /* Denotes the end of an argument. */
            if (ansi_parser_state & ANSI_IN_ARG) {
              ansi_parser_state &= ~ANSI_IN_ARG;
              continue;

            } else {
              /* If ANSI_IN_ARG is not set, add another argument and */
              /* default it to 0. */
              /* Check for too many arguments */
              if (handle->tty.wr.ansi_csi_argc >= ARRAY_SIZE(handle->tty.wr.ansi_csi_argv)) {
                ansi_parser_state |= ANSI_IGNORE;
                continue;
              }

              handle->tty.wr.ansi_csi_argc++;
              handle->tty.wr.ansi_csi_argv[handle->tty.wr.ansi_csi_argc - 1] = 0;
              continue;
            }

          } else if (utf8_codepoint == '?' && !(ansi_parser_state & ANSI_IN_ARG) &&
                     handle->tty.wr.ansi_csi_argc == 0) {
            /* Ignores '?' if it is the first character after CSI[ */
            /* This is an extension character from the VT100 codeset */
            /* that is supported and used by most ANSI terminals today. */
            continue;

          } else if (utf8_codepoint >= '@' && utf8_codepoint <= '~' &&
                     (handle->tty.wr.ansi_csi_argc > 0 || utf8_codepoint != '[')) {
            int x, y, d;

            /* Command byte */
            switch (utf8_codepoint) {
              case 'A':
                /* cursor up */
                FLUSH_TEXT();
                y = -(handle->tty.wr.ansi_csi_argc ? handle->tty.wr.ansi_csi_argv[0] : 1);
                uv_tty_move_caret(handle, 0, 1, y, 1, error);
                break;

              case 'B':
                /* cursor down */
                FLUSH_TEXT();
                y = handle->tty.wr.ansi_csi_argc ? handle->tty.wr.ansi_csi_argv[0] : 1;
                uv_tty_move_caret(handle, 0, 1, y, 1, error);
                break;

              case 'C':
                /* cursor forward */
                FLUSH_TEXT();
                x = handle->tty.wr.ansi_csi_argc ? handle->tty.wr.ansi_csi_argv[0] : 1;
                uv_tty_move_caret(handle, x, 1, 0, 1, error);
                break;

              case 'D':
                /* cursor back */
                FLUSH_TEXT();
                x = -(handle->tty.wr.ansi_csi_argc ? handle->tty.wr.ansi_csi_argv[0] : 1);
                uv_tty_move_caret(handle, x, 1, 0, 1, error);
                break;

              case 'E':
                /* cursor next line */
                FLUSH_TEXT();
                y = handle->tty.wr.ansi_csi_argc ? handle->tty.wr.ansi_csi_argv[0] : 1;
                uv_tty_move_caret(handle, 0, 0, y, 1, error);
                break;

              case 'F':
                /* cursor previous line */
                FLUSH_TEXT();
                y = -(handle->tty.wr.ansi_csi_argc ? handle->tty.wr.ansi_csi_argv[0] : 1);
                uv_tty_move_caret(handle, 0, 0, y, 1, error);
                break;

              case 'G':
                /* cursor horizontal move absolute */
                FLUSH_TEXT();
                x = (handle->tty.wr.ansi_csi_argc >= 1 && handle->tty.wr.ansi_csi_argv[0])
                  ? handle->tty.wr.ansi_csi_argv[0] - 1 : 0;
                uv_tty_move_caret(handle, x, 0, 0, 1, error);
                break;

              case 'H':
              case 'f':
                /* cursor move absolute */
                FLUSH_TEXT();
                y = (handle->tty.wr.ansi_csi_argc >= 1 && handle->tty.wr.ansi_csi_argv[0])
                  ? handle->tty.wr.ansi_csi_argv[0] - 1 : 0;
                x = (handle->tty.wr.ansi_csi_argc >= 2 && handle->tty.wr.ansi_csi_argv[1])
                  ? handle->tty.wr.ansi_csi_argv[1] - 1 : 0;
                uv_tty_move_caret(handle, x, 0, y, 0, error);
                break;

              case 'J':
                /* Erase screen */
                FLUSH_TEXT();
                d = handle->tty.wr.ansi_csi_argc ? handle->tty.wr.ansi_csi_argv[0] : 0;
                if (d >= 0 && d <= 2) {
                  uv_tty_clear(handle, d, 1, error);
                }
                break;

              case 'K':
                /* Erase line */
                FLUSH_TEXT();
                d = handle->tty.wr.ansi_csi_argc ? handle->tty.wr.ansi_csi_argv[0] : 0;
                if (d >= 0 && d <= 2) {
                  uv_tty_clear(handle, d, 0, error);
                }
                break;

              case 'm':
                /* Set style */
                FLUSH_TEXT();
                uv_tty_set_style(handle, error);
                break;

              case 's':
                /* Save the cursor position. */
                FLUSH_TEXT();
                uv_tty_save_state(handle, 0, error);
                break;

              case 'u':
                /* Restore the cursor position */
                FLUSH_TEXT();
                uv_tty_restore_state(handle, 0, error);
                break;

              case 'l':
                /* Hide the cursor */
                if (handle->tty.wr.ansi_csi_argc == 1 &&
                    handle->tty.wr.ansi_csi_argv[0] == 25) {
                  FLUSH_TEXT();
                  uv_tty_set_cursor_visibility(handle, 0, error);
                }
                break;

              case 'h':
                /* Show the cursor */
                if (handle->tty.wr.ansi_csi_argc == 1 &&
                    handle->tty.wr.ansi_csi_argv[0] == 25) {
                  FLUSH_TEXT();
                  uv_tty_set_cursor_visibility(handle, 1, error);
                }
                break;
            }

            /* Sequence ended - go back to normal state. */
            ansi_parser_state = ANSI_NORMAL;
            continue;

          } else {
            /* We don't support commands that use private mode characters or */
            /* intermediaries. Ignore the rest of the sequence. */
            ansi_parser_state |= ANSI_IGNORE;
            continue;
          }
        } else {
          /* We're ignoring this command. Stop only on command character. */
          if (utf8_codepoint >= '@' && utf8_codepoint <= '~') {
            ansi_parser_state = ANSI_NORMAL;
          }
          continue;
        }

      } else if (ansi_parser_state & ANSI_ST_CONTROL) {
        /* Unsupported control code */
        /* Ignore everything until we see BEL or ESC \ */
        if (ansi_parser_state & ANSI_IN_STRING) {
          if (!(ansi_parser_state & ANSI_BACKSLASH_SEEN)) {
            if (utf8_codepoint == '"') {
              ansi_parser_state &= ~ANSI_IN_STRING;
            } else if (utf8_codepoint == '\\') {
              ansi_parser_state |= ANSI_BACKSLASH_SEEN;
            }
          } else {
            ansi_parser_state &= ~ANSI_BACKSLASH_SEEN;
          }
        } else {
          if (utf8_codepoint == '\007' || (utf8_codepoint == '\\' &&
              (ansi_parser_state & ANSI_ESCAPE_SEEN))) {
            /* End of sequence */
            ansi_parser_state = ANSI_NORMAL;
          } else if (utf8_codepoint == '\033') {
            /* Escape character */
            ansi_parser_state |= ANSI_ESCAPE_SEEN;
          } else if (utf8_codepoint == '"') {
             /* String starting */
            ansi_parser_state |= ANSI_IN_STRING;
            ansi_parser_state &= ~ANSI_ESCAPE_SEEN;
            ansi_parser_state &= ~ANSI_BACKSLASH_SEEN;
          } else {
            ansi_parser_state &= ~ANSI_ESCAPE_SEEN;
          }
        }
        continue;
      } else {
        /* Inconsistent state */
        abort();
      }

      /* We wouldn't mind emitting utf-16 surrogate pairs. Too bad, the */
      /* windows console doesn't really support UTF-16, so just emit the */
      /* replacement character. */
      if (utf8_codepoint > 0xffff) {
        utf8_codepoint = UNICODE_REPLACEMENT_CHARACTER;
      }

      if (utf8_codepoint == 0x0a || utf8_codepoint == 0x0d) {
        /* EOL conversion - emit \r\n when we see \n. */

        if (utf8_codepoint == 0x0a && previous_eol != 0x0d) {
          /* \n was not preceded by \r; print \r\n. */
          ENSURE_BUFFER_SPACE(2);
          utf16_buf[utf16_buf_used++] = L'\r';
          utf16_buf[utf16_buf_used++] = L'\n';
        } else if (utf8_codepoint == 0x0d && previous_eol == 0x0a) {
          /* \n was followed by \r; do not print the \r, since */
          /* the source was either \r\n\r (so the second \r is */
          /* redundant) or was \n\r (so the \n was processed */
          /* by the last case and an \r automatically inserted). */
        } else {
          /* \r without \n; print \r as-is. */
          ENSURE_BUFFER_SPACE(1);
          utf16_buf[utf16_buf_used++] = (WCHAR) utf8_codepoint;
        }

        previous_eol = (char) utf8_codepoint;

      } else if (utf8_codepoint <= 0xffff) {
        /* Encode character into utf-16 buffer. */
        ENSURE_BUFFER_SPACE(1);
        utf16_buf[utf16_buf_used++] = (WCHAR) utf8_codepoint;
        previous_eol = 0;
      }
    }
  }

  /* Flush remaining characters */
  FLUSH_TEXT();

  /* Copy cached values back to struct. */
  handle->tty.wr.utf8_bytes_left = utf8_bytes_left;
  handle->tty.wr.utf8_codepoint = utf8_codepoint;
  handle->tty.wr.previous_eol = previous_eol;
  handle->tty.wr.ansi_parser_state = ansi_parser_state;

  uv_sem_post(&uv_tty_output_lock);

  free(utf16_buf);
  if (*error == STATUS_SUCCESS) {
    return 0;
  } else {
    return -1;
  }

#undef FLUSH_TEXT
}


int uv_tty_write(uv_loop_t* loop,
                 uv_write_t* req,
                 uv_tty_t* handle,
                 const uv_buf_t bufs[],
                 unsigned int nbufs,
                 uv_write_cb cb) {
  DWORD error;

  UV_REQ_INIT(req, UV_WRITE);
  req->handle = (uv_stream_t*) handle;
  req->cb = cb;

  handle->reqs_pending++;
  handle->stream.conn.write_reqs_pending++;
  REGISTER_HANDLE_REQ(loop, handle, req);

  req->u.io.queued_bytes = 0;

  if (!uv_tty_write_bufs(handle, bufs, nbufs, &error)) {
    SET_REQ_SUCCESS(req);
  } else {
    SET_REQ_ERROR(req, error);
  }

  uv_insert_pending_req(loop, (uv_req_t*) req);

  return 0;
}


int uv__tty_try_write(uv_tty_t* handle,
                      const uv_buf_t bufs[],
                      unsigned int nbufs) {
  DWORD error;

  if (handle->stream.conn.write_reqs_pending > 0)
    return UV_EAGAIN;

  if (uv_tty_write_bufs(handle, bufs, nbufs, &error))
    return uv_translate_sys_error(error);

  return uv__count_bufs(bufs, nbufs);
}


void uv_process_tty_write_req(uv_loop_t* loop, uv_tty_t* handle,
  uv_write_t* req) {
  int err;

  handle->write_queue_size -= req->u.io.queued_bytes;
  UNREGISTER_HANDLE_REQ(loop, handle, req);

  if (req->cb) {
    err = GET_REQ_ERROR(req);
    req->cb(req, uv_translate_sys_error(err));
  }

  handle->stream.conn.write_reqs_pending--;
  if (handle->stream.conn.shutdown_req != NULL &&
      handle->stream.conn.write_reqs_pending == 0) {
    uv_want_endgame(loop, (uv_handle_t*)handle);
  }

  DECREASE_PENDING_REQ_COUNT(handle);
}


void uv_tty_close(uv_tty_t* handle) {
  assert(handle->u.fd == -1 || handle->u.fd > 2);
  if (handle->u.fd == -1)
    CloseHandle(handle->handle);
  else
    close(handle->u.fd);

  if (handle->flags & UV_HANDLE_READING)
    uv_tty_read_stop(handle);

  handle->u.fd = -1;
  handle->handle = INVALID_HANDLE_VALUE;
  handle->flags &= ~(UV_HANDLE_READABLE | UV_HANDLE_WRITABLE);
  uv__handle_closing(handle);

  if (handle->reqs_pending == 0) {
    uv_want_endgame(handle->loop, (uv_handle_t*) handle);
  }
}


void uv_tty_endgame(uv_loop_t* loop, uv_tty_t* handle) {
  if (!(handle->flags & UV_HANDLE_TTY_READABLE) &&
      handle->stream.conn.shutdown_req != NULL &&
      handle->stream.conn.write_reqs_pending == 0) {
    UNREGISTER_HANDLE_REQ(loop, handle, handle->stream.conn.shutdown_req);

    /* TTY shutdown is really just a no-op */
    if (handle->stream.conn.shutdown_req->cb) {
      if (handle->flags & UV__HANDLE_CLOSING) {
        handle->stream.conn.shutdown_req->cb(handle->stream.conn.shutdown_req, UV_ECANCELED);
      } else {
        handle->stream.conn.shutdown_req->cb(handle->stream.conn.shutdown_req, 0);
      }
    }

    handle->stream.conn.shutdown_req = NULL;

    DECREASE_PENDING_REQ_COUNT(handle);
    return;
  }

  if (handle->flags & UV__HANDLE_CLOSING &&
      handle->reqs_pending == 0) {
    /* The wait handle used for raw reading should be unregistered when the */
    /* wait callback runs. */
    assert(!(handle->flags & UV_HANDLE_TTY_READABLE) ||
           handle->tty.rd.read_raw_wait == NULL);

    assert(!(handle->flags & UV_HANDLE_CLOSED));
    uv__handle_close(handle);
  }
}


/* TODO: remove me */
void uv_process_tty_accept_req(uv_loop_t* loop, uv_tty_t* handle,
    uv_req_t* raw_req) {
  abort();
}


/* TODO: remove me */
void uv_process_tty_connect_req(uv_loop_t* loop, uv_tty_t* handle,
    uv_connect_t* req) {
  abort();
}


int uv_tty_reset_mode(void) {
  /* Not necessary to do anything. */
  return 0;
}

/* Determine whether or not this version of windows supports
 * proper ANSI color codes. Should be supported as of windows
 * 10 version 1511, build number 10.0.10586.
 */
static void uv__determine_vterm_state(HANDLE handle) {
  DWORD dwMode = 0;

  if (!GetConsoleMode(handle, &dwMode)) {
    uv__vterm_state = UV_UNSUPPORTED;
    return;
  }

  dwMode |= ENABLE_VIRTUAL_TERMINAL_PROCESSING;
  if (!SetConsoleMode(handle, dwMode)) {
    uv__vterm_state = UV_UNSUPPORTED;
    return;
  }

  uv__vterm_state = UV_SUPPORTED;
}<|MERGE_RESOLUTION|>--- conflicted
+++ resolved
@@ -1618,19 +1618,10 @@
                              const uv_buf_t bufs[],
                              unsigned int nbufs,
                              DWORD* error) {
-<<<<<<< HEAD
-
-  int totalBufLen = 0;
-  for (int i = 0; i < nbufs; i++) {
-    totalBufLen += bufs[i].len;
-  }
-  WCHAR *utf16_buf = (WCHAR *)malloc(2 * totalBufLen + 32);
-=======
   /* We can only write 8k characters at a time. Windows can't handle */
   /* much more characters in a single console write anyway. */
   WCHAR utf16_buf[MAX_CONSOLE_CHAR];
   WCHAR* utf16_buffer;
->>>>>>> b7799f07
   DWORD utf16_buf_used = 0;
   unsigned int i, len, max_len, pos;
   int allocate = 0;
