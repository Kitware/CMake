<<<<<<< HEAD
=======
Changes in CMake 2.8.11.1 (since 2.8.11)
----------------------------------------
Brad King (5):
      ExternalData: Do not re-stage staged object files
      try_compile: Fix quoting of libraries in generated CMakeLists.txt
      KWSys: Fix SystemTools::FileIsDirectory with long paths (#14176)
      FindBoost: Fix handling of \ in input paths (#14179)
      Xcode: Fix framework search paths in STATIC library targets (#14191)

Modestas Vainius (1):
      Fix test failures caused by regexp-sensitive characters in the build paths

Stephen Kelly (9):
      include_directories: Fix handling of empty or space-only entries
      try_compile: Trim whitespace from LINK_LIBRARIES entries
      cmTarget: Remove some hardcoding of transitive property names.
      GenexEval: Extract a getLinkedTargetsContent from TargetPropertyNode.
      GenexEval: Fix evaluation of INCLUDE_DIRECTORIES target property.
      GenexEval: Test evaluation of INCLUDE_DIRECTORIES target property.
      FindQt4: Don't fail if certain Qt modules are unavailable.
      Qt4Macros: Handle Qt ActiveX libraries in qt4_use_modules.
      Genex: Fix the HEAD target used for evaluated expressions

>>>>>>> c479a06d
Changes in CMake 2.8.11 (since 2.8.11-rc4)
----------------------------------------
None

Changes in CMake 2.8.11-rc4 (since 2.8.11-rc3)
----------------------------------------------
Brad King (1):
      target_link_libraries: Update usage requirements documentation

Stephen Kelly (3):
      Centralize maintenance of usage requirement include directories
      Fix include dir propagation from conditionally linked targets
      Memoize usage requirement include directories in a config-specific map

Changes in CMake 2.8.11-rc3 (since 2.8.11-rc2)
----------------------------------------------
Brad King (1):
      get_filename_component: Document path components more clearly (#14091)

Rolf Eike Beer (1):
      try_compile: add missing fclose() to recently added error case

Stephen Kelly (1):
      Fix clearing of the INCLUDE_DIRECTORIES DIRECTORY property.

Changes in CMake 2.8.11-rc2 (since 2.8.11-rc1)
----------------------------------------------
Alex Neundorf (6):
      Determine C/CXX/Fortran compiler: minor restructuring
      Determine C/CXX/Fortran compiler: fix indentation
      rename TI_DSP toolchain to TI, since it works also for the ARM compiler
      TI compiler: add automatic detection of prefix and suffixes
      Modules/readme.txt: switch from "XXX" to "Xxx"
      Modules/readme.txt: make lines a bit shorter for easier readability

Ben Boeckel (1):
      Clang: Add -isystem flag support everywhere

Bill Hoffman (1):
      ExternalProject: Retry on a failed git clone

Brad King (8):
      string: Fix regex documentation of '^' and '$' (#14028)
      Rename variable for including current directory in interfaces
      Replace <TARGET> in CMAKE_<LANG>_COMPILE_OBJECT rule variables
      Test evaluation of per-config COMPILE_DEFINITIONS (#14037)
      VS: Fix VS 10/11 .sln headers (#14038)
      add_dependencies: Distinguish target v. file dependencies in error (#14050)
      automoc: Use a pre-build event in VS >= 7
      Handle usr-move without forcing absolute paths (#14041)

Clinton Stimpson (2):
      FindQt4: If Qt5 is in CMAKE_PREFIX_PATH, be sure to find Qt4 includes.
      Qt4: Fix typo setting a variable for FindThreads.

James Bigler (1):
      FindCUDA: Use the PRE_LINK mode only for MSVC >= 10

Matthew Woehlke (4):
      UseJava.cmake: simplify path logic
      UseJava.cmake: fix passing jars to add_jar
      UseJava.cmake: accept jar targets in add_jar
      UseJava.cmake: require explicit request to include jars

Paul Kunysch (1):
      CPack: Avoid "format expects 'unsigned int'" warnings

Petr Kmoch (1):
      cmSystemTools: Generalize TrimWhitespace to all whitespace

Rex Dieter (1):
      FindImageMagick: Search versioned suffixes (#14012)

Rolf Eike Beer (1):
      FindRuby: improve version selection

Stephen Kelly (13):
      FindQt4: Set the Qt4_FOUND variable if Qt4 is found
      FindQt4: Set the INTERFACE_QT_MAJOR_VERSION for Qt4::QtCore
      Document that CMAKE_AUTOMOC works with Qt 5.
      FPHSA: Fix FOUND_VAR check to work with if() auto-dereference
      Fix cmGeneratorExpression::Preprocess for interleaved inputs.
      cmake-gui: Use the QStandardItemModel workaround until 5.1.0.
      Automoc: append implicit includes after user-specified dirs
      Fix the evaluation of per-config COMPILE_DEFINITIONS (#14037)
      Fix new target commands documentation.
      install(EXPORT): Ensure clean INTERFACE_INCLUDE_DIRECTORIES
      Report an error on IMPORTED targets with a faulty INTERFACE
      Error if linked target has relative paths in INTERFACE_INCLUDE_DIRECTORIES
      Fix the Qt 5 version required to run the IncompatibleQt test.

Changes in CMake 2.8.11-rc1 (since 2.8.10.2)
----------------------------------------------
Alan Witkowski (1):
      FindBullet: Search in per-config dirs on Windows (#13738)

Aleksey Avdeev (1):
      Add module FindIcotool

Alex Neundorf (30):
      Eclipse: add switch to disable linked resources (#13189)
      Eclipse: set source path once to fix Eclipse indexer (#13596)
      cmDependsC: remove unused member variable
      cmDependsC: remove code duplication
      cmDependsC: fix indentation
      cmDepends: allow multiple dependees per depender
      AddCustomCommand: Handle multiple IMPLICIT_DEPENDS files (#10048)
      Add support for Texas Instruments DSP compiler (#12405)
      Squish: detect version
      Squish: use FPHSA
      Squish: find executables also under Windows
      Squish: rename squish_add_test() to squish_v3_add_test() and fix docs a bit
      Squish: use ${CMAKE_CURRENT_LIST_DIR}
      Squish: add support for squish 4 (#9734)
      Squish: fix new squish_v4_add_test() macro
      Automoc: "inherit" FOLDER target property from target (#13688)
      FPHSA: don't succeed if only checking for XX_FOUND (#13755)
      CONFIGURE_PACKAGE_CONFIG_FILE(): improve generated comments
      Automoc: get include dirs without stripping implicit include dirs off
      configure_package_config_file: force absolute paths for usr-move
      configure_package_config_file(): fix indentation
      configure_package_config_file(): extend documentation
      documentation: handling of relative paths by include- and link_directories()
      automoc: use a std::vector<> instead a std::list
      automoc: use the header extensions from cmMakefile
      Eclipse: also detect include dirs and macro for clang (#13823)
      cmLocalGenerator: remove "virtual" where not used
      export files: rewrite the code for checking required targets
      FPHSA: Add FOUND_VAR option to specify _FOUND variable name
      FPHSA: improve documentation

Alexander Chehovsky (2):
      Xcode: Fix nested source group handling (#12943)
      Xcode: Sort source files

Amine Chadly (2):
      file: remove dead code
      Add test to secure the file(GLOB empty) behavior.

Amit Kulkarni (6):
      OpenBSD: Install shared libraries without executable permission
      OpenBSD: Add paths for Java 1.6.0/1.7.0 JRE/JDK
      OpenBSD: Add path for Freetype under X.org
      OpenBSD: Add paths for Tcl/Tk 8.4/8.5
      OpenBSD: Add path for Lua 5.1
      OpenBSD: Add paths for Qt3/Qt4

Andreas Mohr (4):
      Documentation: Correct typos and grammar
      Documentation: Clarify some command descriptions
      Correct string literal typo (have "(NULL)" like all other cases).
      Remove seemingly bogus duplicate CPACK_PACKAGE_FILE_NAME call.

Anton Helwart (1):
      VS: Avoid empty source groups in some cases (#3474)

Benjamin Eikel (2):
      Swap linking order of SDLmain and SDL (#0013769)
      FindSDL_...: Restore dropped search paths (#13819)

Brad King (109):
      find_library: Refactor internal name iteration
      find_library: Simplify framework search logic
      find_library: Generalize helper macro in test case
      find_library: Optionally consider all names in each directory
      FindBoost: Remove extra indentation level
      FindBoost: Mark Boost_DIR cache entry as advanced
      FindBoost: Use PATH_SUFFIXES to look in "Program Files"
      FindBoost: Overhaul caching and search repeat behavior
      FindBoost: Construct a clean Boost_LIBRARIES value
      FindBoost: Refactor Boost_FOUND computation and version check
      FindBoost: Rewrite documentation
      BSD: Do not require dlfcn.h to build shared libs (#13573)
      Xcode: Fix ReRunCMake.make path to cmake.check_cache (#13603)
      VS10: Refactor link options collection
      VS10: Honor /DELAYSIGN and /KEYFILE flags (#13601)
      Document external language support policy
      CTest: Allow SUBMIT_INDEX with CDash
      KWSys: Submit dashboard builds to PublicDashboard
      pre-commit: Update KWSys rejection message for new workflow
      CTestCustom: Suppress LNK4089 warning about PSAPI
      load_command: Deprecate and document pending removal
      Documentation: Clarify configure_file behavior
      OS X: Warn about known SDK breakage by Xcode 3.2.6
      Optionally skip link dependencies on shared library files
      Teach BuildDepends test to cover LINK_DEPENDS_NO_SHARED
      Serialize tests for EXCLUDE_FROM_DEFAULT_BUILD
      MSVC: Drop default use of /Zm1000 for VS >= 7.1
      Teach find_(path|file) about Linux multiarch (#13742)
      Test find_path multiarch support (#13742)
      Add policy CMP0019 to skip include/link variable re-expansion
      Xcode: Add frameworks search paths from link dependeny closure (#13397)
      Makefile: Use modern link information for framework search paths
      Documentation: Clarify handling of implicit link directories
      Remove references to KWSys Process Win9x support
      add_library: Document object library portability suggestion
      OS X: Link with all framework search paths, not just the last
      OS X: Detect implicit link directories on modern toolchains
      OS X: Detect implicit linker framework search paths
      Revert "load_command: Deprecate and document pending removal"
      VS11: Simplify external object file handling (#13831)
      KWIML: Teach ABI about 'long long' on older GNU
      CMake: Skip empty link.txt lines (#13845)
      ExternalProject: Allow DEPENDS on normal targets (#13849)
      VS11: Fix VSExternalInclude test
      target_link_libraries: Document that new sigs privatize old (#13876)
      Tests: Avoid CTestLimitDashJ crash on Borland 5.8 builds
      Fix use of cmTypeMacro in new command classes
      Fix cmSystemTools::RenameFile race on Windows
      VS 6: Create .rule file directory before file
      Add ExternalData module
      ExternalData: Remove compatibility with CMake < 2.8.5
      ExternalData: Do not match directory names when resolving DATA{}
      ExternalData: Cleanup stray TODO and typo in comments
      ExternalData: Remove unused private interface
      ExternalData: Improve series matching using an explicit syntax
      ExternalData: Add tests covering interfaces and errors
      ExternalData: Allow ()-groups in series match regex
      ExternalData: Allow DATA{} syntax to reference directories
      ExternalData: Generalize hash algo/ext handling
      ExternalData: Add support for SHA 1 and 2 hash algorithms
      ExternalData: Collapse ../ components in DATA{} paths
      Fix Module.ExternalData test on Cygwin
      Fix Module.ExternalData test on VS 6
      ExternalData: Attach download rules to content links in IDEs
      find_package: Reword <package>_NO_INTERFACES documentation
      Normalize full paths in implicit link library list
      Fail early if no current working directory exists
      MSVC: Fix CMAKE_CL_64 in CXX-only projects (#13896)
      ExternalProject: Simplify CMake command line generation
      Tests: Run ctest custom commands with VERBATIM
      CMake: Add -T option to choose a generator toolset
      VS: Implement generator toolset selection (#10722, #13774)
      Xcode: Implement generator toolset selection (#9831, #13802)
      CTest: Add options to set generator toolset
      ExternalProject: Propagate the generator toolset
      Tests: Consolidate ctest --build-and-test generator options
      Tests: Add generator toolset support
      Fix crash on empty CMAKE_<lang>_COMPILER value (#13901)
      file: Do not remove symlinked directories recursively (#10538)
      Embarcadero: Fix default link stack/heap flags (#13912)
      Avoid duplicate RPATH entries
      AIX-GNU: Put implicit link directories in runtime libpath (#13909)
      VS: Replace generation timestamp file atomically
      VS,Xcode: Remove unused CMAKE_GENERATOR_* variables
      Delete entire CMakeFiles directory when deleting CMakeCache.txt (#13756)
      Tests/RunCMake: Allow tests to control build tree behavior
      Test Unix Makefiles generator support for changing compilers
      Xcode: Drop check for circular target dependencies
      Xcode: Each target dependency edge needs a unique object (#13935)
      Tests: Replace exec_program with execute_process
      Tests: Generalize decision for 'make' tool supporting spaces
      ExternalData: Test content link with a space in its name
      FPHSA: Convert FOUND_VAR failure test to RunCMake
      VS: Restore CMAKE_GENERATOR_FC variable
      Xcode: Generate recommended artwork setting (#13954)
      CTest: Fix ctest_update with 'HEAD' file in source tree
      VS 10: Fix CMAKE_<LANG>_STACK_SIZE implementation (#13968)
      install(EXPORT): Force absolute paths for usr-move
      AIX: Do not use -brtl to create shared libraries (#13997)
      add_subdirectory: Compute output dir with consistent slashes (#10072)
      ExternalData: Preserve escaped semicolons during argument expansion
      Avoid crash when checking property link dependencies without link info
      Avoid crash when checking property compatibility without link info
      Refactor RunCMake.build_command test to allow more cases
      build_command: Fail early without CMAKE_MAKE_PROGRAM (#14005)
      CTest: Fail early without PROJECT_BINARY_DIR (#14005)
      FindQt4: Fix QT_QMAKE{_QMAKE => }_EXECUTABLE typo
      XL: Use -qpic for position independent code (#14010)
      Configure Tests/CMakeTests only with BUILD_TESTING ON

Casey Goodlett (1):
      CTest: Prevent creation of unbounded number of tests in ctest (#12904)

Clemens Heppner (1):
      CMake: source_group needs to check its own regex after its children (#13611)

Clinton Stimpson (5):
      Fix for possible Rez errors when creating dmg.
      PackageMaker: Enable postflight script in component mode (#12375)
      CPack: Fix RPM/Deb package names to not include "ALL_COMPONENTS_IN_ONE"
      Qt4: Add SYSTEM option to include_directories.
      FindQt4: set QT_VERSION_* variables sooner.

David Cole (19):
      Begin post-2.8.10 development
      CPack: Add automatic detection of the Unicode makensis (#9629)
      BundleUtilities: Use a more inclusive REGEX for frameworks (#13600)
      VS: Avoid empty, unreferenced solution folders... (#13571)
      NMake: Add a test to demonstrate EmptyDepends issue (#13392)
      NMake: Fix problem with empty DEPENDS args (#13392)
      CMake: Remove "/STACK:10000000" from default linker flags (#12437)
      Watcom: Avoid prompt from wmake about dll with no exports...
      Tests: Use the right path to CPack value for running CPack tests
      VS11: Allow using folders with the VS11 Express Edition (#13770)
      CPack: Fix dashboard errors (#11575)
      CPack: Fix dashboard warnings (#11575)
      CPack: Fix dashboard errors and warnings (#11575)
      CMake: Stylistic changes and documentation tweaks
      CMake: Fix dashboard warnings
      CMake: Fix dashboard test failure
      CMake: Fix dashboard build errors and warnings
      CTest: Coverage handler: expect certain output lines from gcov 4.7 (#13657)
      Add CTestLimitDashJ test (#12904)

David Golub (2):
      CPack/NSIS: Fix compatibility issues with prerelease NSIS (#13202)
      CPack/NSIS: Add support for 64-bit NSIS (#13203)

Eric LaFranchi (1):
      CPack: WIX Product Icon, UI Banner, UI Dialog support (#13789)

Eric NOULARD (1):
      CPackRPM fix #13898 uses IF(DEFINED var) to avoid wrong var value logic

Gerald Hofmann (1):
      CPack: Fix NSIS version check without release version (#9721)

James Bigler (4):
      Use PRE_LINK instead of PRE_BUILD when testing PRE_LINK.
      FindCUDA: Remove linkage against CUDA driver library (#13084)
      FindCUDA: Add support for separable compilation
      FindCUDA: Added cupti library.

Janne Rönkkö (1):
      FindQt4: Do not use qmake from Qt5

Jean-Christophe Fillion-Robin (1):
      Add $<SEMICOLON> generator expression.

Marcus D. Hanwell (1):
      Removed GenerateExportHeader warnings about old compilers

Mark Salisbury (2):
      VS: Specify WinCE subsystem also for DLLs
      VS: Specify WinCE subsystems correctly in VS 9 2008

Mathias Gaunard (2):
      enable CTEST_USE_LAUNCHERS with Ninja too
      Ninja: fix usage of cldeps with ctest launchers

Matt McCormick (7):
      ExternalProject: Only run 'git fetch' when required.
      ExternalProject: Do smoke tests for Git Tutorial builds.
      ExternalProject: Add tests for UPDATE_COMMAND.
      ExternalProject: Always do a git fetch for a remote ref.
      ExternalProject: Make sure the ExternalProjectUpdate setup is available.
      ExternalProject: Verify when a fetch occurs during update test.
      ExternalProjectUpdateTest: Only support Git 1.6.5 and greater.

Matthew Woehlke (1):
      ccmake: Allow DEL key in first column

Michael Tänzer (4):
      GetPrerequisites: Move tool search paths up
      GetPrerequisites: Add support for objdump
      GetPrerequisites: Enable test for BundleUtilities on MinGW
      GetPrerequisites: Add documentation for objdump

Michael Wild (1):
      cmDepends: No dependency-vector erasure in CheckDependencies

Morné Chamberlain (15):
      Added a generator for Sublime Text 2 project files.
      Added some support for sublimeclang_options in the generated project file.
      Changed SublimeClang include path generation to expand to absolute paths.
      Cleaned up the Sublime Text 2 Generator code a bit.
      Fixed support for the Ninja build system.
      Added and cleaned up some comments.
      The generator no longer generates an explicit list of source files.
      The generator no longer generates absolute paths to the ninja.build/Makefiles.
      Added a CMAKE_SUBLIMECLANG_DISABLED variable that disables SublimeClang.
      Fixed Sublime Text project generation for in-source builds
      Define flags in CMAKE_C(XX)_FLAGS are now included in SublimeClang settings.
      SublimeText2 Gen: Improved use of define, include flags from CMAKE_C(XX)_FLAGS
      SublimeText2 Gen: Fixed the issue where include directory flags used -D
      Sublime Text 2 Gen: Per-source Compile flags are now saved in a separate file.
      SublimeText 2 Gen: Set the sublimeclang_options_script property.

Neil Carlson (1):
      NAG: Use -PIC for Fortran position-independent code (#13932)

Nils Gladitz (2):
      CPack: Add a WiX Generator (#11575)
      CMake: Add TIMESTAMP subcommand to string and file commands

Patrick Gansterer (28):
      Introduce the abstract class cmGlobalGeneratorFactory
      Add cmGlobalGeneratorFactory::GetGenerators()
      Search generator in cmake::ExtraGenerators before in cmake::Generators
      Allow a GeneratorFactory handling of more than one generator
      Make cmGlobalGenerator::GetDocumentation() a static function
      VS: Remove AddPlatformDefinitions from platform-specific generators
      VS: Fix ArchitectureId of Visual Studio 10 IA64 generator
      VS: Remove GetPlatformName from platform-specific generators
      VS: Remove EnableLanguage from platform-specific generators
      VS: Remove platform specific generator files
      FindBISON: Add support for the Win flex-bison distribution
      FindFLEX: Add support for the Win flex-bison distribution
      VS: Remove TargetMachine for linker when checking compiler id
      VS: Add CMAKE_VS_PLATFORM_NAME definition to cmMakefile
      VS: Add static method to get the base of the registry
      VS: Change variable type of ArchitectureId from const char* to string
      VS: Change variable type of Name from const char* to string
      VS: Support setting correct subsystem and entry point for WinCE
      VS: Add parser for WCE.VCPlatform.config to read WinCE platforms
      VS: Allow setting the name of the target platform
      VS: Make DetermineCompilerId working with WinCE too
      VS: Added "Deploy" at project configuration for WindowsCE targets
      Add command to generate environment for a Windows CE SDK
      VS: Set the correct SubSystem when determinating the CompilerId
      VS: Add the entry point when compiling for WindowsCE
      VS: Ignore LIBC.lib when linking the CompilerId executables
      Set WINCE to 1 when building for WindowsCE
      Ninja: Avoid LNK1170 linker error

Peter Kümmel (6):
      Ninja: encode LINK_FLAGS to handle bash variables
      Ninja: fix building from Codeblocks GUI
      Ninja: remove implicit dependency on custom command outputs
      Ninja: use MinGW generator code in EnableLanguage()
      Ninja: the Ninja generator does not support Fortran yet.
      Ninja: escape line breaks in literals

Petr Kmoch (11):
      Add tests for list() argument count
      Add tests for list() invalid arguments
      Consolidate list() argument count testing
      Add several get_property() tests
      Add tests for EXCLUDE_FROM_DEFAULT_BUILD
      Add property EXCLUDE_FROM_DEFAULT_BUILD_<CONFIG>
      Define property EXCLUDE_FROM_DEFAULT_BUILD
      Add tests for VS_SOLUTION_GLOBAL_SECTIONS
      Implement properties VS_GLOBAL_SECTION_*
      Define properties VS_GLOBAL_SECTION_*
      Documentation: Clarify a few subtleties

Riku Voipio (1):
      KWIML: Teach ABI.h about Aarch64

Robert Maynard (4):
      XCode generator won't infinitely parse compiler flags (bug #13354).
      Correct missing parameter to CMP0018Flags call.
      Remove ability to generate sublime clang files.
      Update generator to use new cmGeneratorTarget api.

Rodolfo Schulz de Lima (1):
      FindGTK2: Fix GTK2_LIBRARIES order for static gtk libraries

Rolf Eike Beer (21):
      FindQt: improve version selection
      FindQt: add some more places to look for Qt3
      Tests: add MajorVersionSelection tests
      Linux/PA-RISC: Link with --unique=.text.* to help binutils
      FindQt: add to MajorVersionSelection test
      CMakeTests: allow to call the check_cmake_test macro with a given file
      list: add tests for CMP0007 behavior
      GetProperty test: move doc property tests into main process
      Find* (and some other): use ${CMAKE_CURRENT_LIST_DIR} in include()
      bootstrap: use better defaults for Haiku
      Haiku no longer defines __BEOS__
      check for Haiku only with __HAIKU__
      FindLua51: do not try to link libm on BeOS
      FindGLUT: BeOS does not have libXi and libXmu
      FindOpenGL: add Haiku paths
      doc: fix linebreaks in generator expression documentation
      ProcessorCount test: fix path to cmsysTestsCxx executable
      ProcessorCount test: require SystemInformation process to work
      FindOpenMP: improve documentation (#13895)
      properly detect processor architecture on Windows
      fix Windows processor detection

Sean McBride (1):
      libarchive: fixed undefined left shift with signed ints

Slava Sysoltsev (1):
      FindImageMagick: Search quantum depth suffixes (#13859)

Stephen Kelly (158):
      GenEx: Test early determination of AND and OR
      Enable some compiler warnings when building CMake.
      Resolve warnings about unused variables.
      Resolve warnings about used enum values in switch blocks.
      Resolve warnings about shadowing parameters and local variables.
      Resolve ambiguity warning regarding use of && and ||.
      Remove references to ancient and removed parts of the code.
      Always use the auto_ptr from cmsys.
      Port cmGeneratorExpression to cmTarget from cmGeneratorTarget.
      Split link information processing into two steps.
      Revert "Move GetLinkInformation to cmGeneratorTarget"
      Genex: Extract a method to parse parameters.
      Genex: Ensure that $<0:...> has a parameter.
      Genex: Don't segfault on $<FOO,>
      Generate an early-return guard in target Export files.
      Fix some warnings from -Wundef
      Make targets depend on the link interface of their dependees.
      Use cmsys::auto_ptr to manage cmCompiledGeneratorExpressions
      Keep track of INCLUDE_DIRECTORIES as a vector of structs.
      Add a way to print the origins of used include directories.
      Tests: Fix warning about unused variable
      Qt4: Add module dependencies to the IMPORTED targets
      Don't crash when a target is expected but is not available.
      Add test for custom command with a genex referring to a target.
      GenEx: Add expressions to specify build- or install-only values
      Allow generator expressions to require literals.
      Add the TARGET_NAME generator expression.
      Add API to extract target names from a genex string.
      Add API to populate INTERFACE properties in exported targets.
      Make all relevant targets available in the genex context.
      Use mapped config properties to evaluate $<CONFIG>
      Make cycles in target properties ignored, not an error.
      Populate the ExportedTargets member early in GenerateMainFile
      Handle INTERFACE properties transitively for includes and defines.
      Add CMAKE_BUILD_INTERFACE_INCLUDES build-variable.
      Make linking APIs aware of 'head' target
      Add LINK_LIBRARIES property for direct target link dependencies
      Allow target_link_libraries with IMPORTED targets.
      Add the -Wundef flag when compiling CMake.
      FindQt4: Add INTERFACE includes and defines to Qt4 targets
      Add the target_include_directories command.
      Add the target_compile_definitions command.
      Keep track of properties used to determine linker libraries.
      Add API to calculate link-interface-dependent bool properties or error.
      Process the INTERFACE_PIC property from linked dependencies
      Fix linking to imported libraries test.
      Add cmGeneratorExpression::Split() API.
      Don't pass a position when determining if a target name is a literal.
      Extract the AddTargetNamespace method.
      Split the generator expression before extracting targets.
      Split LINK_INTERFACE_LIBRARIES export handling into dedicated method.
      Allow generator expressions in LINK_INTERFACE_LIBRARIES.
      Add a way to check INTERFACE user property compatibility.
      Don't include generator expressions in old-style link handling.
      Document the use of generator expressions in new commands.
      Add the TARGET_DEFINED generator expression
      Strip consecutive semicolons when preprocessing genex strings.
      Don't write a comment in the export file without the code.
      Only generate one check per missing target.
      Move the exported check for dependencies of targets
      Move the exported check for file existence.
      Add a test for the interfaces in targets exported from the build tree.
      Make the BUILD_INTERFACE of export()ed targets work.
      Export the INTERFACE_PIC property.
      Test evaluation target via export for generator expressions
      Make sure generator expressions can be used with target_include_directories.
      Populate the link information cache before checking dependent properties.
      Exit early if we find an inconsistent property.
      Make INTERFACE determined properties readable in generator expressions.
      Clear the link information in ClearLinkMaps.
      Export the COMPATIBLE_INTERFACE_BOOL content properties
      Add the $<TARGET_POLICY> expression
      Automatically link to the qtmain library when linking to QtCore.
      Don't wrap all targets in LINK_LIBRARIES in a TARGET_NAME genex.
      Generate new-style cmake code during export.
      Store includes from the same include_directories call together.
      Only output includes once after the start of 'generate-time' when debugging.
      Specify the target whose includes are being listed.
      Output include directories as LOG messages, not warnings.
      Revert "Allow target_link_libraries with IMPORTED targets."
      Disallow porcelain to populate includes and defines of IMPORTED targets.
      Exclude the LINK_LIBRARIES related properties from INTERFACE evaluation.
      Make calculation of link-interface-dependent properties type-sensitive.
      Add the COMPATIBLE_INTERFACE_STRING property.
      Move GetCompileDefinitions to cmTarget.
      Process COMPILE_DEFINITIONS as generator expressions in QtAutomoc.
      Generate the _IMPORT_PREFIX in the non-config export file.
      Add the INSTALL_PREFIX genex.
      Fix TARGET_PROPERTY target extractions.
      Make the Property name protected so that subclasses can use it.
      Don't allow targets args in the new target commands.
      Make subclasses responsible for joining content.
      Use the result of converting to a unix path.
      Handle reading empty properties defined by the link interface.
      Advance more when preprocessing exported strings.
      Make it an error for INSTALL_PREFIX to be evaluated.
      Export targets to a targets file, not a Config file.
      Add a way to exclude INTERFACE properties from exported targets.
      Add API to check if we're reading a includes or defines property.
      Add the $<LINKED:...> generator expression.
      Add includes and compile definitions with target_link_libraries.
      Test workaround of bad interface include directories from depends.
      Optimize genex evaluation for includes and defines.
      Cache context-independent includes on evaluation.
      Style: Use this-> when invoking member functions.
      Process generator expressions for 'system' include directories.
      Deduplicate the isGeneratorExpression method.
      De-duplicate validation of genex target names.
      Test printing origin of include dirs from tll().
      The COMPATIBLE_INTERFACE does not affect the target it is set on.
      Ensure type specific compatible interface properties do not intersect.
      Fix generation of COMPILE_DEFINITIONS in DependInfo.cmake.
      Fix determination of evaluating link libraries.
      Only use early evaluation termination for transitive properties.
      Move a special case for PIC from the genex to the cmTarget code.
      Don't keep track of content determined by target property values.
      Only append build interface include dirs to particular targets.
      Ensure that the build interface includes have been added.
      Whitelist target types in target_{include_directories,compile_definitions}
      Make sure INTERFACE properties work with OBJECT libraries.
      Don't allow utility or global targets in the LINKED expression.
      Generate config-specific interface link libraries propeties.
      Fix determination of when we're evaluating compile definitions.
      Rename the IncludeDirectoriesEntry to be more generic.
      Don't use LINKED where not needed.
      Use the link information as a source of compile definitions and includes.
      Revert "Don't allow utility or global targets in the LINKED expression."
      Don't populate INTERFACE includes and defines properties in tll.
      Revert "Add the $<LINKED:...> generator expression."
      Revert "find_package: Reword <package>_NO_INTERFACES documentation"
      Revert "Add a way to exclude INTERFACE properties from exported targets."
      Don't add target-specific interface includes and defines to Qt 4 targets.
      Fix GenerateExportHeader documentation #13936
      automoc: Add source file to target early to set the linker language
      Keep track of all targets seen while evaluating a genex.
      Add a new Export generator for IMPORTED targets.
      Handle targets in the LINK_LIBRARIES of try_compile.
      Strip stray semicolons when evaluating generator expressions.
      Workaround broken code where a target has itself in its link iface.
      Fix DAG checker finding cycling dependencies.
      Expand includes and defines transitively in 'external' genexes.
      Fix constness of accessors.
      Fix the tests for evaluating includes and defines.
      Memoize includes and defines from interface libraries.
      Remove use of TARGET_DEFINED from target_include_directories test.
      Remove use of TARGET_DEFINED from the ExportImport test.
      Remove use of TARGET_DEFINED from the target_link_libraries test.
      Revert "Add the TARGET_DEFINED generator expression"
      Only add existing targets to the Qt4 target depends properties.
      Fix the cmGeneratorExpression::Split when leading chars are present.
      Fix RPATH information when only a genex is used as a link library.
      Mention that IMPORTED targets may be created by a find_package call.
      Remove unused parameters from target_link_libraries tests.
      Only process transitive interface properties for valid target names.
      Restore support for target names with '+' (#13986)
      Automoc: Don't create automoc targets if Qt is not used (#13999)
      cmake-gui: Use -fPIE if required by Qt.
      cmake-gui: Workaround bug in Qt 5.0.0 to 5.0.3 QStandardItemModel

Thomas Klausner (1):
      KWIML: Teach ABI.h that VAX is big endian

Yury G. Kudryashov (3):
      Automoc: Fix automoc for OBJECT libraries.
      Automoc: add OBJECT library to QtAutomoc test
      spell: fix a few typos in comments

Changes in CMake 2.8.10.2 (since 2.8.10.1)
----------------------------------------------
Alex Neundorf (1):
      Automoc: fix regression #13667, broken build in phonon

Brad King (1):
      Initialize IMPORTED GLOBAL targets on reconfigure (#13702)

David Cole (1):
      CMake: Fix infinite loop untarring corrupt tar file

Rolf Eike Beer (1):
      FindGettext: fix overwriting result with empty variable (#13691)

Changes in CMake 2.8.10.1 (since 2.8.10)
----------------------------------------------
Brad King (5):
      Fix default PDB output directory (#13644)
      Fix PathScale compiler id for Clang-based upstream
      Update programmatically-reported copyright year (#13638)
      FindSDL: Restore accidentally dropped search paths (#13651)
      OS X: Fix default CMAKE_OSX_SYSROOT with deployment target

Rolf Eike Beer (2):
      FindOpenSSL: fix library selection on Windows (#13645)
      FindOpenSSL: also find the non-MD debug libraries for MSVC

Stephen Kelly (1):
      GenEx: Use case insensitive comparison for $<CONFIG:...>

Changes in CMake 2.8.10 (since 2.8.10-rc3)
----------------------------------------------
None

Changes in CMake 2.8.10-rc3 (since 2.8.10-rc2)
----------------------------------------------
Rolf Eike Beer (2):
      SelectLibraryConfigurations: add testcase
      SelectLibraryConfigurations: fix for release and debug libs being the same

Stephen Kelly (5):
      BasicConfigVersion: Make docs refer to the macro, not the module name
      Document LOCATION undefined behavior with use of LINKER_LANGUAGE.
      GenEx: Add an accessor for imported targets in a makefile.
      GenEx: Create cmGeneratorTargets for imported targets.
      GexEx: Validate Target names and property names differently.

Thomas Arcila (1):
      SelectLibraryConfigurations: Fix foreach(x IN LISTS ...) syntax

Changes in CMake 2.8.10-rc2 (since 2.8.10-rc1)
----------------------------------------------
Alex Neundorf (2):
      Document CMAKE_FIND_PACKAGE_NAME
      Automoc: fix #13572: issue with symbolic links

Brad King (4):
      cmCTestSVN: Fix compilation with Sun CC 5.1
      if: Document that plain 'NOTFOUND' is a false constant
      string: Clarify regex documentation of '-' behavior
      FortranCInterface: Pass all flags to VERIFY project (#13579)

David Cole (1):
      NSIS: Fix incorrect uninstall registry key name (#13578)

Eric NOULARD (3):
      CPACK_XX_ON_ABSOLUTE_INSTALL_DESTINATION is now properly checked for ON/OFF
      Document CPACK_COMPONENT_INCLUDE_TOPLEVEL_DIRECTORY and fix some typo.
      Make CPACK_SET_DESTDIR work with archive generator + component-based packaging

Jean-Christophe Fillion-Robin (1):
      CTest: Ensure CTEST_USE_LAUNCHERS behaves nicely in Superbuild setup

Pere Nubiola i Radigales (1):
      Find PostgreSQL headers on Debian

Peter Kümmel (4):
      Ninja: also set OBJECT_DIR when compiling
      Ninja: don't pollute current dir when using gui (#13495)
      Ninja: implicit dependency for custom command files
      Fix regression: write compile definitions if any

Philip Lowman (4):
      FindGTK2: Rollback lib64 changes which broke header file finding
      FindGTK2: #12049 fix detection of header files on multiarch systems
      FindGTK2: #12596 Missing paths for FindGTK2 on NetBSD
      FindGTK2: Update local changelog

Rolf Eike Beer (6):
      CTest: fix usage of memory checker with spaces in path
      CTest: fix pre and post test commands with spaces
      CTest: add tests that simulate memcheck runs
      CTest: improve memory checker type detection
      CTest: add a test for CTEST_CUSTOM_MEMCHECK_IGNORE
      CTest: add a check with a quoted memory checker

Stephen Kelly (18):
      GenEx: It is not an error to specify an empty parameter
      GenEx: Return after error reported.
      GenEx: Report actual target name not found, not "0" each time.
      GenEx: Parse comma after colon tokens specially
      GenEx: Validate target and property names.
      GenEx: Ensure that the empty CONFIGURATION can be used conditionally.
      GenEx: Add test for $<BOOL:> with empty parameter.
      GenEx: Add tests for "0" and "1" expressions with literal commas.
      GenEx: Don't use std::vector::at(int).
      Attempt to fix the compile of cmake on Sun CC.
      GenEx: Parse colon after arguments separator colon specially.
      GenEx: Test the use of generator expressions to generate lists.
      GenEx: Fix termination bugs in generator expression parser.
      GenEx: Break if there are no more commas in the container
      GenEx: Add some more asserts to verify code-sanity.
      GenEx: Replace some failing tests with Borland and NMake makefiles.
      GenEx: Fix reporting about not-found include directories and libraries.
      Fix config-specific INCLUDE_DIRECTORIES in multi-config generators

Changes in CMake 2.8.10-rc1 (since 2.8.9)
-----------------------------------------
Scripted Changes (3):
      Remove trailing whitespace from most CMake and C/C++ code
      Convert CMake-language commands to lower case
      Remove CMake-language block-end command arguments

Alex Neundorf (27):
      Eclipse: add support for the 4.2 Juno release (#13367)
      Eclipse: improve (fix ?) version detection on OSX
      Eclipse: fix #13358: don't create bad linked resources
      Eclipse: fix #13358: don't create bad linked resources
      remove non-working KDE4 test
      Eclipse on OSX: fix handling of framework include dirs (#13464)
      Eclipse on OSX: improve handling of framework include dirs (#13367)
      -fix line length
      fix #13474: also rescan dependencies if the depender does not exist
      -fix line length
      -fix Java dependency scanning, broken in previous commit
      error out if CTEST_USE_LAUNCHERS is TRUE but RULE_LAUNCH_* are not set
      fix #13494: rerun automoc also if include dirs or moc options change
      CMakeDetermineFortranCompiler: add support for cross-compiling (#13379)
      Automoc: fix #13493, use target properties for include dirs
      Automoc: do not use DEFINITIONS, but only COMPILE_DEFINITIONS
      Automoc: also the makefile-COMPILE_DEFINITIONS
      cmGlobalGenerator.h: some minor coding style fixes
      Modules/readme.txt: fix typo
      find_package: add support for a <package>_NOT_FOUND_MESSAGE variable
      exports: store pointers to all installations of each export set
      exports: accept a missing target if it is exported exactly once
      exports: first try at error handling if a target is missing
      exports: fix build with MSVC6
      exports: move the handling of missing targets into subclasses
      exports: define a CMAKE_FIND_PACKAGE_NAME var set by find_package()
      exports: add a test for exporting dependent targets

Andreas Mohr (1):
      FindCURL: Find older MSVC prebuilts

Andy Piper (1):
      Do not include directories which are part of the package install prefix.

Benjamin Eikel (21):
      Initial version of find module
      FindSDL: Add version support for FindSDL_net
      FindSDL: Version support for FindSDL_image
      FindSDL: Use prefix SDL_NET, because it matches the file name.
      FindSDL: Use SDL_IMAGE prefix for varibales
      FindSDL: Add "cmake_minimum_required" to "try_compile" project
      FindSDL: Format the documentation
      FindSDL: Version support for FindSDL_sound
      FindSDL: Use same capitalization for FPHSA as file name
      FindSDL: Pass SDL_SOUND_LIBRARY to FIND_PACKAGE_HANDLE_STANDARD_ARGS
      FindSDL: Use SDL_MIXER prefix for variables
      FindSDL: Add version support for FindSDL_mixer
      FindSDL: Update documentation
      FindSDL: Use SDL_TTF prefix for variables
      FindSDL: Add version support for FindSDL_ttf
      FindSDL: Update documentation
      FindSDL: Format documentation
      FindSDL: Add version support
      FindSDL: Add my copyright tag to all FindSDL_* modules
      FindSDL: Remove from find_... calls PATHS that are set by default
      FindSDL: Stay compatible with old input variables

Bill Hoffman (8):
      Use OUTPUT_NORMAL instead of OUTPUT_MERGE for cmake -E chdir.
      curl: Use find_package(OpenSSL)
      curl: Make OpenSSL DLLs available to CMake on Windows
      file(DOWNLOAD): Generalize EXPECTED_MD5 to EXPECTED_HASH
      file(DOWNLOAD): Add options for SSL
      Utilities/Release: Enable CMAKE_USE_OPENSSL in nightly binaries
      Add SSL_VERIFYPEER and CAINFO file options to ExternalProject_Add.
      Revert "Ninja: don't expand any rsp files"

Brad King (83):
      find_library: Add test covering lib->lib64 cases
      find_library: Refactor lib->lib64 conversion
      find_library: Simplify lib->lib<arch> expansion
      find_library: Fix mixed lib->lib64 (non-)conversion cases (#13419)
      CMakeDetermine(C|CXX)Compiler: Consider Clang compilers
      Factor common code out of CMakeDetermine(ASM|C|CXX|Fortran)Compiler
      Prefer generic system compilers by default for C, C++, and Fortran
      Xcode: Fix object library references in multi-project trees (#13452)
      Xcode: Run xcode-select to find Xcode version file (#13463)
      Watcom: Simplify compiler version detection (#11866)
      Remove trailing TAB from NSIS.template.in
      Fix WarnUnusedUnusedViaUnset test pass/fail regex
      CMakeVersion.bash: Update sed expression for lower-case 'set'
      GetPrerequisites: Mark file_cmd as advanced cache entry
      Add boolean generator expressions
      Add $<CONFIG:...> boolean query generator expression
      Recognize Clang ASM support (#13473)
      Xcode: Set ASM source language in project file (#13472)
      Tests/Assembler: Do not use assembler in universal binaries
      Add FindHg module to find Mercurial
      ExternalProject: Add Mercurial (hg) repository support
      Qt4Macros: Fix recently broken resource file parsing
      Tests/ObjectLibrary: Do not enable CXX in subdirectories
      VS11: Rename 'Immersive' to 'WindowsAppContainer' (#12930)
      VS: Disable precompiled headers unless enabled by project (#12930)
      VS11: Generate flag tables from MSBuild V110 tool files
      Detect Compaq compiler version with its id
      Detect PathScale compiler version with its id
      Detect TI compiler version with its id
      Detect Comeau compiler version with its id
      Detect SDCC compiler version with its id
      Detect Cray compiler version with its id
      Detect Analog VisualDSP++ compiler version with its id
      Re-order C/C++/Fortran compiler determination logic
      CMakeDetermineCompilerId: Prepare to detect IDE compiler id
      Xcode: Detect the compiler id and tool location
      VS10: Define CMAKE_VS_PLATFORM_TOOLSET variable
      VS: Detect the compiler id and tool location
      Cleanly enable a language in multiple subdirectories
      Test variables CMAKE_(C|CXX|Fortran)_COMPILER(|_ID|_VERSION)
      Document CMAKE_<LANG>_COMPILER_(ID|VERSION) values
      Make platform information files specific to the CMake version
      Move CMAKE_<LANG>_COMPILER_WORKS to compiler information files
      Store ABI detection results in compiler information files
      VS: Remove support for "free" version 2003 tools
      VS: Simplify MSVC version reporting
      Modernize MSVC compiler information files
      VS: Fix MSVC_IDE definition recently broken by refactoring
      add_library: Document POSITION_INDEPENDENT_CODE default (#13479)
      magrathea: Tell cmELF about DT_RUNPATH (#13497)
      Utilities/Release: Link AIX binary with large maxdata
      Utilities/xml: Add .gitattributes to disable whitespace checks
      Utilities/xml: Add docbook-4.5 DTD (#13508)
      docbook: Fix formatter naming convention to avoid shadow
      docbook: Fix Sun CC warning on ptr_fun(isalnum)
      curl: Honor OPENSSL_NO_SSL2
      if: Compare up to 8 components in VERSION tests
      ExternalProject: Generalize URL_MD5 option to URL_HASH
      Rename SSL terminology to TLS
      file(DOWNLOAD): Make TLS options behave as documented
      OS X: Add platform-specific Clang compiler info files (#13536)
      VS11: Detect VS 2012 Express for default generator (#13348)
      VS11: Add VS 2012 Express support (#13348)
      file(DOWNLOAD): Add HTTP User-Agent string
      ExternalProject: Add DOWNLOAD_NAME option
      file(DOWNLOAD): Change EXPECTED_HASH to take ALGO=value
      VS8: Remove '.NET' from generator description (#10158)
      Clang: Split Compiler/Clang* modules out from GNU (#13550)
      Clang: All versions know about -fPIE (#13550)
      Xcode: Remove unused code reading CMAKE_OSX_SYSROOT_DEFAULT
      OS X: Always generate -isysroot if any SDK is in use
      OS X: Improve default CMAKE_OSX_SYSROOT selection
      bootstrap: Suppress CMAKE_OSX_SYSROOT if CFLAGS have -isysroot
      Tests/Assembler: Use CMAKE_OSX_SYSROOT to generate .s file
      OS X: Allow CMAKE_OSX_SYSROOT to be a logical SDK name
      OS X: Simplify selection of CMAKE_OSX_ARCHITECTURES
      OS X: If CMAKE_OSX_SYSROOT is already set do not compute default
      OS X: Further improve default CMAKE_OSX_SYSROOT selection
      OS X: Teach deployment target sanity check about SDK names
      OS X: Ignore MACOSX_DEPLOYMENT_TARGET during Xcode compiler id
      Verify that PDB_(NAME|OUTPUT_DIRECTORY) are honored in test
      Document that PDB_(NAME|OUTPUT_DIRECTORY) are ignored for VS 6
      Run PDBDirectoryAndName test on MSVC and Intel

Clinton Stimpson (8):
      fphsa: clarify message about minimum required version found.
      DeployQt4:  Include DESTDIR for some cpack generators.
      Add -DNDEBUG to RelWithDebInfo flags where where Release flags had it.
      Fix regex for qt minor version.
      FindQt4: Give precedence to QTDIR environment variable, if set.
      FindQt4: Give precedence to QTDIR environment variable, if set.
      Fix errors detecting Qt4 on Windows 8.
      cmake-gui: Fix error status when interrupted.

Daniel Pfeifer (8):
      Simplify CMake.HTML documentation test command line
      docbook: Remove table of contents
      docbook: Factor out code to write valid DocBook IDs
      docbook: Fix the DocBook section output
      docbook: Cleanup formatter and generated DocBook
      docbook: Add support for <abstract> at section level 1
      docbook: Add CMake.DocBook test to validate xml (#13508)
      docbook: Remove redundant docs that cause invalid DocBook

David Cole (9):
      Begin post-2.8.9 development
      Release: Temporarily exclude ExternalProject test on cygwin
      Add ability to run as a ctest -S script also
      CMake: Clarify the documentation for if(f1 IS_NEWER_THAN f2)
      Convert the CPACK_CYGWIN_PATCH_NUMBER variable to a cache variable
      InstallRequiredSystemLibraries: Use correct file names (#13315)
      ProcessorCount: Mark find_program vars as advanced (#13236)
      FindQt4: Avoid "finding" non-existent library in a .framework
      FindMPI: Set correct variables for calls to FPHSA

Eric NOULARD (2):
      Enhance DESTDIR documentation. Fixes #0012374.
      Handles %attr(nnn,-,-) /path/to/file in CPACK_RPM_USER_FILELIST properly.

James Bigler (3):
      Replace -g3 with -g for CUDA 4.1 and 4.2 in addition to CUDA < 3.0.
      Added CUDA_SOURCE_PROPERTY_FORMAT. Allows setting per file format (OBJ or PTX)
      FindCUDA: Added CUDA_HOST_COMPILER variable.

Marcin Wojdyr (1):
      Remove CMake multiline block-end command arguments

Nils Gladitz (1):
      ctest_update: Tell svn not to prompt interactively (#13024)

Patrick Gansterer (4):
      VS: Cleanup AddPlatformDefinitions() of Visual Studio generators
      Add additional architectures to CMakePlatformId.h.in
      Add WindowsCE platform information files
      VS: Remove duplicated implementations of CreateLocalGenerator()

Peter Kuemmel (1):
      Ninja: don't expand any rsp files

Peter Kümmel (15):
      Ninja: cmcldeps needs a compiler
      Ninja: don't crash on returned 0 pointer
      Ninja: prepare msvc pdb cleanup
      Ninja:split out setting of msvc TARGET_PDB
      Ninja: remove GetTargetPDB because it is used only once
      Ninja: also detect /showInclude prefix for icl
      Find mingw's windres also when Unix Makefiles are used
      Ninja: don't suppress warning about compiler options
      Ninja: suppress cmcldeps only for source file signature try_compiles
      Ninja: filter target specific compile flags with language specific regex
      Ninja: OBJECT_DEPENDS should set an implicit dependency
      Ninja: don't confuse ninja's rsp files with nmake's
      Ninja: move -LIBPATH behind -link option
      Ninja: move <OBJECTS> in front of the first linker option
      Ninja: add option to enforce usage of response files

Philip Lowman (3):
      FindOpenSceneGraph: CMake variable OSG_DIR influences detection now too
      FindGTK2: Add GTK2_CAIROMMCONFIG_INCLUDE_DIR for cairommconfig.h
      CMakeDetermineVSServicePack: Visual Studio 2012 added

Rolf Eike Beer (25):
      remove lib64 Unix paths if the respective lib path is also given
      FindOpenSSL: find cross-compiled OpenSSL from MinGW (#13431)
      FindOpenSSL: use SelectLibraryConfigurations
      FindOpenSSL: let CMake handle environment variable HINTS
      FindOpenSSL: cleanup path hints
      FindOpenSSL: remove leftover comment
      SelectLibraryConfiguration: generate correct output when input vars are lists
      Fix typo direcotry -> directory (and similar) [#13444]
      FindSelfPackers: fix typo (#13456)
      CheckTypeSize: show in documentation how to get struct member size (#10579)
      CheckTypeSize: add a test for size of struct members
      FindX11: remove duplicates from X11 include path list (#13316)
      FindX11: avoid calling list(REMOVE_DUPLICATES) on an empty list
      list command: error on too many arguments
      CMake.List test: explicitely test with lists containing only an empty string
      use the find_* functions ENV parameter
      use PATH_SUFFIXES to simplify find_* calls
      do not escape spaces in regular expressions
      read less from version headers into variables
      FindFLEX: fix version extraction on Apple
      FindGettext: remove code duplicating FPHSA checks
      include FPHSA from current directory in all modules
      FindOpenSceneGraph: simplify by using more features of FPHSA
      FindSDL: add SDLMAIN_LIBRARY only once (#13262)
      add documentation for all MSVCxxx version variables (#12567)

Sergei Nikulov (1):
      fix for discovering ft2build.h using FREETYPE_DIR environment var (#13502)

Stephen Kelly (60):
      Add new qt4_use_modules function.
      Add missing whitespace to docs.
      Fix some typos in the docs.
      Remove incorrect doc string for link type enum
      Remove duplicate 'of' from docs.
      Fix unfortunate documentation error for PIC feature.
      Don't duplicate -D defines sent to the compiler.
      Fix CompileDefinitions test on Visual Studio.
      Fix the test setting COMPILE_DEFINITIONS target property
      Rename files from main.cpp to more meaningful names.
      Fix casing of 'Qt' in docs, comments and user-visible strings.
      Read entire Qt4 qrc file when parsing for depends info.
      Add a return-after-error if an old Qt is found.
      Use CMake platform variables instead of Qt ones.
      Move variable setting down to where it relates to.
      Remove an if which is always true.
      Use add_subdirectory instead of the obsolete subdirs.
      Replace two include_directories with a setting.
      Compile with both Qt4 and Qt5.
      Build with Qt5 if it is found.
      cmGeneratorExpression: Re-write for multi-stage evaluation
      cmGeneratorExpression: Port users to two-stage processing
      Fix the regular expression validator for target names.
      Handle colons as a special case in the generator expression parser.
      Enable deprecated API when using Qt 5.
      Add more forwarding API to cmGeneratorTarget.
      Store cmGeneratorTargets with the makefile.
      Move GenerateTargetManifest to cmGeneratorTarget.
      Move GetLinkInformation to cmGeneratorTarget
      Make cmLocalGenerator::AddArchitectureFlags take a cmGeneratorTarget.
      Move GetCreateRuleVariable to cmGeneratorTarget.
      Port cmLocalGenerator::GetTargetFlags to cmGeneratorTarget.
      Move GetIncludeDirectories to cmGeneratorTarget.
      Append the COMPILE_DEFINITIONS from the Makefile to all targets.
      Add a wrapper for accessing config-specific compile-definitions.
      Add convenience for getting a cmGeneratorTarget to use.
      Fix compiler warning with initialization order.
      Revert "Move GenerateTargetManifest to cmGeneratorTarget."
      Use the cmGeneratorTarget for the include directories API.
      Fix indentation in the code blocks generator.
      Port remaining code to GetCompileDefinitions().
      Add include guard for cmGeneratorExpression.
      Don't prepend a path before generator expressions in include_directories.
      Convert paths in INCLUDE_DIRECTORIES property to Unix slashes.
      Add an AppendDefines std::string overload.
      Return a std::string from GetCompileDefinitions.
      Refactor GetCompileDefinitions a bit.
      Extend the generator expression language with more logic.
      Add a generator expression for target properties.
      Add API to check that dependent target properties form a DAG.
      Add a self-reference check for target properties.
      Early return if there is no target.
      Process generator expressions in the INCLUDE_DIRECTORIES property.
      Process generator expressions in the COMPILE_DEFINITIONS target property.
      Fix the layout of the generator expression documentation.
      Fix punctuation in some variables documentation.
      Document that generator expressions can be used in target properties.
      Remove unused parameter marker and the unused parameter.
      Fix minor typos.
      Remove period at the end of the check message.

Tom Schutter (2):
      cmake-mode.el: Use more readable regex and case-fold-search
      cmake-mode.el: add local keybindings

Xavier Besseron (7):
      cmCTestSVN: Add the new SVNInfo structure
      cmCTestSVN: Extend Revision struct with SVN repo information
      cmCTestSVN: Add the Repositories list and the RootInfo pointer
      cmCTestSVN: Create the SVNInfo for the root repository
      cmCTestSVN: Use the SVNInfo structure
      cmCTestSVN: Add a LoadExternal() function and an ExternalParser class
      cmCTestSVN: Load and process information from externals

Yuchen Deng (1):
      Add PDB_OUTPUT_DIRECTORY and PDB_NAME target properties (#10830)

Yury G. Kudryashov (7):
      exports: Move cmTargetExport to a dedicated header file
      exports: Remove cmTargetExport constructor
      exports: Rename cmGlobalGenerator::AddTargetToExport{s,}
      exports: Create class cmExportSet
      exports: Add cmExportSetMap class
      exports: Hold an ExportSet pointer in cm*Export*Generator
      exports: cmGlobalGenerator::ExportSets destructor will clear it

Zack Galbreath (2):
      Clean up documentation formatting so that it is rendered properly in HTML.
      cmparseMSBuildXML: Include DisplayName in the output

Changes in CMake 2.8.9 (since 2.8.9-rc3)
----------------------------------------
None

Changes in CMake 2.8.9-rc3 (since 2.8.9-rc2)
--------------------------------------------
Alexey Ozeritsky (1):
      Fixed: FindLAPACK does not find MKL 10.3 when using gcc 4.x

Brad King (3):
      pre-commit: Reject C++ code with lines too long
      Tests/X11: Add missing include <stdlib.h> for 'rand'
      Tests/ObjC++: Use standard <iostream> header

David Cole (1):
      CPack: Use bin subdir when looking for dpkg and rpmbuild

Eric NOULARD (2):
      Do not run cpack at CMake time it is not available.
      Find dpkg and rpmbuild in usual Fink and MacPort paths

Nicolas Despres (17):
      Ninja: Cannot pass a reference to an anonymous object.
      Ninja: Add support for OS X app bundles.
      Ninja: Add support for OX X library framework.
      Ensure 3rd party libraries are writable.
      Remove trailing white-spaces.
      Re-factor OS X bundle and framework generation.
      Ninja: Copy resource files in the bundle.
      Ninja: Add support for CFBundle.
      Enable BundleTest with CLang too.
      Re-factor CFBundle generation.
      Ninja: Use same echo message as makefiles.
      Re-factor bundle content copying rules generation.
      Re-factor Mac OS X content directory computation.
      Re-factor framework directory computation.
      Re-factor OS X content generator start up.
      Fix memory leak in Makefile generator.
      Add missing this->.

Peter Kuemmel (1):
      Ninja: dep files and multiple -arch flags not possible on mac

Peter Kümmel (24):
      Ninja: windres is also used for cross-compiling
      Ninja: search for windres with prefix
      Ninja: there could be null pointers
      Ninja: more searching for windres
      Ninja: path is already declared
      Ninja: fix GCC 4.7 warning -Wconversion
      Ninja: fix sytle
      Ninja: also stop when .rc's .d file couldn't be generated
      Ninja: readd quotes to src file path before patching it
      Ninja: cmcldeps needs absolute paths for RCs
      Ninja: on Mac no multiple -arch because of -M
      Ninja: fix mis-matching endif() argument
      Ninja: also mingw needs TARGET_PDB
      Ninja: line length
      Ninja: make TARGET_PDB a real .gdb file name
      Ninja: make debug symbol suffix configurable by CMAKE_DEBUG_SYMBOL_SUFFIX
      Ninja: remove 'friend' in ninja code
      Ninja: remove warnings
      Ninja: remove 'this' from member initializer list
      Ninja: fixes for bcc
      Ninja: enable ninja on Mac so all Mac CDash-builds are tested, cleanup later
      Ninja: void function can't return a value
      Ninja: enable ninja support everywhere
      Ninja: also bootstrap ninja files

Changes in CMake 2.8.9-rc2 (since 2.8.9-rc1)
--------------------------------------------
Alex Neundorf (4):
      -remove trailing whitespace
      documentation: preparation for making the man section configurable
      man documentation: detect man section from the given filename
      Eclipse: fix #13313, always set LANG to C, also if unset

Bill Hoffman (1):
      Remove process execution code from cmcldeps and have it use cmake code.

Brad King (12):
      KWIML: Generalize interface to report broken integer literal macros
      KWIML: Teach ABI.h about 'long long' and 'char' on old HP
      KWIML: Teach INT.h that no HP platform implements SCN*8 formats
      KWIML: Teach INT about broken UINT32_C on old HP
      Fix project command documentation typo (#13384)
      CTestUpdateSVN: Do not create repo directory first (#13349)
      Tests/CustomCommand: Do not use 'main' in a library
      AIX-GNU: Link shared libs with -brtl,-bnoipath (#13352)
      include: Ignore empty string as file name (#13388)
      Add ASM platform information for GNU compiler on AIX (#13390)
      if: Document that macro arguments are not variables (#13393)
      install: Fix COMPONENT option

Clinton Stimpson (3):
      GetPrerequisites.cmake: detect executables built with the -pie linker flag.
      cmake-gui: Fix code to respect current locale.
      DeployQt4: workaround bug 13258 where ARGV1 is leaked into a sub function.

David Cole (7):
      STYLE: Fix line length, remove extra blank line
      CTest: Refactor error output into ErrorMessageUnknownDashDValue
      CTest: Rename local variable for clarity
      CTest: Extend -D command line arg handling for variable definitions
      CTest: Allow -Dvar=value with no space between the D and the var
      CTest: Add test to verify -D variable definitions work
      Ninja: Fix typo: tagets -> targets

Eric NOULARD (3):
      Enhance documentation of install command w.r.t. the "Undefined" component.
      CPack fix regression between 2.8.7 and 2.8.8 when running cpack with no arg.
      Do not provide defaul value for CPACK_PACKAGE_DIRECTORY if found in config.

Nicolas Despres (1):
      Ninja: Clean all symlink created for libraries.

Peter Kuemmel (6):
      Ninja: print error message when command failed
      Ninja: also consider variables when checking command line length
      Ninja: also consider rule command length for rsp file
      Ninja: remove int/size_t warning
      Ninja: add soname test case
      Ninja: don't shadow 'outputs' variable

Peter Kümmel (6):
      Ninja: also write link libraries to rsp file
      Ninja: remove some unused default arguments
      Ninja: error on missing rspfile_content
      Ninja: disable work around when linking with mingw
      Ninja: enable response file support on Mac (length 262144)
      Ninja: sysconf() is declared in unistd.h

Philip Lowman (2):
      FindBoost: Fix bug where Boost_FOUND could be false when version specified
      FindBoost: Future proof to 1.56

Rolf Eike Beer (2):
      FindJava: improve version matching (#12878)
      fix 2 space bugs in variable documentation

Stephen Kelly (3):
      Use full paths in compile_commands.json for out of source builds.
      Construct the full path before escaping it.
      Fix PositionIndependentTargets test with clang trunk.

Changes in CMake 2.8.9-rc1 (since 2.8.8)
----------------------------------------
Alex Neundorf (12):
      -fix #13081: support OBJECT libraries in CodeBlocks/QtCreator projects
      CodeBlocks: improve support for OBJECT libraries
      fix #13195: avoid multiple mentions of found packages
      FeatureSummary.cmake: nicer formatting
      -strip trailing whitespace
      make default install component name configurable
      -add docs for ${CMAKE_INSTALL_DEFAULT_COMPONENT_NAME}
      write_basic_package_version_file() now works with unset CMAKE_SIZEOF_VOID_P
      add test for #13241: empty SIZEOF_VOIDP in write_basic_package_version_file
      ASM compiler detection: remove debug output (#13270)
      Eclipse: parallel build also for "Build project" #13287
      automoc: better error handling (#13299)

Anthony J. Bentley (1):
      FindwxWidgets: Do not use -isystem on OpenBSD (#13219)

Ben Boeckel (2):
      Don't put legacy variables back into the cache
      Search for other ABIFLAGS builds of Python

Bill Hoffman (15):
      Add support to ctest for GTM mumps coverage.
      Fix warning about char* instead of const char*.
      Fix line length.
      Add test for mumps coverage. Also refactor code to prepare for cache coverage.
      Add virutal destructor to silence warning.
      Add support for Cache coverage.
      Fix some warnings and a bug where it went past the length of a vector.
      Use a script to run the test because WORKING_DIRECTORY is not in 2.8.2.
      Use <TARGET_FILE> expression to run ctest so it works with Xcode and VS IDE.
      Add ability to specify more than one package directory or coverage directory.
      Remove uncovered files from cache coverage data.
      Disable bullseye coverage for mumps coverage test.
      Update test data to match new coverage format.
      Do not try to run bullseye coverage if COVFILE env is empty.
      CDash now supports lots of files in coverage. So, show all files.

Brad King (59):
      Add LICENSE and NOTICE
      Add 'tips' script to suggest local configuration
      Add 'setup-user' script to configure authorship information
      Add 'setup-hooks' script to install local hooks
      Add 'setup-gerrit' script to configure Gerrit access
      Add 'setup-stage' script to configure topic stage remote
      Add 'setup-ssh' script to configure ssh push access
      Add README instructions and sample configuration
      Add and configure developer setup helper scripts
      Exclude from source archives files specific to Git work tree
      Exclude from CMake source archives files specific to Git work tree
      Refactor CMake version handling
      Document behavior of multiple target_link_libraries calls (#13113)
      ctest_coverage: Save/restore LC_ALL around gcov (#13136)
      Cleanup custom command .rule file internal handling
      Factor out custom command .rule file path generation
      VS10: Avoid creating .rule files next to outputs (#13141)
      find_package: Document <package>_FIND_* variables (#13142)
      find_package: Fix components signature documentation (#13142)
      Teach RunCMake tests to allow custom checks
      list: Handle errors on empty lists more gracefully (#13138)
      include_external_msproject: Test TYPE, GUID, PLATFORM options (#13120)
      VS: Fix line-too-long style errors
      libarchive: Avoid 'inline' keyword on XL C v6 (#13148)
      Intel: On Windows use /EHsc instead of deprecated /GX (#13163)
      KWSys: Remove DateStamp
      try_compile: Cleanup temporary directories (#13160)
      setup-stage: Optionally reconfigure topic stage
      CTest: Escape MemCheck test output for XML (#13124)
      Documentation: Fix HTML anchor ranges
      Require CMake 2.8.2 or higher to build CMake
      CTest: Simplify environment save/restore
      KWSys: Fix SystemTools environment memory handling (#13156)
      VS10: Refactor custom commands to use WriteSource
      VS10: Simplify vcxproj.filter file generation
      VS10: Convert paths normally unless forced to relative
      VS11: Do not use source path conversion workaround specific to VS 10
      VS10: Generate relative source paths when possible (#12570)
      Intel: On Windows use /RTC1 instead of deprecated /GZ (#13174)
      Test NO_SONAME property (#13155)
      KWSys: Remove dependencies on FundamentalType
      Documentation: Improve HTML section index format
      VS: Restore header files marked as OS X Framework content (#13196)
      VS11: Fix ARM architecture hint typo (#13077)
      Fortran: Follow <>-style includes (#13239)
      bootstrap: Port back to old shells (#13199)
      KWSys: Remove unused environ declaration from SystemTools
      FindBZip2: Search locations in GnuWin32 registry
      cmArchiveWrite: Clear fflags from archive entries
      Makefile: Support directory names containing '=' (#12934)
      libarchive: Avoid 'inline' on SunPro < 5.9 (#13277)
      Avoid direct use of std::(o|)stringstream (#13272)
      KWIML: Add interface to report broken integer format macros
      KWIML: Report broken integer format macros on AIX 4.3
      add_library: Allow OBJECT library without dynamic linking (#13289)
      install: Fix FILES_MATCHING on case-sensitive Mac filesystems (#13177)
      Make CTest.UpdateGIT robust to Git safecrlf on Windows
      Do not crash on SHARED library without language (#13324)
      CMakeDetermineCCompiler: Fix typo "_CXX_" -> "_C_" (#13330)

Brian Helba (1):
      Print any evaluated 'elseif'/'else' commands in trace mode (#13220)

Charlie Sharpsteen (1):
      Mac: Add guards to CMAKE_FIND_FRAMEWORK and CMAKE_FIND_APPBUNDLE defaults

Clinton Stimpson (1):
      cmake-gui: Wait for configure/generate thread to complete before exiting.

Daniel R. Gomez (6):
      KWSys: Fix hashtable prime list on g++ 2.9 (#13273)
      Tests/IncludeDirectories: Files must end in a newline (#13314)
      Tests/VSGNUFortran: Avoid C++ comment in C code (#13314)
      Tests/Assembler: Assemble and link with same flags (#13314)
      Fix FindPackageMode test Makefile (#13314)
      Avoid string.clear and string.push_back (#13319)

David Cole (12):
      Begin post-2.8.8 development
      CPack/NSIS: Add CPACK_NSIS_EXTRA_PREINSTALL_COMMANDS (#13085)
      ExternalProject: Add missing COMMAND keyword
      ExternalProject: Avoid unnecessary git clones (#12564)
      ExternalProject: Refactor repeated code into function (#12564)
      ExternalProject: Avoid repeated git clone operations (#12564)
      CTest: Modify reg ex so it also works with gcov 4.7 output (#13121)
      BZip2: Remove unnecessary *.bz2 files from CMake source tree
      Ninja: Enable the ninja generator by default on Windows.
      Revert "Millenium update: 79 * (16/9)/(4/3) = 105"
      Ninja: Restructure code to work with the Borland compilers
      Remove unused ivars to eliminate compiler warnings

David Faure (1):
      Abort FindQt4.cmake if Qt 5 is found.

Eric NOULARD (12):
      Use fakeroot for control.tar.gz as well
      Enhancement of bash completion scripts given by Igor Murzov.
      Install editors helper files
      CPack - preserve timestamp for CPACK_INSTALLED_DIRECTORIES. fixes: #0013193
      CPack add easy possibility to warn about CPACK_SET_DESTDIR
      CPack add necessary check to detect/warns/error on ABSOLUTE DESTINATION
      Fix KWStyle warning
      Use CPACK_xxx and CMAKE_xxx in a consistent way.
      CPack allow RPM and DEB generator to be used on OSX.
      Calm down Borland compiler warning about "always true"
      CPackRPM: avoid leakage of RPM directive from one component to another.
      CPackDeb add missing documentation for some CPACK_DEBIAN_xx variables.

Fraser Hutchison (1):
      CPack: Fixed incorrect error log for CPACK_NSIS_MENU_LINKS.

Jan Schaffmeister (1):
      Xcode: Recognize storyboard source files (#13214)

Jim Hague (2):
      libarchive: Avoid trailing , in enum for XL v6 (#13148)
      Workaround IBM XL v6 streams seekg bug (#13149)

Jonathan Klein (1):
      FindBullet: Add missing math library name (#13309)

Joseph Snyder (1):
      Change GT.M Coverage Parser global

Konstantin Tokarev (1):
      [OSX] Fixed undefined symbol when linking CMakeLib into shared library

Kurtis Nusbaum (1):
      Added conditional for the phonon backend plugin.

Leonid Yurchenko (1):
      include_external_msproject: Add TYPE, GUID, PLATFORM options (#13120)

Mario Bensi (1):
      Add FindLibLZMA Module

Mariusz Plucinski (1):
      Do not crash on unknown source language (#13323)

Matt McCormick (1):
      ExternalProject: Fix 'make' builds with Ninja (#13159)

Minmin Gong (1):
      VS11: Add ARM architecture generator (#13077)

Modestas Vainius (3):
      Fix CPack RPM man page typo detected by lintian.
      Support building shared libraries or modules without soname (#13155)
      Fix a few typos in NO_SONAME property description.

Nicolas Despres (2):
      Ninja: Add a convenient 'clean' target.
      Ninja: Add a convenient 'help' target.

Patrick Gansterer (1):
      Added CPACK_NSIS_ENABLE_UNINSTALL_BEFORE_INSTALL

Peter Collingbourne (2):
      Ninja: apply CMAKE_<LANG>_FLAGS_<TYPE> to executable targets (#13069)
      Ninja: mark rules/build file streams failed if error occurred (#13067, #13105)

Peter Kuemmel (61):
      Ninja: ensure output directories exist
      Ninja: no 16:9 screens for the cmake team ;)
      Ninja: add option to enable ninja where it is not enabled by default
      Ninja: remove GCC -Wshadow warning
      Ninja: enable Ninja for CodeBlocks
      Ninja: no additional variable needed to enable ninja
      Ninja: CMAKE_USE_NINJA is the name of the macro
      VC Express doesn't support folders, ignore USE_FOLDER property
      Ninja: add response file support on Windows
      Ninja: 30000 is too long for windows cmd
      Ninja: check for valid pointer
      Ninja: also create rspfile rules
      Ninja: don't break because of empty commands
      Ninja: find mingw's resource compiler
      Ninja: add dependency tracking for msvc with cldeps
      Ninja: add wrapper for cl to extract dependencies
      Ninja: allow spaces in source path
      Ninja: assume cmcldeps in the same dir as cmake
      Ninja: add copyright and description
      Ninja: don't set cmcldeps vars to empty string when they are not defined
      Ninja: fix ModuleNoticies test
      Ninja: don't use cmcldeps for try_compile
      Ninja: allow spaces in cldeps's .d file
      Ninja: fix line length
      Ninja: don't pollute the rules file with useless comments
      Ninja: use slahes in .d files
      Line Length: <79
      Millenium update: 79 * (16/9)/(4/3) = 105
      Ninja: complete MinGW support
      Ninja: use slashes for include dirs, so also slahes are in the .d files
      Ninja: ninja can't read dep. pathes with parentheses
      Ninja: work with ninja/master, don't compile rc files with cl
      Ninja: extract dependencies for .rc files with msvc tools
      Ninja: remove unused CommentStream
      Ninja: onyl use pre processor for rc file parsing
      Ninja: suppress startup logos
      Ninja: cmcldeps
      Ninja: don't use shell when cmake is called directly
      Ninja: ninja now also could read parentheses in .d files
      Ninja: fix Linux build
      Ninja: sh needs something befor and after &&
      Ninja: build with old vc versions
      Ninja: remove nop line
      Ninja: undo all the NOSHELL patches
      Ninja: be more accurate when estimating the command line length
      Ninja: don't pollute build dir with preprocessed rc files
      Ninja: Eclipse and KDevelop fixes for ninja
      Ninja: no /nologo option in old rc.exe
      Ninja: but cl supports /nologo ...
      Ninja: try to make GetProcessId visible
      Ninja: build cmcldeps with mingw
      Ninja: don't remove space between command and parameters
      Ninja: some bytes of the rc files couldn't be piped correctly
      Ninja: build server fixes
      Ninja: build with old msvc versions
      Ninja: msvc6 for-scoping
      Ninja: maybe this fixes the bcc32 build
      remove warning about unused parameter
      Ninja: build server fixes
      Ninja: try work around for bcc32 bug
      Ninja: disable cldeps for bcc32, it's too old, and ninja would also not build

Rolf Eike Beer (12):
      FindPkgConfig.cmake: fix documented output variable not set (#13125,#13132)
      UseJava: fix typo in variable name (#13135)
      Check{C,CXX}CompilerFlag: catch more Intel warning types (#12576)
      FindPythonLibs: honor EXACT version specification (#13216)
      UseJava: fix find_jar() called with multiple files (#13281)
      fix some typos
      do not explicitely specify /usr and /usr/local as search paths
      replace open coded versions of file(TO_CMAKE_PATH)
      FindDevIL: clean up documentation formatting
      FindQt4: extend documentation
      Qt4Macros: improve basename extraction in QT4_ADD_DBUS_INTERFACES
      Qt4Macros: add some quotes to prevent damage from spaces in the paths

Sean McBride (1):
      Remove unused ivars to eliminate compiler warnings

Sebastian Leske (1):
      Improve documentation of set command (#13269)

Stephen Kelly (10):
      Fix the number variable comparison when Qt is not found.
      Update the docs of IMPORTED_LOCATION_CONFIG to match the code.
      Move the EscapeJSON method to a sharable location.
      Add newline to the output.
      Make the CMAKE_EXPORT_COMPILE_COMMANDS option work with Ninja.
      Escape the source file to be compiled if required.
      Exclude the CompileCommandOutput test on WIN32.
      Add platform variables for position independent code flags
      Add platform variable for flags specific to shared libraries
      Refactor generation of shared library flags

Tobias Bieniek (1):
      Qt4Macros: Added support for generated resource files

Zack Galbreath (1):
      FindPythonLibs: Document cache variables (#13240)

Zaheer Chothia (1):
      VS: Set Intel Fortran 13 project version

Changes in CMake 2.8.8 (since 2.8.8-rc2)
----------------------------------------
Brad King (1):
      CheckIncludeFiles: Shorten check description message

David Cole (3):
      CPackNSIS: Rewrite variable documentation to make it more readable.
      OS X: Use correct extra path when searching for applicaton bundles (#13066)
      OS X: Mark find_program results as advanced

Eric NOULARD (1):
      Fix some doc typo and add an undocumented var.

Kashif Rasul (1):
      OS X: Use OSX_DEVELOPER_ROOT for app search path (#13066)

Rolf Eike Beer (1):
      FindBoost: add support for 1.49 and 1.50

Changes in CMake 2.8.8-rc2 (since 2.8.8-rc1)
--------------------------------------------
Alex Neundorf (4):
      make cmLocalGenerator::EscapeForCMake() static
      automoc: fix #13018, proper cmake escaping to avoid false rebuilds
      automoc: add define to test which caused bug #13018
      fix #13054: support OBJECT libraries in Eclipse

Ben Boeckel (1):
      Create granular targets for Ninja generators too

Brad King (6):
      CTest.UpdateHG: Fix repo URL for leading slash
      Always compile sources with known language
      Classify known header file extensions as headers
      VS: Add CMakeLists.txt re-run rules at start of generation
      Test generated module .def files
      Ninja: Fix module .def file path conversion

David Cole (2):
      CMake: Clarify SUFFIX target property documentation.
      Xcode: Pay attention to custom configuration types (#13082)

Peter Collingbourne (1):
      Ninja: Substitute <OBJECT> and <CMAKE_C_COMPILER> in depfile flags

Rolf Eike Beer (2):
      FILE: mention that TO_CMAKE_PATH also handles list delimiters
      FIND_LIBRARY: document FIND_LIBRARY_USE_LIB64_PATHS

Sean McBride (1):
      automoc: include <unistd.h> on Apple to get pathconf

Tom Hughes (1):
      Override topdir from rpm command line seems necessary on Amazon linux.

Changes in CMake 2.8.8-rc1 (since 2.8.7)
----------------------------------------
Aaron C. Meadows (1):
      Visual Studio: Allow setting Single Byte Character Set (#12189)

Alex Neundorf (34):
      GNUInstallDirs: add support for Debian multiarch
      FindRuby: fix usage of RUBY_VERSION_MAJOR (#12172)
      FindRuby: add more possible library names (for ubuntu, #12172)
      FindRuby.cmake: add more debug output
      fix FeatureSummary for REQUIRED packages, they were reported as OPTIONAL
      FindGetText: fix multiple targets with the same name problem (CMP0002)
      fix #6976: FindX11 also searches for X11_Xxf86vm_LIB
      GenerateExportHeader: use double quotes around _gcc_version
      -remove trailing whitespace
      -don't pull in CheckTypeSize.cmake from the cmake which is being built
      bootstrap: move while() and endwhile() into the bootstrap build
      Check*.cmake: Expand imported targets in CMAKE_REQUIRED_LIBRARIES
      find_package: print error if an invalid CONFIGS name is used
      find_package: rename NoModule to UseFindModules
      find_package: improve error message when no Find module is present
      find_package: add MODULE mode to use only Find-modules
      find_package: add CONFIG mode keyword alias for NO_MODULE
      find_package: mention requested version number in error message
      add CMakePackageConfigHelpers: configure_package_config_file()
      wrap write_basic_config_version_file as write_basic_package_version_file()
      find_package: error out if REQUIRED Config has not been found
      write_basic_package_version_file(): improve documentation
      write_basic_package_version_file: add ExactVersion mode
      WriteBasicConfigVersionFile: add test for ExactVersion mode
      find_package: allow <pkg>Config.cmake to set <pkg>_FOUND to FALSE
      find_package: add test for setting Foo_FOUND to FALSE in a Config file
      find_package: additional test for checking the error message
      find_package: add OPTIONAL_COMPONENTS keyword
      FPHSA(): add missing "]" to documentation
      find_package: add documentation for OPTIONAL_COMPONENTS
      FPHSA(): add HANDLE_COMPONENTS option
      add macro check_required_components() to configure_package_config_file()
      Eclipse: fix #13036, make version detection work with symlinks
      guard eCos.cmake against multiple inclusion (#12987)

Alexandru Ciobanu (2):
      CTest: Detect Xcode error "Command ... failed with exit code"
      CTest: Match valgrind errors with "points to" (#12922)

Alexey Ozeritsky (1):
      FindBLAS/FindLAPACK: Work with MKL version 10.3 (#12924, #12925)

Artur Kedzierski (1):
      Add CURL_CA_BUNDLE option for SSL support (#12946)

Bill Hoffman (12):
      Add CMakeAddFortranSubdirectory to use MinGW gfortran in VS
      VSGNUFortran: Add special case for SunPro Fortran runtime library
      VSGNUFortran: Disable test in special cases
      CMakeAddFortranSubdirectory: Make IMPORTED targets GLOBAL
      Use upgraded qt on linux  build machine.
      Teach CTest what a ninja error looks like.
      Allow two cmake_add_fortran_subdirectory calls in the same project.
      Add ability to include a file in a project via a cache variable.
      Fix typo in error message, and remove redundent test.
      Ninja: Add a cache option CMAKE_ENABLE_NINJA to enable the ninja generator.
      Ninja: Fix for PDB files with spaces in the path.
      Fix FindMPI for the intel compiler on linux by looking in implict directories.

Bjoern Ricks (1):
      Fix crash if app bundle executeable couldn't be found

Brad King (138):
      CheckCCompilerFlag: Generalize "but not for C" case (#12633)
      complex: Remove ancient unused ComplexRelativePaths test
      complex: Sync Tests/ComplexOneConfig with Tests/Complex
      complex: Remove dynamic loader tests
      complex: Move GeneratedFileStream test to CMakeLibTests
      complex: Simplify test for single-character exe name
      complex: Move cmSystemTools::UpperCase test to CMakeLibTests
      complex: Remove test dependence on cmSystemTools
      complex: Remove unused option to test CMakeLib
      Intel: Fix Windows per-config Fortran flags (#12642)
      libarchive: Remove our copy to make room for new import
      libarchive: Add .gitattributes for indentation with tab
      libarchive: Add README-CMake.txt
      libarchive: Do not build subdirectories not in reduced snapshot
      libarchive: Remove -Wall -Werror from build with GNU
      libarchive: Build one static cmlibarchive for CMake
      libarchive: Include cm_zlib.h to get zlib used by CMake
      Handle libarchive API change in archive_read_data_block
      Configure libarchive build within CMake
      libarchive: Install COPYING with CMake documentation
      libarchive: Port to OSF operating system
      libarchive: Fix typo in CheckFileOffsetBits
      libarchive: Implement custom lseek for Borland
      libarchive: Declare mbstate_t and wcrtomb for Borland
      libarchive: Cast constants to int64_t instead of using LL suffix
      libarchive: Workaround case-insensitive symbols on Borland
      libarchive: Clean up configuration within CMake build
      libarchive: Cast mode constants to mode_t in case it is signed
      libarchive: Fix Windows NT API usage in VS 6
      libarchive: Suppress compiler warnings
      libarchive: Fix var decl after statement in archive_string.c
      libarchive: Do not use ST_NOATIME if not defined
      libarchive: Check for 'struct statvfs' member 'f_iosize'
      libarchive: Do not use MNT_NOATIME if not defined
      libarchive: Use Apple copyfile.h API only if available
      libarchive: Remove hard-coded build configuration
      libarchive: Cleanup after ZLIB_WINAPI check
      libarchive: Define _XOPEN_SOURCE=500 on HP-UX
      libarchive: Include linux/types.h before linux/fiemap.h
      libarchive: Rename isoent_rr_move_dir parameter isoent => curent
      libarchive: Suppress PathScale compiler warnings
      libarchive: Avoid bogus conversion warning from PGI compiler
      libarchive: Set .gitattributes to allow trailing whitespace
      libarchive: Update README-CMake.txt for new snapshot
      libarchive: Restore CMake 2.6.3 as minimum version
      bootstrap: Update copyright year in version report
      bootstrap: Re-implement command line option processing
      bootstrap: Forward options after '--' to cmake
      VS10: Fix /pdb option vcxproj element name (#12328)
      Add framework to detect compiler version with its id (#12408)
      Detect GNU compiler version with its id (#6251)
      Detect MSVC compiler version with its id
      Detect Intel compiler version with its id (#11937)
      Detect Borland compiler version with its id
      Detect IBM XL compiler version with its id
      Detect PGI compiler version with its id
      Detect Clang compiler version with its id
      Detect Watcom compiler version with its id
      Detect SunPro compiler version with its id
      Detect HP compiler version with its id
      Document compiler version macro formats used for detection
      Detect SGI MIPSpro compiler version with its id
      ExternalProject: Fix git.cmd version detection
      ExternalProject: Update copyright year
      Include bzlib.h consistently across CMake build (#10950)
      FindMPI: Append MPI C++ library correctly in non-compiler case (#12874)
      Add infrastructure for CMake-only tests
      Tolerate cycles in shared library link interfaces (#12647)
      cmInstallCommand: Fix line length for style
      cmake-mode.el: Indent after multiline argument (#12908)
      Clarify IMPORTED_ target property documentation
      Optionally allow IMPORTED targets to be globally visible
      Add test covering imported target scope rules
      VS: Simplify ;-separated attribute value parsing
      Fix CXX/Fortran MODULE flags when enabled before C (#12929)
      Remove unused test code
      Allow directory names containing '=' and warn if necessary (#12934)
      Add CheckLanguage module
      CMakeAddFortranSubdirectory: Allow full paths to directories
      CMakeAddFortranSubdirectory: Fix documentation format and typos
      CMakeAddFortranSubdirectory: Find gfortran in PATH
      CMakeAddFortranSubdirectory: Validate gfortran architecture
      CMakeAddFortranSubdirectory: Always parse arguments
      CMakeAddFortranSubdirectory: Add NO_EXTERNAL_INSTALL option
      libarchive: Workaround mbsnrtowcs assertion failure on old glibc
      Recognize OpenBSD versioned .so names (#12954)
      try_compile: Use random executable file name (#12957)
      Rename Modules/Platform/Windows-{Borland => Embarcadero}.cmake
      Recognize Embarcadero compiler (#12604)
      Factor cmInstallType out of cmTarget::TargetType
      Add infrastructure for CMakeCommands tests
      find_package: Reject mixed use of MODULE- and CONFIG-only options
      find_package: Optionally warn when implicitly using Config mode
      find_package: Test error and warning messages in failure cases
      bootstrap: Convert MSYS paths to Windows format (#13001)
      CTest.UpdateHG: Fix repo URL for local filesystem (#13001)
      cmcurl: Do not hard-coded Windows check results for MinGW (#13001)
      CheckSourceTree: Remove CVS checkout support (#13001)
      Fix MSYS CVS local test repo path format (#13001)
      find_package: Test that REQUIRED aborts processing correctly
      Remove unused partial OBJECT_FILES property implementation
      VS: Simplify object name computation
      Hide Makefile local object info inside local generator
      KWIML: Make test_INT robust to #define-d int#_t and INT#_C
      Add stronger infrastructure for CMake-only tests
      Use generalized RunCMake test infrastrucure for find_package test
      Use generalized RunCMake test infrastrucure for build_command test
      Document Fortran_MODULE_DIRECTORY as OUTPUT only (#13034)
      Ninja: Constify use of cmCustomCommand
      Ninja: Avoid using 'this' in member initializers
      Write CMakeCache.txt atomically (#13040)
      Add cmGeneratorTarget to represent a target during generation
      Create a cmGeneratorTarget for each cmTarget during generation
      Simplify cmMakefileTargetGenerator using cmGeneratorTarget
      Simplify cmVisualStudio10TargetGenerator using cmGeneratorTarget
      Pre-compute object file names before Makefile generation
      Pre-compute object file names before VS project generation
      Remove unused cmSourceGroup method
      Rename/constify build-time config placeholder lookup
      Pre-compute and store target object directory in cmGeneratorTarget
      Add OBJECT_LIBRARY target type
      Build object library targets in Makefiles
      Build object library targets in VS
      Add $<TARGET_OBJECTS:...> expression to use an object library
      Test OBJECT library success cases
      Test OBJECT library failure cases
      Test OBJECT library language propagation
      Test OBJECT library use without other sources
      Document OBJECT library type in add_library command
      Simplify cmNinjaTargetGenerator using cmGeneratorTarget
      Pre-compute object file names before Ninja generation
      Build object library targets in Ninja
      Ninja: Honor $<TARGET_OBJECTS:...> source expressions
      find_package: Test rejection of required+optional components
      Simplify cmVisualStudio10TargetGenerator source classification
      VS10: Fix external objects generated outside target (#13047)
      Fix ObjectLibrary test on Watcom
      KWIML: Avoid conflict with C++11 user-defined literals

Christian Andersson (1):
      FindPythonLibs: Search for single-user installs on Windows

Christopher Sean Morrison (1):
      cmake-mode.el: Make indentation case-insensitive (#12995)

Clinton Stimpson (14):
      GetPrerequisites: Add support for @rpath on Mac OS X.
      GetPrerequisites: Add support for @rpath on Mac OS X.
      GetPrerequisites: Add test for @rpath support.
      Fix new BundleUtilities test failure on Mac 10.4.x
      Fix BundleUtilities test failure with space in build path.
      cmake-gui: Improve interrupt granularity to fix bug 12649.
      FindQt4: clarify warning message about incorrect Qt installation.
      FindQt4: Add include directories for lupdate.
      Fix paths/hints for finding qtmain.
      DragNDrop: Fix problem with relocated files in Xcode 4.3
      Add test for DeployQt4.cmake
      Fix for Qt4Deploy on some test machines.
      Remove QtGui dependency in Qt4Deploy test and verify QtSql existance.
      DeployQt4: Add path to Qt dlls on Windows.

Daniel Nelson (1):
      CPack  Add top level directory in component install for Archive Generators

David Cole (33):
      Begin post-2.8.7 development
      Release: Increase timeout for slow-testing cygwin build
      Update dashmacmini2 release script to use Qt 4.6.3
      Update dashmacmini2 release script to use Qt 4.8.0
      Tests: Update drop site value for the Trilinos contract test
      Update version of Qt for dashmacmini5 produced release binaries
      CTestCustom: Suppress clang warning on the dashboard
      CMake: Eliminate cmMakefile::IncludeDirectories
      Remove cmMakefile::GetIncludeDirectories
      Make search paths ordered and unique
      Call ExpandVariablesInString for each target's INCLUDE_DIRECTORIES
      Update the documentation regarding INCLUDE_DIRECTORIES.
      Fix compiler error reported on older Borland dashboard.
      Fix compiler warning reported on older Borland dashboard.
      Fix shadowed variable warning on dashboard results
      Remove trailing white space
      Use correct "requires" line in cygwin setup hint file
      VS6: Avoid _MBCS define when _SBCS is defined (#12189)
      VS6: Avoid SBCS test on VS6 (#12189)
      Suppress warnings occurring on the dashboards using the PGI compiler.
      CPack: Fix retry logic when calls to hdiutil fail
      Ninja: CMake: Adapt Ninja generator for per-target include dirs
      Ninja: Add friend struct so it can access the private ConvertToNinjaPath.
      Xcode: Detect new default locations of Xcode 4.3 bits and pieces (#12621)
      CPack: Use real path to PackageMaker to find its version file (#12621)
      Xcode: Re-factor code into GetObjectsNormalDirectory method
      Xcode: Re-factor some existing methods into "FromPath" variants
      Add a default source group for object files.
      Allow txt files as ExtraSources in object library targets
      Pre-compute object file names before Xcode generation
      Build object library targets in Xcode
      Xcode: Honor $<TARGET_OBJECTS:...> source expressions
      Tests: Relax restrictions on version variable contents

Deborah Pickett (1):
      CPackRPM flag direcories with %dir in the generated spec file

Droscy (1):
      FindCxxTest: Add support for CxxTest 4 (#13022)

Eric NOULARD (41):
      Document undocumented (but existing) cpack options (fix #0010134)
      Enhance bash completion file for cmake and ctest
      Do not add the content of a file if it's a symlink.
      CPackArchive restore default behavior and provide new variable.
      CPackNSIS fix #0012935 switch from LOG_WARNING to avoid final error.
      CPack begin the implementation of --help-command* and --help-variables*
      Implement simple CMake script comment markup language.
      CPack Documentation extraction from CMake script begins to work
      Update bash completion file in order to handle new CPack doc options.
      Suppress unused var, beautify code, avoid 1 extra newline.
      Fix potential bad memory access, thanks to Eike
      Calm down compiler warning about unused var
      Really avoid compiler warning about unused vars
      Fix another compiler warning due to a typo
      Make the load of script documentation more efficient and dynamic.
      Example of builtin variable documentation (i.e. only used in C++ source code).
      Add missing section markup for CPackComponent
      Create getDocumentedModulesListInDir which may be used in other context.
      Fix non existent std::string::clear on VS6
      Avoid discovering system infos for documentation. Adding some path is enough.
      Dynamically add documentation section specified in documented script.
      Add structured documentation for NSIS
      Add structure documentation for CPack Bundle generator
      Suppress unecessary (now empty) doc sections
      Correct copy/paste section name mistake
      Put CPack DMG and PackageMaker doc in separate files
      More documentation concerning CPack Components
      Fix typo in end markup
      Try to fix compile error on Win32-vs70
      Do not build RPM if path of the build tree contains space
      Fix layout of the CPack Bundle documentation
      Fix CPack Drag and Drop generator documentation layout.
      Review and update CPack variable documentation.
      Update CPackConfig template.
      Provide template for CPack Cygwin generator specific variables.
      Update CPack PackageMaker variable doc layout
      Typo: Add missing ##end for ##module
      Fix some typos in CPACK_SET_DESTDIR doc
      Add some missing CPACK_NSIS_xxx doc and move some to common CPack section.
      CPack STGZ put execute permission on all packages files (component case)
      Handle CPACK_MONOLITHIC_INSTALL in some rare use cases.

Eugene Golushkov (1):
      VS: Add support for WinRT project properties (#12930)

James Bigler (1):
      Added support for curand, cusparse, npp, nvcuenc and nvcuvid libraries.

Jason Erb (1):
      FindwxWidgets: Add webview library (#12636)

LibArchive Upstream (2):
      libarchive 3.0.1-r3950 (reduced)
      libarchive 3.0.2-r4051 (reduced)

Matthias Kretz (1):
      Improve checks for Open64 and g++ incompatible flags (#12119)

Mattias Helsing (1):
      CPack: Fix NSIS handling of privileged users (#12923)

Michael Wild (1):
      GenerateExportHeader: Fix wrong use of IS_ABSOLUTE (#12645)

Mike McQuaid (5):
      Don't use QT_LIBRARIES_PLUGINS by default.
      Fix mismatched arguments.
      Fix bad plugin paths.
      Ensure libs are passed to BundleUtilities.
      Fix plugin installation issues.

Modestas Vainius (3):
      various typo and formatting fixes in manual pages (#12975)
      KWIML: Teach ABI.h that MIPS is biendian
      Tests: Escape metachars before embedding paths into the regex (#12999)

Nicolas Despres (5):
      ccmake: Factor clear line.
      ccmake: Extend clear line.
      java: Factor jar output path.
      java: Add CMAKE_JAVA_TARGET_OUTPUT_DIR optional variable.
      java: Add CMAKE_JAVA_JAR_ENTRY_POINT optional variable.

Peter Collingbourne (19):
      Add cmSystemTools::TrimWhitespace function
      Add executable with exports flag support to cmLocalGenerator::GetTargetFlags
      Provide dependency file flags to generator
      Ninja: Add the Ninja generator
      Ninja: Fix a 79-col violation
      Ninja: Remove some default arguments
      Ninja: Appease various compilers
      Ninja: Partially revert "win fixes: escape back slash/colon, use cd. as cmd.exe nop"
      Ninja: Identifier encoding rules for ' ' and ':'
      Ninja: Backslash rules for Windows
      Ninja: Shell encode paths used in "cd" commands
      Ninja: Shell encode various CMake invocations
      Ninja: Shell encode the command used in custom commands
      Ninja: Import library support for Windows
      Ninja: Add a missed license header
      Ninja: Use cmSystemTools::ExpandListArgument to split compile/link commands
      Ninja: Remove an unnecessary variable
      Ninja: add support for OBJECT_OUTPUTS, fix PrecompiledHeader test case
      Ninja: shell escape $(CMAKE_SOURCE_DIR) and $(CMAKE_BINARY_DIR)

Peter Kuemmel (12):
      Find VC Express during default generator selection (#12917)
      Ninja: win fixes: escape back slash/colon, use cd. as cmd.exe nop
      Ninja: don't define MSVC_IDE when using the ninja generator
      Ninja: also build ninja support on Windows
      Ninja: add some hacks for Windows
      Ninja: disable unfinished Windows ninja support
      Ninja: mark the Windows specific hacks with a comment only
      Ninja: windows msvc: create for each target a .pdb file
      Ninja: ensure the output dir exists at compile time
      Ninja: add .def file support
      Ninja: add /DEF: flag to linker call
      Ninja: Fix <OBJECT_DIR> substitution

Philip Lowman (5):
      FindProtobuf: Merge patch that allows extra import dirs
      FindProtobuf: Update documentation comment for 2.8.8
      Findosg: New modules for osgQt and osgPresentation
      FindALSA: Fix incorrect include path detection
      FindALSA: Fix version detection after last commit

Rolf Eike Beer (95):
      remove reference to CVS directory when installing files
      CheckSymbolExists: force the compiler to keep the referenced symbol
      add a test for Check{,CXX}SymbolExists
      FindOpenSSL: improve version number handling
      FindOpenSSL: only try to parse opensslv.h if it exists
      FindOpenSSL: also parse version number define with uppercase letters
      GenerateExportHeader test: add newlines before end of file
      add a test that loops through most Find* modules
      AllFindModules test: keep complete output
      AllFindModules test: also check Qt3 modules if Qt4 is not found
      FindPythonInterp: make version selectable
      FindPythonInterp: fix version parsing
      LoadCommand test: cleanup
      FindThreads: Try pthreads with no special option first (#11333)
      fix uninitialized var in if(NOT foo bar STREQUAL "foo bar")
      use pkg_check_modules() quiet in other modules
      FindLibXml2: support version selection
      FindGnuTLS: partly support version selection
      FindGit: support version number
      FindCups: major overhaul
      FindEXPAT: support version number
      FindCURL: support version selection
      FindFLEX: fix version parsing for old flex versions
      FindFLEX: fix version parsing when the executable is quoted
      FindJasper: find debug libraries
      FindJasper: support version number
      FindBZip2: add support for version checking
      FindBZip2: add support for debug libraries (#12867)
      FindImageMagick: make use of more FPHSA features
      FindPNG: support version selection
      FindRuby: do not blindly set version to 1.8.0
      FindTclsh: support version selection
      SelectLibraryConfigurations: do not output identical configurations
      FindLua51: add version support
      FindTIFF: support version selection
      FindCURL: detect version number also for older versions
      FindLibXml2: detect version when PkgConfig is not used
      FindPostgreSQL: support version selection
      FindOpenSSL: properly parse the hex version components
      FindBISON: add a version expression for GNU Bison 1.x
      FindPythonInterp: try harder to get a version number
      FindJasper: fix library name
      FindGnuplot: add version selection
      FindALSA: support version selection
      FindGettext: support version selection
      CheckCXXCompilerFlag test: make it a CMakeOnly test
      CMakeOnly.AllFindModules: clean up the Qt3/Qt4 code
      CMakeOnly.AllFindModules: always check FindQt
      CMakeOnly.AllFindModules: suppress two modules from testing
      CMakeOnly.AllFindModules: require version for some modules
      CheckIncludeFiles: fix status output
      FindPerl{,Libs}: move version detection into FindPerl
      FindLibArchive: support version selection
      FindX11: also search for Xmu (#12447)
      detect "pgfortran" as PGI Fortran compiler (#12425)
      FindSDL*: use FPHSA (#12467)
      AllFindModules test: do not enforce GNUPLOT version
      FindPerlLibs: properly detect libperl on Windows (#12224)
      CTest: mark all gcov covered files as covered
      FindGLUT: honor REQUIRED (#12466)
      FindRuby: clean up querying variables from Ruby
      FindLibXslt: support version selection
      Tests: document where to put tests
      FindPkgConfig: support version selection of pkg-config itself
      fix the same typos as found by Debian in other places, too
      Find_library(): allow searching for versioned shared objects
      FindFreetype: support version selection
      AllFindModules test: expect more modules to have a version number available
      FindOpenMP: do not fail if only C or CXX is enabled (#11910)
      FindOpenMP: try the most likely flags first
      FindOpenMP: simplify check for enabled languages
      UseSWIG: clean up string compares
      FindPython{Interp,Libs}: document Python_ADDITIONAL_VERSIONS as input
      FindPythonLibs: make the version selection work as for PythonInterp
      FindPythonLibs: get the exact version of the found library (#3080)
      FindPythonLibs: put debug libraries into PYTHON_LIBRARIES
      FindPythonLibs: stop scanning when libraries are found
      Check{C,CXX}CompilerFlag: detect ICC error messages
      GenerateExportHeader: remove unneeded code
      GenerateExportHeader: improve compiler identification
      FindOpenSceneGraph: give every message() with an explicit level
      FindHSPELL: set HSPELL_VERSION_STRING
      FindImageMagick: fix fail if no components were given
      FindPythonInterp: rework the version detection
      document when version detection will not work
      AllFindModules test: once again expand version checking
      improve error message on a stray "endwhile()"
      add testcases for while()/endwhile() errors
      reflect that the QtAutomoc depends on QtGui
      FindQt3: fix warning when Qt3 is not found
      FindQt3: fix version extraction for versions with letters
      FindQt3: let FPHSA handle the version selection
      FindQt3: fix detection of Qt3 include directory
      AllFindModules test: do not require TCLSH version
      add test for get_property() errors

Stephen Kelly (13):
      Fix typos arguement -> argument.
      Exit the loop when we have determined the language.
      Add whitespace after '.' in CMAKE_SKIP_RPATH docs.
      Fix documented function signature to match reality.
      Add default initializers for WIN32_EXECUTABLE and MACOSX_BUNDLE
      Add an option to skip RPATH during installation.
      Refactor GetIncludeFlags to take includes instead of fetching them
      Make it safe to call this method without creating duplicates.
      Remove include flags memoization.
      Add API to get the ordered includes for a target.
      Keep the INCLUDE_DIRECTORIES target property up to date.
      Extract and use the INCLUDE_DIRECTORIES target properties.
      Fix some typos in the docs comments.

Yury G. Kudryashov (23):
      FindDoxygen: add DOXYGEN_VERSION variable
      cmInstallCommand: Fix indentation error
      cmInstallCommand: Remove duplicated sentence from docs
      FindPkgConfig: respect REQUIRED (#12620)
      FindPackageHandleStandardArgs: fix documentation
      Remove unused file cmake.1
      Fix typo in documentation
      Drop if(...) check because condition is always true
      CMakeFindPackageMode: fix 32/64bit detection if 'file' is a symlink
      Run vim spellcheck on some files
      cmPropertyDefinition::IsChained is const
      Add 'const' qualifier to some cmCommand members
      doxygen: cmPropertyDefinition
      doxygen: Improve API docs of GetRealDependency
      doxygen: Use proper syntax to document enum
      doxygen: Small fixes in cmake.h apidocs
      doxygen: fix some comments in cmPolicies.h
      doxygen: remove a few comments
      doxygen: review cmake.h
      doxygen: MathCommand is not about string operators
      Rename UsedCommands to FinalPassCommands
      Remove UnionsAvailable member from 2 classes
      Remove cmExprParserHelper::SetLineFile()

Changes in CMake 2.8.7 (since 2.8.7-rc2)
--------------------------------------------
None

Changes in CMake 2.8.7-rc2 (since 2.8.7-rc1)
--------------------------------------------
Alex Neundorf (5):
      automoc: default to strict mode, use CMAKE_AUTOMOC_RELAXED_MODE
      automoc: improved warning message in relaxed mode
      Remove trailing whitespace
      Add comment about one more problem of the C depency scanner.
      fix #12262: dependency scanning for ASM files

Bill Hoffman (1):
      Fix the case where cmake --build failed with two project cmds in one file.

Brad King (11):
      KWSys: Correctly handle empty environment variables
      FortranCInterface: Work around mingw32-make trouble with parens
      Xcode: Create separate rerun dependencies for subprojects (#12616)
      Fix Intel Fortran .vfproj files for VS 10
      HP: Drive shared library linking with compiler front end
      Follow all dependencies of shared library private dependencies
      Do not link private dependent shared libraries on OS X > 10.4
      Avoid clobbering variable 'OUTPUT' in compiler tests (#12628)
      Fix and simplify Fortran test compiler compatibility check
      CTest: Recognize Intel errors without space before colon (#12627)
      Windows-GNU: Remove extra quotes in GNUtoMS rule variable

David Cole (4):
      Release: Increase timeout for slow-testing cygwin build
      Modules: Use "windres" as rc compiler base name for cross-compiles (#12480)
      Tests: Only really run MFC test if we can build MFC apps (#11213)
      FindBoost: Quote possibly empty string argument (#12273)

Eric NOULARD (1):
      CPackRPM fix #0012608 and unoticed related bug

Johan Fänge (1):
      CMake: Fix progress reporting for custom targets (#12441)

Mike McQuaid (2):
      Unset configurations variable when no build type.
      Improve component support and output indentation.

Raphael Kubo da Costa (2):
      Remove the apparently outdated README in Source/QtDialog.
      QtDialog: Set Ctrl+Q as the shortcut for quitting the program.

Tim Gallagher (2):
      FindLAPACK: Correct CMAKE_FIND_LIBRARY_SUFFIXES spelling (#12624)
      FindLAPACK: List thread libs to avoid link errors (#12625)

Valat Sébastien (1):
      CTest: Do not get CDash version without drop site (#12618)

Changes in CMake 2.8.7-rc1 (since 2.8.6)
----------------------------------------
Aaron Ten Clay (1):
      VS: Add support for three new project properties (#12586)

Alex Neundorf (60):
      fix #12392: handle CMAKE_CXX_COMPILER_ARG1 for Eclipse projects
      fix #12262: use the C dependency scanner also for ASM files
      fix #12465: detect the masm compiler ID ("MSVC")
      Silence make on OpenBSD in FindPackageModeTest(#12508)
      Remove trailing whitespace
      Find Ruby on OpenBSD when installed from ports (#12507)
      Eclipse generator: detect Eclipse version
      Detect whether the current Eclipse version supports VirtualFolders
      Eclipse: don't create VirtualFolders if not supported
      Eclipse: better message when Eclipse version could not be determined
      automoc:run moc on the header if the source file contains include "foo.moc"
      Add copyright notices
      automoc: always run moc on the cpp file if there is a foo.moc included
      Eclipse: add virtual folder for each target
      Eclipse: move code for generating links to projects into separate function
      Eclipse: move code for generating links to targets into separate function
      Eclipse: add Build and Clean targets to targets
      Eclipse: detect number of CPUs, set CMAKE_ECLIPSE_MAKE_ARGUMENTS accordigly
      Eclipse: fix #12417, don't create wrong src pathentries
      FindLibXslt: also search libexslt and xsltproc
      don't crash in automoc with empty COMPILE_DEFINITIONS property
      Automoc: fix the fix, need to use std::string, not just char* pointer
      automoc: fix #12541, support moc options
      add documentation for the AUTOMOC_MOC_OPTIONS property
      Eclipse: warn if CMAKE_BINARY_DIR is subdir of CMAKE_SOURCE_DIR
      Eclipse: make targets work from any directory
      Eclipse: quote the build dir (to make it work with spaces)
      make automoc work when using ccmake via PATH (#12551)
      Strip trailing whitespace
      -make GETTEXT_PROCESS_PO_FILES() work with files with multiple dots
      FindGettext: two more fixes for files with multiple dots
      FindPNG: provide PNG_INCLUDE_DIRS, as the readme.txt says (#11312)
      Eclipse: create links to subprojects also in the source-project (#12579)
      Eclipse: use new variable CMAKE_ECLIPSE_GENERATE_SOURCE_PROJECT
      install(EXPORT): Enforce existence of imported target files
      Remove trailing whitespace
      cmake-gui: add completion for the names when adding cache entries
      automoc: stricter checking for what file is included
      automoc: rework the checking for the matching header, to give better warnings
      automoc: handle the case when the developer includes the wrong mocfile
      automoc: add more test cases
      automoc: improved diagnostics
      automoc: minor optimization
      automoc: another runtime optimization
      Automoc: modified handling of included .moc files
      automoc: add a test for including both abc.moc and moc_abc.cpp
      automoc: add test for including the moc file from another header
      automoc: add test for including a moc_abc_p.cpp file
      automoc: move some code from the big parsing loop into separate functions
      automoc: add special handling for including basename_p.moc, with test
      automoc: add extra check whether the header contains Q_PRIVATE_SLOT
      automoc: some more linebreaks for the warnings for better readability
      automoc: fix handling of included _p.moc files
      automoc: move the code for finding headers into separate function
      automoc: add a StrictParseCppFile(), which is only qmake-compatible
      automoc: also accept other files when .moc is included in non-strict mode
      automoc: accept even more .moc files in non-strict mode
      automoc: add variable CMAKE_AUTOMOC_STRICT_MODE, to enable strict parsing
      automoc: fix line length
      automoc: add documentation for CMAKE_AUTOMOC_STRICT_MODE

Alexey Ozeritsky (1):
      FindLAPACK: Fix linking to static LAPACK on Unix (#12477)

Bernhard Walle (1):
      Source/cmCTest.cxx: Add missing newline (#12538)

Brad King (65):
      Refactor find_* command final path list computation
      Constify XCode generator getters to match cmGlobalGenerator
      Fix line-too-long style violations
      KWSys: Fix Doxygen warnings
      Add pre-commit|commit-msg|prepare-commit-msg hook placeholders
      pre-commit: Reject changes to KWSys through Git
      Fix CTest.UpdateSVN with Subversion 1.7 (#12535)
      Teach CTest.UpdateSVN to detect svn add --depth before using it
      KWSys: Address Intel compiler remarks
      Fix linking to OS X Frameworks named with spaces (#12550)
      Watcom: Use shortpath to CMake if full path has parens (#12548)
      KWSys: Remove trailing whitespace in SystemTools.cxx
      KWSys: Fix wrong spelling of __INTEL_COMPILER
      Update main Copyright.txt year range for 2011
      KWIML: The Kitware Information Macro Library
      Configure KWIML inside CMake as cmIML
      KWIML: Avoid redefining _CRT_SECURE_NO_DEPRECATE in test.h
      KWIML: Suppress printf/scanf format warnings in test
      KWIML: No INT_SCN*8 on SunPro compiler
      KWIML: No INT_SCN*8 on Intel for Windows
      KWIML: Create test output dir for Xcode
      Order VS local generator Version ivar values consistently
      Enumerate VS11 version explicitly in local generators
      KWIML: Test header inclusion after system headers
      KWIML: Ignore _LONGLONG on MS compiler
      KWIML: Teach ABI.h about PGI compiler
      KWIML: Avoid MSVC linker warning about not using C++ runtime
      Factor Compute(File|String)MD5 into cmCryptoHash helper
      Add file(MD5) command to compute cryptographic hash
      Import sha2 implementation 1.0 from Aaron D. Gifford
      Import sha2 implementation 1.1 from Aaron D. Gifford
      sha2: Use KWIML fixed-size integer types and endian-ness
      sha2: Build as part of CMakeLib
      Add file(SHA*) commands to compute cryptographic hashes
      sha2: Use "static const" instead of "const static" declarations
      cmCryptoHash: Provide factory "New" method
      Add string(MD5) and string(SHA*) commands to compute hashes
      sha2: Use KWIML fixed-size integer constant macros
      sha2: Suppress Borland warnings in third-party code
      Disable file() and string() hash commands during bootstrap
      sha2: Wrap long lines in third-party declarations
      Fix CMake.File hash test for CRLF checkouts
      cmCryptoHash: Add virtual destructor
      sha2: Cast safe conversions to smaller integer types
      sha2: Suppress -Wcast-align warning from Clang
      sha2: Zero entire SHA_CTX structure during cleanup
      target_link_libraries: Add missing space in documentation
      target_link_libraries: Simplify argument processing state tests
      install(EXPORT): Improve target import failure message format
      Remove trailing whitespace from cmLocalGenerator
      bootstrap: Include cmNewLineStyle in build
      cmNewLineStyle: Remove trailing comma in enum
      cmNewLineStyle: Use cmStandardIncludes.h
      Provide std::ios_base typedef on GCC < 3
      FindZLIB: Search under ZLIB_ROOT if it is set
      Factor out target location undefined behavior helper macro
      export(): Document undefined behavior of location properties
      Recognize the Tiny C Compiler (#12605)
      TinyCC: Add compiler info for shared libs on Linux (#12605)
      Fortran: Detect pointer size in gfortran on MinGW
      Load platform files that need to know the ABI when possible
      Factor makefile generator link rule lookup into helper function
      Add CMAKE_GNUtoMS option to convert GNU .dll.a to MS .lib
      Test CMAKE_GNUtoMS option in ExportImport on MinGW and MSys
      cmTarget: Create helper method for versioned library names

Clinton Stimpson (2):
      Fix XML safety issue with adding preprocessor defines in CodeBlocks project.
      Qt4: Fix dependencies of QtDeclartive.

Dan Kegel (1):
      Modules: Add XRes to FindX11.cmake

David Cole (17):
      Begin post-2.8.6 development
      CTest: Fix crash when variables are not defined
      VS11: Fix comment generated at the top of *.sln files
      CTest: Add COVERAGE_EXTRA_FLAGS cache variable (#12490)
      CTest: Clear custom vectors before populating (#12383)
      Tests: Add the MFC test (#11213)
      Tests: Avoid MFC test automatically for VCExpress builds (#11213)
      Tests: Fix MFC test w/ Make-based generators (#11213)
      Tests: Fix MFC test for old vs6 dashboards (#11213)
      Tests: Avoid MFC test automatically for Watcom WMake builds (#11213)
      Tests: Fix MFC test to work with VS 10 and later (#11213)
      VS10: Use expected values for UseOfMfc (#11213)
      Tests: Add environment logging to the MFC test (#11213)
      VS11: Update InstallRequiredSystemLibraries.cmake for VS11 (#11213)
      Tests: Nudge MFC test to pass on VS 6 dashboards (#11213)
      VS: Use "call " keyword with .cmd and .bat file custom commands (#12445)
      CTest: Disallow problem chars in build and site names (#11792)

Eric NOULARD (3):
      CPackRPM support component specific variables for spec files
      Fix old reference to CMAKE_MAKE_PROGRAM inside CMAKE_BUILD_TOOL doc.
      CPackRPM fix #12556 and enhance documentation

James Bigler (6):
      Added support for CUDA_PATH which is present in the CUDA toolkit 3.2 onward.
      Reset dependency file list when a dependency disappeared.
      Add work around for CUDA in UNC paths.
      Fixes for handling quotes in args and other places (Fix Bug 11726 and 12099).
      Make CUDA working directory unique for each target.
      Miscellaneous fixes.

Jean-Christophe Fillion-Robin (1):
      CTest: Look for CTestConfig.cmake in build dir first, then source dir

Johan Bjork (1):
      Xcode: Avoid spewing the environment on every script run (#12522)

Mateusz Loskot (1):
      FindBoost: Use MSVC11 to find Boost on Windows (#12568)

Mathieu Malaterre (1):
      TinyCC: Add default compilation flags (#12605)

Mike McQuaid (6):
      Add QT_LIBRARIES_PLUGINS variable to UseQt4.
      Add DeployQt4 module.
      Match fixup_qt4_executable with documentation.
      Don't resolve directories; are never relative.
      Check plugin variables are defined before warning.
      Check QtCore without warning.

Nicolas Despres (17):
      Refactor TargetTypeNames.
      Add const versions of some getters.
      Constify many getters of cmGlobalGenerator.
      Remove trailing white-spaces.
      Fix typo.
      Doxygen: Improve code documentation.
      Doxygen: Generate call graph and relationships.
      Doxygen: Fix warnings.
      Doxygen: Remove dependency on VTK when building doxygen.
      Usage: Document -j|--parallel option in help message.
      Usage: Document all options printing usage information.
      Usage: Document all options printing the version number.
      Usage: Print help, version and copyright options in usage information.
      Usage: Add missing exepath argument in get_prerequisites documentation.
      ccmake: Align 'g' and 'q' key instructions.
      ccmake: Document '/' key.
      ccmake: Factor toggle key help instructions.

Niels Dekker (1):
      Fix CMAKE_VERBOSE_MAKEFILE for VS10 vcxproj files (#12504)

Ondrej Balaz (1):
      FindBISON: Fix bison++ version parsing to avoid "Offending entry"

Peter Collingbourne (4):
      Make cmLocalGenerator::ConvertToLinkReference virtual
      Introduce a cmLocalGenerator::ConvertToIncludeReference function
      Introduce a cmGlobalGenerator::ResolveLanguageCompiler function
      Fix configuration-dependent flag lookup in cmLocalGenerator::GetTargetFlags

Peter Kuemmel (1):
      Add NEWLINE_STYLE option to configure_file (#3957)

Philip Lowman (1):
      FindProtoBuf: Documented limitation of the public macro

Pierre-Francois Laquerre (1):
      Fix path quoting in Qt4 macros

Robert Dailey (1):
      VS: Add VS_SCC_AUXPATH target property (#12549)

Rolf Eike Beer (4):
      libarchive: fix typo in CheckFileOffsetBits.cmake
      Tell people that link_directories() is not what they are searching for
      FindBISON: Fix matching output of "bison --version"
      Tests: ExternalProject: Remove unnecessary 'svn --version' call

Stephen Kelly (13):
      Add features from KDE for arguments to qdbusxml2cpp.
      Remove unused define.
      Build each library only once instead of once for each test.
      Initialize LINK_INTERFACE_LIBRARIES target property with a variable
      Also run moc automatically with Qt5.
      Fix typo.
      Don't assume the existence of QT_MAJOR_VERSION.
      Update comments and method names to not be Qt4 specific.
      Fix style.
      target_link_libraries: Trim trailing whitespace
      target_link_libraries: Add LINK_(PUBLIC|PRIVATE) options
      moc is now part of the Qt5Core module
      Add a test case for the use of Q_PRIVATE_SLOT.

Changes in CMake 2.8.6 (since 2.8.6-rc4)
----------------------------------------
Alex Neundorf (5):
      Remove trailing whitespace
      Minor improvements to the UsePkgConfig.cmake docs
      Remove trailing whitespace
      Improve behaviour of --find-package mode with try_run/try_compile
      Use makefile->IssueMessage() for better error messages

Bill Hoffman (2):
      Use version 11.0 for 12.x and 9.10 for 10.x intel versions to fix 12.1 vsIDE.
      Also, check for 11.x as an intel fortran version.

Brad King (2):
      Add Visual Studio 11 generator for x86 and x64 tools
      Teach our tests about special cases for VS 11

David Cole (1):
      CTestCustom.cmake: Ignore clang's summary warning

Philip Lowman (1):
      FindBullet: Also search for _Debug postfixed library names

Raphael Kubo da Costa (1):
      Fix typo in set_target_properties' documentation.

Rolf Eike Beer (1):
      Fix typo in UsePkgConfig.cmake

Changes in CMake 2.8.6-rc4 (since 2.8.6-rc3)
--------------------------------------------
Alex Neundorf (3):
      FindFLEX.cmake: also search the include dir
      Fix typos in FeatureSummary.cmake (#12462)
      Don't warn when setting a property multiple times to the same value #12464

Bill Hoffman (2):
      For VS Intel Fortran IDE builds, add a check to find the Fortran library PATH.
      Enable Fortran tests for IDE builds.

Brad King (5):
      FortranCInterface: Compile separate Fortran lib in VerifyC[XX]
      Move IntelVSImplicitPath project to better location
      Simplify IntelVSImplicitPath detection project
      libarchive: Fix ssize_t detection with mingwrt 3.20
      Make file(DOWNLOAD) fail on http error

David Cole (8):
      Tests: Add a KWStyle test, equivalent to the make StyleCheck target
      KWStyle Test: Activate by default if KWStyle is found
      Xcode: Use EFFECTIVE_PLATFORM_NAME reference in ComputeOutputDir
      Xcode: Add test to demonstrate iOS project in Xcode
      CMake: Reference test targets only when BUILD_TESTING is ON
      Tests: Add the more modern Mac64 nightly build
      Release Scripts: Use Qt 4.7.4 on dashmacmini5 (#12460)
      Revert "FindThreads: Try pthreads with no special option first (#11333)"

Eric NOULARD (4):
      CPack fix #12449 doc mispelled
      CPack fix template too
      CPackDeb fix #10325 automagically use fakeroot for DEB if fakeroot is found
      CPackRPM authorize per-component pre/post-[un]install scripts (#0012063)

Marcus D. Hanwell (4):
      Just code style changes.
      Don't warn when nothing to do in visibility function.
      Made ADD_COMPILER_EXPORT_FLAGS into a macro.
      Make add_compiler_export_flags a function again.

Rolf Eike Beer (1):
      remove stray brace in CPackDeb documentation

Changes in CMake 2.8.6-rc3 (since 2.8.6-rc2)
--------------------------------------------
Alexey Ozeritsky (2):
      FindBLAS/LAPACK fixes
      FindBLAS/LAPACK fixes

Andreas Schneider (1):
      Modules: Add support for more java archives in add_jar().

Björn Ricks (4):
      Search for the installed python interpreter first
      Determine python version
      Update documentation of FindPythonInterp.cmake
      Use FIND_PACKAGE_HANDLE_STANDARD_ARGS second mode

Brad King (5):
      VS: Map per-source Fortran flags to IDE options
      VS: Map Fortran free- and fixed-format flags to IDE options
      Fortran: Add support for free- and fixed-form flags
      Xcode: Honor Fortran_FORMAT target and source file property
      Set CMAKE_<lang>_COMPILER_ID for VS generators

David Cole (8):
      KWSys: Remove always-true dir_only parameter
      KWSys: Add symlinks to directories as files (#12284)
      FindPackageMessage: Eliminate new lines in cache entries
      FindPackageMessage: Eliminate new lines using REGEX REPLACE
      CMake: Add SaveCache at the end of successful Generate calls
      Suppress Qt warning for dashmacmini5 builds
      Suppress Qt warning for dashmacmini5 builds
      Tests: Look for "Illegal" or "SegFault" in the output

Eric NOULARD (2):
      CPack  fix #12366 components RPM packages have the same package name
      CPackRPM fix #12305, include directories in RPM package

Johan Björk (5):
      Xcode: No spaces in makefile target names (#12370)
      CMake: Write symlinks to directories as files in archives (#12284)
      CPack: Do not recurse through directory symlinks (#12284)
      Xcode: Do not emit the ZERO_CHECK target more than once
      Xcode: Honor -g0 to disable debugging (#12377)

Johannes Stallkamp (1):
      CTest: Fixed valgrind output parsing (#12260)

Matt McCormick (1):
      CMake: Remove documentation for -E build (#12446)

Stephen Kelly (2):
      Add some more unit tests.
      Don't put what some compilers consider junk at the end of the line.

Thomas Jarosch (3):
      CTest: Fix memory leaks on error
      Fix file() command descriptor leak on error
      ccmake: Fix off-by-one memory access error

Changes in CMake 2.8.6-rc2 (since 2.8.6-rc1)
--------------------------------------------
Brad King (2):
      KWSys: Add hash function for std::string
      KWSys: Fix std::string hash function for Borland

Clinton Stimpson (1):
      qt4: also find QtUiTools when cross compiling with mingw.

David Cole (3):
      Xcode4: Requires more quoting of single quote char
      cmake.m4: Use modern signature of install(FILES ...)
      CMake Release Scripts: Changes for next release candidate...

David Faure (1):
      Don't use a variable name that might be used in other files.

Stephen Kelly (73):
      Create moc files in the current binary dir, not the top level.
      Make the formatting of feature_summary output a little better.
      Add the GenerateExportMacro with unit tests.
      Handle the case where the user changes the DEFINE_SYMBOL property.
      Add a newline at the end of the file.
      Add a newline at the end of the file.
      Add missing licence header.
      Remove the fatal_warnings option which is no longer used.
      Test for features, not specific compilers.
      Simplify. We already know we have hidden visibility at this point.
      Simplify the compiler feature check
      Add some debug output.
      Short-circuit the tests on unsupported compilers.
      Test expected no-op instead of aborting the build.
      Fix tests with clang.
      Fix typo and tests failing as a result.
      Only run the failure tests with gcc >= 4.2
      Set the CMAKE_RUNTIME_OUTPUT_DIRECTORY for windows builds.
      Only set the COMPILER_HAS_HIDDEN_VISIBILITY if GCC >= 4.2
      Disable all export macros on Borland.
      Another attempt to fix the tests on Borland.
      Use the correct project name compiletest not compilefail
      Fix off-by-not in test for Borland.
      Another attempt at fixing Borland.
      Add some debug output to narrow down deprecation test issues
      Export deprecated free methods too.
      Remember to surround the other deprecated test in the Borland check.
      Only set the deprecated attribute if hidden visibilty is enabled.
      Make sure the hidden visibility variables never get set on MINGW.
      Don't use hidden visibility on non-mingw windows either.
      Don't export methods on already exported classes.
      Split the deprecated available check from setting macro values.
      Test for compiler features, instead of for specific platforms.
      Exclude the XL compiler from the hidden-visibility test.
      Add the COMPILER_HAS_DEPRECATED only if it has a declspec variant
      Don't change the expected build result based on the platform.
      Expect the tests to pass if hidden visibilty is not enabled.
      Test -Werror instead of enabling it per compiler.
      Add some messaging output to make remaining issues findable.
      Perform the -Werror test only once.
      Test for deprecated attribute before declspec.
      Try to error on deprecated on Intel and SunCC.
      Borland can't do deprecated.
      Fixup forgotten part of aed84517c942a4c40f493fcf997cdf6a047349f8
      Disable testing of deprecated macros.
      Don't enable deprecated on HP.
      Don't enable deprecated on old GCC
      Exclude cygwin from the hidden visibility feature.
      Exclude PGI from exports and deprecated.
      Start testing expected values for compiler flags.
      Exclude win32 from hidden visibility checks.
      Comment the test assertion for now
      Test the correct cxx variable.
      Fix the version extraction regex for clang.
      Hopefully add version extraction for Intel.
      Add some settings for non-truncation of test output.
      Fix up the regex command for Intel.
      Test for too-old-intel compilers.
      Possibly fix test on HPUX.
      Possibly fix configuration test on AIX.
      Try to make the macros do almost nothing for Watcom.
      More consistency in the macro options.
      Add missing NO_EXPORT macro variant.
      Look for errors reported by PGI too.
      Quote paths in case there is a space in one of them.
      Disable the tests for Watcom.
      Fix Compiler id variable name.
      Add quotes in case cmake is installed in a prefix with a space.
      Fix the feature of using a specific prefix for macros.
      Add documentation about the prefix and no_deprecated options.
      Remove blank line at the start of the file.
      Don't start a line with a dash(-)
      Fix up verbatim code sections of the dox.

Todd Gamblin (3):
      FindBoost: Call find_package with NO_MODULE first
      Fix XL compilers on non-AIX machines.
      Fixed link bugs in BlueGeneP build.

Changes in CMake 2.8.6-rc1 (since 2.8.5)
--------------------------------------------
Aaron C. Meadows (1):
      FindSubversion: Invoke svn non-interactively (#12304)

Alex Neundorf (92):
      Add a switch to disable a find_package() call completely
      Add documentation for the CMAKE_DISABLE_FIND_PACKAGE_<Name> switch
      Add a basic test for CMAKE_DISABLE_FIND_PACKAGE_<package>
      Add macros cmake_push/pop_check_state() as discussed on the list.
      Fix copyright notice test
      Add CheckCXXSymbolExists.cmake, so this can be used also for C++
      Minor fix to try_compile() docs (#12333)
      Fix #12342: Add APPEND_STRING option to set_property()
      Extend FeatureSummary: add PURPOSE of package and TYPE
      FeatureSummary.cmake: remove "comment" field
      FeatureSummary.cmake: add INCLUDE_QUIET_PACKAGES keyword
      FeatureSummary.cmake: error out when a REQUIRED package is missing
      FeatureSummary.cmake: only higher TYPEs can override previous TYPEs
      FeatureSummary.cmake: cosmetics
      FeatureSummary.cmake: update documentation
      Remove debug output from CheckSymbolExists
      Don't put files from CMAKE_ROOT into CodeBlocks projects (#12110)
      More PATH_SUFFIXES for finding Postgresql and also search catalog/pg_type.h
      Use FPHSA(), remove unnecessary stuff and don't recommend link_directories()
      Mark the results from find() as advanced
      FindPostgreSQL: fix PATH_SUFFIXES, better output for FPHSA
      Strip trailing whitespace
      FindGIF/FindFreetype.cmake: remove standard search paths from find-calls
      FindGif: add giflib4 as one more name for the library under Windows
      Add basic version check for giflib
      Patch by Campbell Barton: puts definitions into C::B project file
      Remove useless line of code
      Also put builtin include dirs into CodeBlocks project file
      Remove trailing whitespace
      Also search for libxkbfile, XSync and SM include dir
      Provide macro write_basic_config_version_file()
      Add example to documentation
      Add some tests for write_basic_config_version_file()
      Fix copyright notice
      Really fix copyright notice
      Set UNSUITABLE instead of not COMPATIBLE
      Improve documentation for WriteBasicConfigVersionFile.cmake
      Add macros GETTEXT_PROCESS_POT() and GETTEXT_PROCESS_PO_FILES()
      Support REQUIRED in FindGettext.cmake (using FPHSA.cmake)
      Fix #12358: make optionally enabling ASM work again
      Start work on automoc: add empty cmQtAutomoc class
      Start implementing skeleton for automoc in cmake
      Add actual automoc code from automoc
      Remove the need to check for .h/.cxx during buildtime
      Add the cmake module required currently for automoc
      Add AUTOMOC to the add_library() command
      Fix line lengths
      Move code for parsing a cpp-file from the big loop to separate function
      Initialize verbose based onb the env.var.
      Color output when running moc
      Add the generated automoc.cpp file to the cleaned files
      Use cout instead of printf()
      Remove trailing whitespace
      Refactor SetupAutomocTarget() so it can be run after creating the target
      Remove trailing whitespace
      Move automoc processing from add_executable/library to cmGlobalGenerator
      Nicer progress message for the automoc target
      Add a test for automoc
      Add documentation for AUTOMOC, add initialization via CMAKE_AUTOMOC
      Fix logic which decides when to execute automoc test
      Automoc.cmake is not needed anymore
      Fix build: non-void function must return a value
      Fix warnings
      Fix bootstrap test with automoc
      Only enable the automoc test after checking that Qt4 works
      Fix build: use std::ios::out|ios::trunc instead of std::ios_base::out
      Silence warning in automoc: use long instead of int
      Fix automoc with VS builds: apply patch from Bill
      Make clLocalGenerator::GetTargetFlags() public
      Add find-package mode, which does nothing yet
      Implement find-package mode of cmake
      Replace cmake::GetScriptMode() with GetWorkingMode()
      Fix copyright notice in new CMakeFindPackageMode.cmake
      Better support for lib64 and Debian multiarch
      Use the file-utility to test for 64bit if there is no /usr/lib64
      Add a cmake.m4 for using cmake in autoconf projects instead of pkgconfig
      Improve documentation for --find-package mode
      Add a test for the new --find-package mode
      Only run the test if we are using a makefile generator under UNIX
      The makefile for the test was kindof wrong
      Fix test on OpenBSD with BSD make
      Rename helper macros print_compile_flags() to set_compile_flags_var()
      Dont check for -isysroot and -mmacosx-version on OSX in --find-package mode
      Disable any STATUS output in --find-package mode
      Much improved test, should now be executed on all UNIXes
      Make the --find-package test harder
      Make the test harder by always having a space in the include dirs
      Only enable the test when using GNU make
      Fix line length
      Use $(CXXFLAGS) and $(LDFLAGS) in the --find-package test Makefile
      Require the current cmake version in --find-package mode
      Fix --find-package mode on Cygwin, where enable_language(RC) is called

Alexey Ozeritsky (5):
      fixed: search of acml libraries
      gotoblas supported
      ACML-GPU supported
      ACML-GPU supportede
      fixed: search of ATLAS library for C/C++-only projects

Andreas Schneider (6):
      FindJava: Find missing java development executables.
      Modules: Added CMake Java support.
      Tests: Java tests should test UseJava.cmake
      Tests: Check for the new Java exeutable variables.
      Java: Use set_property/get_property for target variables.
      Java: Fix documentation format and indentation

Arnaud Gelas (1):
      Search for the ASPELL executable

Bill Hoffman (5):
      Only pay for unused variable checking if it is on.
      Initial support for Intel Fortran VS2010.
      Fix custom commands in VS2010 Fortran projects using CFG_INTDIR and test.
      Use MSBuild when devenv is not around, since VCExpress seems broken.
      Fix for bug #12413, nmake did not handle targets with + in the name.

Brad King (13):
      MinGW: Remove old workaround and use native echo (#12283)
      Document caveat of custom commands in multiple targets (#12311)
      cmSystemTools: Remove trailing whitespace
      RunSingleCommand: Fix indentation
      RunSingleCommand: Avoid assignment in condition
      Documentation: WIN32 not defined on Cygwin (#12334)
      KWSys: Simplify SystemTools::GetTime implementation (#12261)
      KWSys: Avoid conversion warning in SystemTools::GetTime
      KWSys: Fix using long long and __int64 with hash_(set|map)
      KWSys: __int64 and long long may be same type in specialization
      XL: Fix old VisualAge branding of Fortran compiler
      Do not crash when an imported target depends on a missing target
      Fix CHECK_(C|CXX)_COMPILER_FLAG for Clang (#12394)

Clinton Stimpson (5):
      Add -DQT_NO_DEBUG if no build type is specified so Qt plugins will work.
      Add qt4/QtCore to help find Qt headers when cross-compiling.
      Qt4: Fix reference of undefined variable when detecting frameworks on Mac OS X
      Remove C compiler requirement from FindQt4.cmake
      CPack/NSIS: Fix reinstall and multiple install issues when using components.

David Cole (26):
      Begin post-2.8.5 development
      Fix Architecture test to work with Xcode 4
      Fix BuildDepends test to work with Xcode 4
      Base architecture choice logic on Xcode version
      Use correct default multiple architecture values in test
      Add use of EFFECTIVE_PLATFORM_NAME to generated Xcode projects.
      Correct KWStyle line too long error
      Add fail regex to detect supported warning flags correctly.
      Add support for Visual Studio project-specific globals (#8707)
      Fix machine-specific UpdateGIT test failures
      Ensure libgmp-10.dll is in the PATH for CMakeTestAllGenerators
      Watcom: Add -c flag to wlib calls (#12245)
      Add Watcom support to InstallRequiredSystemLibraries (#11866)
      Watcom: Use correct args for execute_process call (#11866)
      CTest: print failed tests in index order (#11746)
      Fix line too long style violation
      Documentation: Fix comments in the source code (#10941)
      Add more find_path locations for DCMTK header files (#12323)
      VS9: Add include_directories to midl command lines
      KWSys: Remove translation path for "/tmp_mnt/" (#10595)
      VS10: Avoid unnecessary rebuilds for custom commands
      QtAutomoc test: Pass QT_QMAKE_EXECUTABLE
      QtAutomoc: Eliminate compiler warning
      CheckSymbolExists: Use IMMEDIATE flag for configure_file (#11333)
      Xcode: Suppress same-old warning again.
      Xcode: Save object id values in CMakeCache.txt (#11690)

Johan Björk (5):
      Xcode: Remove PREBINDING attribute for Xcode 4 and above
      RunSingleCommand: Replace verbose boolean with enum
      RunSingleCommand: Add a OUTPUT_NORMAL flag.
      Xcode: Quote ',' in Xcode string values (#12259)
      Xcode: Rearrange CMakeReRun to enable parallel builds

Matej Hribernik (2):
      VS: Factor Find64BitTools out of Win64 generator to parent
      Add VisualStudio 9 and 10 generators for Itanium platform

Modestas Vainius (1):
      multiarch: Treat lib/<arch> as implicit link dir (#12326)

Oliver Buchtala (3):
      Java: Create java_class_filelist only if it does't exist.
      Java: Added some dependency magic to avoid recompilations.
      Java: Create correct jar archive dependencies.

Rolf Eike Beer (2):
      remove extra output message from FindJava.cmake
      FindThreads: Try pthreads with no special option first (#11333)

Steven Velez (1):
      VS10: Add SCC support

Todd Gamblin (2):
      Try regular compiler when no MPI compiler.
      Fix issues with removing try_compile input file.

Will Dicharry (1):
      Added HDF5 high level Fortran bindings to available components.

Changes in CMake 2.8.5 (since 2.8.5-rc3)
--------------------------------------------
Brad King (1):
      Revert "Add a new function SWIG_GET_WRAPPER_DEPENDENCIES to UseSWIG.cmake"
      (this revert means that issue #4147 has been re-opened)

Changes in CMake 2.8.5-rc3 (since 2.8.5-rc2)
--------------------------------------------
Bill Hoffman (4):
      Use devenv instead of msbuild for vs2010.
      Revert "With very long file names, VS 2010 was unable to compile files."
      Use relative paths for custom command inputs.
      Look for VCExpress as a possible build tool as well as devenv.

Brad King (3):
      KWSys: Recognize color TERM=screen-256color-bce (#12287)
      find_library: Use lib->lib64 conversion in CXX-only projects (#12247,#12248)
      libarchive: Install COPYING with CMake documentation

Christoph Höger (1):
      FindJNI: Search in Fedora arch-specific JVM location (#12276)

Julien Malik (1):
      FindSWIG: Use NAMES in find_program directives (#12280)

Modestas Vainius (1):
      Documentation: Fix spelling / formatting errors (#12287)

Philip Lowman (3):
      FindBoost: Fixes #12188
      FindBoost: Also search for 1.46.1
      Detect VS 2010 SP1, faster and more robust detection

Changes in CMake 2.8.5-rc2 (since 2.8.5-rc1)
--------------------------------------------
Bill Hoffman (6):
      Fix a memory leak.
      Fix for bug#10798.  VS10 did not append -I flags with COMPILE_FLAGS prop.
      Append and do not clobber CMAKE_CXX_FLAGS in the test.
      Use bin tree for inclues to avoid -I with spaces in the path.
      One more try.  Use full path by default, and relative on broken compilers.
      Fix for bug #11927, external project git clone step always runs vs10.

Brad King (9):
      XL: Place Fortran modules with -qmoddir= flag (#12246)
      Teach file(DOWNLOAD|UPLOAD) to timeout after inactivity
      Xcode: Fix parallel build depends with universal binaries (#11844)
      Fix style errors added by parent and grandparent
      Use cascading-if for per-config test and install code
      CTest: Report tests not run due to unknown configuration
      GNU: Fix CMAKE_INCLUDE_SYSTEM_FLAG_<lang> value (#12258)
      Teach find_(library|package) about Linux multiarch (#12037)
      Test find_package multiarch support (#12037)

Clinton Stimpson (11):
      BundleUtilities: Work w/ non .app exes on Mac (#12034)
      BundleUtilities: Fix regex to extract dependents from ldd (#12034)
      BundleUtilities: Fix test when using xcode (#12034)
      BundleUtilities: Fix issues with custom target DEPENDS in test (#12034)
      BundleUtilities: Disable running test on Windows unless using MSVC.
      BundleUtilities: Run test on Windows if either MSVC or dumpbin was found.
      BundleUtilities: Print reason for not loading module.so
      BundleUtilities: Add rpath to loadable modules in test.
      Revert "BundleUtilities: Run test on Windows if either MSVC or dumpbin was found."
      Qt4: complete module dependencies in UseQt4.cmake
      Add imported targets support for frameworks on Mac.

Daniel R. Gomez (1):
      Fix plugin API for gcc 2.9-aix51-020209 (#12233)

David Cole (3):
      BundleUtilities: Avoid a cryptic and unhelpful error message
      BundleUtilities: Avoid test on Watcom dashboards (#12034)
      CMake: eliminate use of cvs in the Release scripts

Eric NOULARD (2):
      CPackRPM: Enhance documentation
      Add some more Specs file tag handling.

Johan Björk (3):
      CMake: Move tokenize to cmSystemTools
      Xcode: Support multiple level nesting of XCode folders (#10039)
      XCode: Support target folders on XCode.

Modestas Vainius (1):
      multiarch: Set CMAKE_LIBRARY_ARCHITECTURE_REGEX for Linux|Hurd|kFreeBSD

Philip Lowman (3):
      FindProtobuf: Better MSVC support, Searching for protobuf lite
      Fix , to - in Copyright message so it passes CMake.ModuleNotices test
      10997: PROTOBUF_GENERATE_CPP now supports proto files outside current dir

Rolf Eike Beer (1):
      CMake: Update documentation of STRING(SUBSTRING) for length -1 (#10740)

Sean McBride (1):
      Fix XCode -> Xcode typos, notably in man page (#12231)

Tim Gallagher (1):
      Modified the FindHDF5.cmake file to locate the Fortran bindings.

Will Dicharry (7):
      HDF5 high level library is a find COMPONENT now.
      Add logic for CMake built HDF5 install.
      Use CMAKE_CURRENT_LIST_DIR to locate FindPackageHandleStandardArgs.
      Use HDF5_FOUND to control autoconf and CMake built FindHDF5.
      Fix for bug 11752, mixed debug and release libraries.
      FindHDF5 ensures good link lines when libraries are duplicated.
      Remove unnecessary mark_as_advanced from FindHDF5.

Zach Mullen (3):
      Dynamic analysis test output should not be compressed.
      We will actually compress memcheck output if the server supports it.
      Fix type conversion warning

Changes in CMake 2.8.5-rc1 (since 2.8.4)
----------------------------------------
Alex Neundorf (33):
      Rework the way assembler is handled, use the C/CXX compiler by default
      Make it possible to exlude external libs from dot files
      GRAPHVIZ_IGNORE_TARGETS is now a list of regular expressions
      Also generate dependers-graphviz files.
      Fix XML escaping for the project() name in Eclipse projects (#11658)
      Fix XML escaping for target names in Eclipse project files (#11658)
      Add XML escaping for directory name in Eclipse projects (#11658)
      Eclipse projects: created one linked resource for each subproject
      Also add the SOURCES from add_custom_target() to CodeBlocks projects (#11736)
      Add ASM support for the Intel compiler
      Actually use CMAKE_ASM_COMPILER for asm, instead of CMAKE_C_COMPILER
      Add support for ASM for the SunPro compiler
      Add suport for ASM for the IBM XL compiler
      Add support for ASm for the HP compiler.
      Set the HP asm file suffix
      Change the default rules so they fit better to the new ASM handling
      Fix the default CMAKE_ASM_COMPILE_OBJECT, make XL-ASM use it
      Add assemble- and preprocess commands for HP
      The Assembler test now tests ASM for GNU, Intel, HP, XL and SunPro
      Use a regexp instead a lot of ORs for checking the compiler ID
      Only try assembler support for Makefile-based generators
      Fix bad comparison in the detect assembler-code
      It's ELSEIF(), not ELSIF()
      Add temporary debug output for compiler ID detection for ASM
      Add more regex for gcc, always print the ASM compiler ID
      Add support for the Intel compiler used for ASM under Windows
      -use CMAKE_C_FLAGS when generating the assembler file
      -only enable the asm test for the Intel compiler if we are under UNIX
      Remove trailing whitespace
      Make use_mangled_mesa() available in cmake script mode (#11926)
      Fix parsing include dirs and builtin macros for CXX-only projects
      Don't skip the last builtin include dir for the Eclipse project file
      -fix VirtualFolders in Eclipse under Windows

Alexey Ozeritsky (1):
      ACML search improvement

Andreas Schneider (6):
      Modules: Added CheckPrototypeDefinition module.
      Tests: Added test for check_prototype_definition.
      FindOpenSSL: Added support for pkg-config.
      FindOpenSSL: We should only use hints to find OpenSSL.
      FindOpenSSL: Fixed crypto und ssl variable names.
      FindOpenSSL: Use find_package_handle_standard_args for version check.

Bill Hoffman (2):
      With very long file names, VS 2010 was unable to compile files.
      Fix for bug where VS2010 did not use .obj files as part of the build.

Brad King (94):
      Reject directory names containing '=' (#11689)
      FindQt4: Include builtin FindPackageHandleStandardArgs directly
      Handle trailing slashes on add_custom_command DEPENDS
      Handle relative WORKING_DIRECTORY in add_custom_(command|target)
      Pass -o after -c for Fortran to avoid mpif77 ordering bug
      Add link flag table entries for VS 7,8,9
      VS: Create a Fortran DLL's import library directory
      Fix linker flag initialization from LDFLAGS (#11840)
      ccmake: Remove extra parens around comparison
      Avoid direct use of std::stringstream
      Honor module .def files with MinGW tools (#9997)
      CTest: Update Git submodules with --recursive
      libarchive: Remove unused build/windows directory (#11885)
      Pass .def files directly to MinGW tools (#9997)
      Fix Fortran test .def file symbol mangling
      Require at least CMake 2.6.3 to build current CMake
      GNUInstallDirs: Simplify and clarify documentation
      KWSys: Require at least CMake 2.6.3
      Remove unused CMAKE_BACKWARDS_COMPATIBILITY mark
      Factor AIX and XL compiler flags into common module
      Move RPATH flags to AIX per-compiler information files
      Initialize ASM rpath flags for executables with those for shared libs
      Add ASM platform information for XL compiler on AIX
      Factor HP compiler flags into per-platform/per-compiler files
      Add ASM platform information for HP compiler on HP
      Add target property LINK_SEARCH_START_STATIC to aid static linking
      Test static linking with LINK_SEARCH_START_STATIC
      Fix Assembler test to parse C flags string before using
      Teach Assembler test to generate main.s at build time
      Do not bother enabling C++ in Assembler test
      The link interface of MODULE libraries is empty (#11945)
      CTest: Do not fail with submodules and Git < 1.6.5.0
      Remove trailing whitespace
      Add parens in cmTarget::ComputeLinkInterface logic
      Validate custom command arguments (#11963)
      Factor old-style -D flags out from -I flag generation
      FindMPI: Fix documentation formatting
      Generate target-wide flags before individual build rules
      Optionally pass include directories with response files
      Pass include directories with response files to GNU on Windows
      Enable Java test more carefully on Apple
      Disable Java test with Xcode generator
      Allow '.' in target names in generator expressions (#12002)
      GNUInstallDirs: Propagate DATAROOTDIR changes to dependent defaults
      KWSys: Do not trust EXECUTABLE_OUTPUT_PATH for ProcessFwd9x encoding
      Refine unused cache variable warning
      Fix unused cache warning after multiple configure iterations
      FortranCInterface: Fix mangling detection with Cray Fortran >= 7.3.2
      Fix typo in include_directories documentation (#12020)
      KWSys: Recognize rxvt-unicode-256color terminal (#12013)
      Normalize slashes of add_custom_(command|target) DEPENDS (#11973)
      COMP: Fix build against non-standard outside libarchive
      Modules: Add comment and copyright notice validation to readme.txt
      cmArchiveWrite: Clear xattr and acl from entries (#11958)
      find_package: Forward component list for recursive calls in modules
      XL: Set C++ and Fortran flags consistently with C
      XL: Consolidate compiler flag information
      XL: Avoid copying archives into shared libraries that link them
      VS10: Fix working directory of consecutive custom commands (#11938)
      Fix working drive of make rules on Windows
      Change working drive only in MinGW Makefiles
      VS: Use setlocal/endlocal only in VS 10 custom commands
      VS10: Fix exit code of custom commands with setlocal/endlocal (#11938)
      KWSys: Remove unused CheckCXXSourceRuns cmake module
      find_package: Rename implementation of user package registry
      find_package: Cleanup user package registry less aggressively
      find_package: Document user package registry locations
      find_package: Search a "system package registry"
      find_package: Check both 32-bit and 64-bit registry views
      find_package: Test system package registry when possible
      find_package: Fix system package registry test path conversion
      FindITK: Use passthru find_package config mode for messages
      OpenBSD: Use 'arch -s' for host processor (#12143)
      Fix case typo in CMAKE_BUILD_TYPE docs (#12148)
      KWSys: Fix leaked FILE in EncodeExecutable error case
      ENH: Fix Intel 12 plugin project generation for VS < 10
      Revert "Honor RULE_MESSAGES property for build target messages" (#12190)
      Fix signed/unsigned comparison in EscapeJSON
      Fix run_compile_commands build on Apple GCC 3.3
      Make std::map usage more portable in language=>flags/defines maps
      Provide std::map<>::at for use in run_compile_commands
      run_compile_commands: Avoid shadow in std::map<>::at workaround
      Improve string(RANDOM) default seed
      run_compile_commands: Avoid extra stl vector conversion
      VS 6: Define _WIN32_WINNT to load wincrypt.h correctly
      run_compile_commands: Cast istream::get() result to char
      Fix CompileCommandOutput test for Make tools not supporting spaces
      Explicitly cast time value in cmSystemTools::RandomSeed
      Fix CompileCommandOutput test build on Windows
      Add Absoft Fortran compiler id and basic flags
      Absoft: Detect implicit link libraries on Linux and Mac
      Absoft: Enable FortranCInterface check in Fortran test
      Document status of output_required_files command (#12214)
      Fix forced-seed argument type in string(RANDOM)

Clement Creusot (2):
      Add new module Armadillo
      Corrected copyright format in FindArmadillo.cmake

Clinton Stimpson (8):
      Change to use fphsa to check required variables and version.
      Fix grouping bug where "Ungrouped Entries" showed up as a child.
      When checking find_package() components, special case qtmain.
      Fix issues with find_path() for QtCore include dir on Mac.  Fixes 11868.
      Fix regression in 43cb9b8.
      Speed up creation of parameters file for moc custom command.
      Combine component packaging methods into an enum.
      Add component support to DragNDrop generator.

David Cole (34):
      ExternalProject Test: Increase test timeout value
      CFBundle Test: Add PATHS for finding Rez (#11295)
      CTest: Mark DART_TESTING_TIMEOUT as advanced (#10150)
      Xcode: Allow override of CMAKE_CONFIGURATION_TYPES (#8914)
      Tests: Eliminate unnecessary files and variables.
      VS9: Map enable/disable PREfast flags (#10638)
      Strip trailing space from xcode-select output (#10723)
      CTest: Add alias for make test target (#4564)
      Add CMAKE_SCRIPT_MODE_FILE variable (#2828)
      Add CMAKE_ARGC and CMAKE_ARGV0..N-1 variables (#2828)
      Fix KWStyle line-too-long complaint (#2828)
      Documentation: Sync two differing copies of -E docs (#10446)
      Clarify list subcommand documentation (#8154)
      VS2010: Fixed GenerateManifest flag (#10704)
      VS: Only use /MANIFEST if hasManifest is true (#11216)
      Make file DOWNLOAD less noisy (#11761)
      Begin post-2.8.4 development
      Use stable_sort to preserve test order (#11877)
      Implement file(UPLOAD (#11286)
      Fix KWStyle line too long error (#11286)
      ExternalProject: Extract file names from more urls
      InstallRequiredSystemLibraries: Read reg values with get_filename_component
      Add correct module notice header.
      If getconf returns empty output, try cpuinfo. (#11302)
      Add ProcessorCount support for QNX via pidin. (#11302)
      Compare ProcessorCount to SystemInformation count. (#11302)
      ProcessorCount test: more output, do not fail. (#11302)
      ProcessorCount: Add support for remaining platforms (#11302)
      ProcessorCount: Test fails if count is 0 (#11302)
      ProcessorCount: Use ERROR_QUIET with execute_process (#11302)
      ExternalProject: Add SVN_TRUST_CERT argument
      CMake: Clarify the --debug-trycompile help text
      ExternalProject: Always use --non-interactive with svn
      VS10: Write header-only files in correct xml element (#11925)

Eric NOULARD (25):
      CPackRPM  honors all the different ways of packaging components
      CPackRPM  fix IRIX compiler warning (variable never used)
      CPack remove "-ALL" suffix for ALL-IN-ONE packages
      CPack Authorize DISPLAY_NAME usage in component package
      CPack  fix KWStyle warning
      CPack remove previously CPack generated files (if any) before running CPack
      CPackRPM Replace space in some CPACK_ vars (Fix bug 9932)
      CPackRPM  activate CPackRPM test on Linux systems where rpmbuild is found
      CPackArchive package all components specified in CPACK_COMPONENTS_ALL
      CPack  more robust way to collect files belonging to a component
      CPackRPM  do not run test if build dir contains space
      CPack  fix compile error on VS70 and avoid KWStyle warnings
      CPackRPM  add more trace output in order to help failing diagnostics
      CPackRPM even more trace in debug mode or in case of failure
      CPackRPM  non matching ENDIF
      CPack try to please SUSE 64 bits and install lib in lib64 and not lib.
      Remove debbuging typo
      CPack fix CPackDeb crash when CPackDeb.cmake ends with a FATAL_ERROR
      CPack fix #11930 and simplifies component packaging options
      Fix #11964 Handle lib64 library on Linux
      Fix KWStyle warnings
      Split CPack.cmake in more manageable parts
      Fix KWStyle warnings
      CPackRPM  Fix #12096: handle absolute install path with component install
      CPack  make RPM work on AIX. fix #0012183 merge patch from Pasi Valminen

James Bigler (1):
      Add FloatingPointModel to the list of known VS7 generator flags.

Johan Björk (1):
      XCode: Also qoute [] as needed to set build-configurations.

Kovarththanan Rajaratnam (1):
      Documentation: document platform specific -E commands (#10446)

M. Konrad (1):
      CPackDeb  add Component Support to DEB generator fix #0011655

Manuel Klimek (6):
      refactor flags and defines
      cache flags and defines
      implement cxx command output
      make compile command output optional
      Adds a test for the compile command line output.
      Only offer the compile command output feature on unix systems

Marco Craveiro (1):
      CTest: Use the gcov --preserve-paths flag (#11717)

Markus Rathgeb (1):
      When cross compiling, don't double-root paths when using find_*.

Martin Konrad (2):
      CPackDeb: Fix #12006 broken package names
      CPackDeb: Handle dirs for CONTROL_EXTRA correctly when packaging components

Mathieu Malaterre (8):
      This commit fixes bug #0010316
      Add a new function SWIG_GET_WRAPPER_DEPENDENCIES to UseSWIG.cmake
      Add support for Java on HP
      Add support for java on fedora
      UseSWIG.cmake does not expand $(OutDir)
      Add support for new swig 2.0 application
      UseSWIG.cmake did not support multiple modules and parallel builds
      Add support for FindJava on HP-UX and alpha

Michael Wild (1):
      Add module ProcessorCount.cmake (#11302)

Modestas Vainius (1):
      Documentation: Fix a few typos (#11883)

Nikita Krupen'ko (1):
      Add GNUInstallDirs module to define GNU layout (#3976)

Philip Lowman (1):
      VS7/8/9: Map whole program optimization flags (#10263)

Richard Bateman (1):
      Add support for CFBundle targets on the Mac (#11295)

Rolf Eike Beer (2):
      CTest: catch warning output of Apache Maven
      FindZLIB: print library instead of include directory

Sean McBride (1):
      Removed most usage of Carbon in favour of CoreFoundation

Sebastian Herbst (2):
      VS8/9: Add flag map entries for /Zc:wchar_t (#10397)
      VS7/8/9: Add flag map for string pooling option (#10397)

Tim Hütz (1):
      Add a string(FIND) sub-command (#11795)

Todd Gamblin (2):
      FindMPI: Handle multiple languages
      Added backward compatibility for input as well as output vars.

Wesley Turner (1):
      Ensure executable files have executable permissions.

Zach Mullen (5):
      Implement ctest_upload command
      Change 'Files' tag to 'Upload' in Upload.xml
      Don't tar/gz ctest_upload() files
      Add the FILES keyword to ctest_upload command
      cmCTestUploadCommand::CheckArgumentKeyword should return false if not FILES

Changes in CMake 2.8.4 (since 2.8.4-rc2)
----------------------------------------
Alex Neundorf (1):
      Fix crash in GraphVizWriter when GRAPHVIZ_TARGET_IGNORE_REGEX is used

Andreas Schneider (1):
      FindPerlLibs: Add notice of copyright

Brad King (3):
      libarchive: Define major/minor/makedev only where needed (#11648)
      libarchive: Use OpenSSL only if CMAKE_USE_OPENSSL (#11815)
      Fix documentation of MSVC_VERSION (#11833)

David Cole (1):
      Silence the may be used uninitialized warnings: initialize stuff.

Eric NOULARD (2):
      CPack   Tests the different ways of packaging components
      Avoid foreach IN LISTS syntax which is not supported by CMake 2.6

Changes in CMake 2.8.4-rc2 (since 2.8.4-rc1)
--------------------------------------------
Alex Neundorf (3):
      Make cmake build again with cmake < 2.6.3
      Strip trailing whitespace.
      Fix parsing of compiler name with a version number

Ben Boeckel (86):
      ... 86 commit messages summarized as:
      Fix ADD_TEST regression when WORKING_DIRECTORY not given
      Add new "strict-mode" CMake variable checking
      Activate / avoid using new command line arguments:
        --warn-uninitialized
        --warn-unused-vars
        --no-warn-unused-cli
        --check-system-vars

Bill Hoffman (3):
      For macros make sure the FilePath points to a valid pointer in the args.
      Add a warning when variables are used uninitialized.
      Make --strict-mode option, and integrate with cmake-gui

Brad King (34):
      bootstrap: Granular system library selection (#11431)
      bootstrap: Clarify --init flag documentation (#11431)
      bootstrap: --verbose implies verbose Makefiles (#11708)
      Combine duplicate COMPILE_DEFINITIONS disclaimer
      Document COMPILE_DEFINITIONS known limitations (#11660, #11712)
      Document try_compile behavior more clearly (#11688)
      Document Check(C|CXX)SourceCompiles behavior more clearly (#11688)
      Fix get_(cmake|test)_property documentation (#11703)
      Reference get_property() from old get_*_property() commands
      Replace misleading example in the if() documentation (#10773)
      Clarify auto-dereference cases in if() command (#11701)
      Document CheckFunctionExists more clearly (#10044)
      Document CheckSymbolExists more clearly (#11685)
      Update CheckSymbolExists copyright year
      Report directory with missing source file (#11677)
      Test that missing source mentions directory (#11677)
      Teach Simple_Mingw_Linux2Win test to use windres
      Disable SubDirSpaces parens with GNU Make 3.82 (#11654)
      libarchive: Fix major() check for LSB 4.0 (#11648)
      Xcode: Make generation depend on all input directories
      Recognize SCO UnixWare C/C++ compilers (#11700)
      Factor SCO compiler info out of platform file (#11700)
      Honor CMAKE_TRY_COMPILE_CONFIGURATION in Makefile generators (#10809)
      Document CMAKE_TRY_COMPILE_CONFIGURATION variable
      Honor VS_SCC_* properties in Fortran targets (#10237)
      Normalize slashes in scanned #include lines (#10281)
      Improve try_compile and try_run error messages
      Use shortest extension to verify try_compile language (#11731)
      Modules: Include builtin FindPackageHandleStandardArgs directly
      Fix relative CMAKE_USER_MAKE_RULES_OVERRIDE (#11725)
      Clarify CMAKE_USER_MAKE_RULES_OVERRIDE documentation (#11724)
      Always place try_compile executables predictably (#11724)
      try_compile: Allow only languages loaded in caller (#11469)
      Fix ArgumentExpansion test expected results

Clinton Stimpson (1):
      Replace exec_program with execute_process for qmake queries.

David Cole (16):
      Update script with new machine name
      VS10: Fix problems with InstallRequiredSystemLibraries.
      Add CMAKE_INSTALL_SYSTEM_RUNTIME_LIBS_NO_WARNINGS variable
      Add CPACK_NSIS_INSTALL_ROOT for CMake's own installer (#9148)
      Xcode: Disable implicit make rules in custom rules makefiles.
      Add freeglut as library name (#10031)
      Add new names for PNG and ZLIB libraries
      Avoid exceptions when ccmake terminal window is too small (#11668)
      VS10: Load projects with obj "source" files (#11147)
      VS10: Enable using devenv as CMAKE_MAKE_PROGRAM (#11459)
      Xcode: Fix crash: avoid strlen call on NULL char *
      CTestTest2: Avoid running purify unless requested
      VS10: Escape double quote chars in defines for rc files (#11695)
      Fix line too long KWStyle issue (#11695)
      Avoid space in rc /D values for VS6 and Cygwin (#11695)
      VSResource: Avoid windres /D with quoted spaces (#11695)

Marcus D. Hanwell (1):
      Bug #11715 - generate header in the build tree.

Nicolas Despres (1):
      bootstrap: Add --enable-ccache option (#11707)

Changes in CMake 2.8.4-rc1 (since 2.8.3)
----------------------------------------
Alex Neundorf (32):
      Add support for nasm assembler, patch by Peter Collingbourne (see #10069)
      Improve misleading comments.
      Add missing copyright headers
      We already have 2010, fix copyright year.
      Make FindBISON work properly with non-C locales (#11326)
      Add support for yasm, a nasm compatible assembler
      Use CMAKE_ASM_NASM_FLAGS for nasm instead of FLAGS
      Remove trailing whitespace and minor formatting changes for the dot-code
      Move the code for collecting targets and libraries into separate functions
      Properly insert all targets, also those which don't link to anything.
      Generate separate dot files for each target, and a big one with everything.
      Move the code for generating dot-files into separate class cmGraphVizWriter
      Fix #11421: FindQt3.cmake doesn't honor the REQUIRED keyword
      Remove trailing whitespace
      Don't enforce VERBOSE makefiles for the CodeBlocks generator
      Remove the "early alpha stage" comments about Eclipse and C::B
      Don't disable colors in the CodeBlocks generator and minor cleanup.
      Some more fixes for nasm support, from Etienne (#10069)
      Enable/disable generating graphs depending on the target type
      Use std::cout instead of fprintf
      Collect targets and libs on demand instead of in the ctor
      Exclude targets from the graphviz file based on a regex
      Include CMakeDetermineCompilerId in CMakeDetermineASMCompiler.cmake (#11467)
      Fix typos in the doc
      Add cache var CMAKE_ECLIPSE_MAKE_ARGUMENTS when using the Eclipse generator
      Add ECLIPSE_CDT4_GENERATE_SOURCE_PROJECT as a ADVANCED cache variable (#9631)
      Fix crash in Eclipse generator with empty project (#11616)
      Fix indentation in cmPolicies::ApplyPolicyVersion()
      Remove trailing whitespace
      Prefer files from CMAKE_ROOT when including from CMAKE_ROOT
      Improve documentation and messages for the new CMP0017
      Remove usage of CMAKE_CURRENT_LIST_DIR now that we have CMP0017

Alexey Ozeritsky (5):
      FindBLAS works in C/C++ projects without Fortran
      ACML find fixes (issue 0011219)
      find ACML fixes
      fix for Fortran-only projects
      FindLAPACK works with C/C++ only projects (issue 0009976)

Andrius Štikonas (1):
      Modules: Fix spelling 'becase' -> 'because'.

Ben Boeckel (25):
      Fix parsing of cache variables without a type
      Use cmCacheManager to load entries from the cache
      Support manual cache entries
      Condense parsing of cache entries
      Use FPHSA in FindOpenGL
      Ignore strerror_r since CMake isn't threaded
      Use _POLL_EMUL_H_ instead of HAVE_POLL_FINE
      Rename WorkingDirectory test
      Add WORKING_DIRECTORY argument to add_test
      Add tests for WORKING_DIRECTORY arg to add_test
      Rename the project to match the test
      Fix header includes for C++ and Visual Studio
      Add ctype.h include for toupper()
      Flip slashes around on Windows
      Use --><-- markers to denote the path
      Simplify the _default_cwd derivation
      Only test the default cwd with Makefiles
      Group adding tests with its properties
      Fully specify the path to old-signature add_test
      Use iostream to make Borland happy
      Check for poll when looking for _POLL_EMUL_H_
      Toss out strerror_r macros
      Fix missed _POLL_EMUL_H_ and HAVE_POLL combo
      Make TestsWorkingDirectory test a C file
      Pass the expected value as the first argument

Bill Hoffman (17):
      Fixes for the OSF operating system build.
      Add a fix for the inline keyword on the osf os.
      Add a "Contract" test for VTK.  The test downloads and builds VTK.
      Fix contract test so it is not hard coded to the vtk542 test.
      Fix incremental linking for VS2010 with nmake or make.
      Change cpack run and verify script to work with multi-config generators.
      Fix vs2010 project generation error when HEADER_FILE_ONLY is set.
      Add more documentation for LANGUAGE property.
      Add flags to resource builds on vs 2010 with a test.
      Disable incremental testing for this test, it crashes vs9 linker.
      Only run resource test for MSVC compilers.
      Add support for windows resources with mingw/msys.
      Add support for windres to cygwin.
      Add testing for windows resources for mingw/msys/cygwin and remove for watcom.
      Enable resource building with the intel compiler on windows.
      Add support for source files in custom targets for VS 10 (Bug#11330).
      Change the nightly tests to build from the nightly branch and not next.

Brad King (90):
      Store direct dependencies in solutions for VS >= 8
      BUG: Fix compiler flag test for non-English MSVC (#11336)
      Document custom command behavior without DEPENDS (#11407)
      Consolidate duplicate link rule make dependency code
      Define LINK_DEPENDS target property (#11406)
      KWSys: Teach SystemInformation about WinXP Pro and Win7
      Fix Intel .vfproj SubSystem attribute values
      Set Intel .vfproj RuntimeLibrary attribute
      Create Fortran info variables for .mod behavior
      Teach CMake about Cray C, C++, and Fortran compilers
      Speedup find_* commands (#11412)
      Prefer non-empty prefixes when matching lib names (#11468)
      Record edge type in global dependency graph
      Use modern global dependency graph for VS < 8 deps
      Allow add_dependencies() on imported targets (#10395)
      Pass Mac linker flag through PGI compiler using "-Wl,"
      Modernize FindITK module (#11494)
      Fix find_* argument parsing crash (#11513)
      Skip VS <= 7.1 dependency analysis for VS >= 8
      Enable 64-bit tools with VS 2010 Express (#9981, #10722)
      KWSys: Associate installed library with an EXPORT
      Fix try_compile RemoveFile anti-virus loop (#11503)
      Fix Fortran .mod timestamps with Cray compiler
      Make Fortran $obj.provides.build targets not .PHONY
      Honor custom command dependencies on imported targets (#10395)
      Improve signature of cmLocalGenerator::GetRealDependency
      Skip file-level dependencies on custom targets (#11332)
      Simplify VS generator ConstructScript interface
      Factor out common custom command generator
      Remove cmLocalGenerator::GetRealLocation
      KWSys: Remove realpath from SystemTools::GetPath (#10335)
      Fix parallel "make install" of CMake itself
      CTest: Fix ctest_sleep documentation (#11554)
      Fix soname in cross-compiled targets with Mac host (#11547)
      Detect object files in implicit link information
      Allow Fortran platform files to set empty values
      Recognize the NAG Fortran compiler
      Add NAG Fortran compiler information files
      FortranCInterface: Recognize NAG Fortran module symbols
      Remove unused variable "rootdir" in VS generators
      Avoid msbuild idiosyncrasy that builds multiple configs (#11594)
      Remove unused parameter "root" in some VS generator methods
      Fix dependency tracing of INSTALL and PACKAGE (#11598)
      Remove unused GLOBAL_TARGET generation code
      KWSys: Use EXPORT name only if installing library
      Write full version into try_compile CMakeLists
      KWSys: Do not mangle UNC paths in ConvertToUnixOutputPath (#10206)
      Normalize add_custom_command OUTPUT names (#10485)
      Make link rule depend on ".def" file (#11014)
      Document target_link_libraries target scope (#11058)
      Record backtrace in cmCustomCommand
      Factor generator expression docs out of add_test
      Factor per-config sample targets out of 'Testing' test
      Optionally suppress errors in cmGeneratorExpression
      Record set of targets used in cmGeneratorExpression
      Introduce "generator expression" syntax to custom commands (#11209)
      CTest: Fix test DEPEND cycle detection
      Make Intel defines consistent with MSVC on Windows (#9904)
      CTest: Fix line-too-long style in DEPEND cycle error
      Detect Fortran target architecture on Windows
      Modernize Intel compiler info on Windows
      Remove unused old-style g++ info file
      CheckCCompilerFlag: Strict signature of 'main' (#11615)
      Warn in find(GLOB) docs about bad use case (#11617)
      Remove call to SystemTools::GetMaximumFilePathLength
      Xcode: Generate native 3.2 projects
      Declare min CMake version in --system-information project
      Cygwin: Fix tests to check CYGWIN instead of WIN32
      Cygwin: Do not define 'WIN32' (#10122)
      Revert "Remove unused parameter "root" in some VS generator methods"
      Revert "Avoid msbuild idiosyncrasy that builds multiple configs" (#11633)
      Avoid msbuild ".\" idiosyncrasy that builds multiple configs (#11594)
      Mark CustomCommand test perconfig.out as SYMBOLIC
      CTest: Factor out duplicate Git author/committer code
      KWSys: Avoid buffer overflow in SystemInformation (#11018)
      Fix sentence break in add_test documentation
      Pass Mac linker flag through all compilers with -Wl,
      KWSys: Avoid passing string literal as char*
      Avoid passing string literal to char* type
      Fix constness in compiler id detection
      Build enable_language command during bootstrap
      Map multiple /FI flags for VS < 10 (#11649)
      KWSys: Remove useless include <sys/procfs.h> (#11648)
      Allow users to specify defaults for unset policies
      ccmake: Use LSB 4.0 curses API conditionally
      CTest: Do not truncate UTF-8 test output too early (#10656)
      ccmake: Use LSB 4.0 getmaxyx conditionally
      Allow platform files to set large archive rules (#11674)
      Document reading LOCATION early as undefined (#11671)
      Document reading LOCATION_<CONFIG> early as undefined (#11671)

Brian Bassett (1):
      VS: Fix linking of Fortran-only DLL projects (#10803)

Campbell Barton (1):
      Honor RULE_MESSAGES property for build target messages

Chuck Atkins (1):
      CTest: Teach launcher to ignore empty/no-op make commands

Clinton Stimpson (11):
      Fix regex for moc includes when looking for frameworks.
      cmake-gui: use BundleUtilities in place of custom script.
      Fix regression in 2dae2f1 which added find of Qt imports dir.
      Force cmake to run again when qrc dependency scanning needs to happen.
      Fix regression to allow specifying a CMakeCache.txt file on the command line.
      BundleUtilities: only do rpath strip on copied prerequisites.
      Fix build issues cross compiling with static Qt.
      CTest: multiple ctest_test calls w/LABEL regexs (#11487)
      cmake-gui: always enable generate button.
      allow absolute paths for dbus interface.
      Add support for using static/dynamic Qt plugins.

Craig Scott (1):
      ccmake: Port for LSB 4.0 (#11648)

Dave Abrahams (1):
      FindPerlLibs: Fix for Mac locally applied patches

David Cole (31):
      Add a contract test for building the CSE.
      Enable overriding contract test timeout values.
      Update tag in the Contracts/cse-snapshot test.
      Make HTML test fail when --nonet arg is not available.
      Begin post-2.8.3 development
      No CMake.HTML test if xmllint has no --nonet.
      Suppress "loop was vectorized" "warnings."
      Add contract test for Trilinos 10.6.1 snapshot.
      Honor FOLDER on include_external_msproject targets (#11436)
      Correct misspelling in error message text.
      BundleUtilities: error if fixup_bundle_item called on non-embedded item
      VS10: stop build on custom command error (#11533)
      CPack: look for makensis in the PATH (#8210)
      VS10: avoid warning, no nologo when verbose (#10587)
      Use m prefix in shorttag value to indicate "md5 of tarball"
      Establish pass criteria for the Trilinos contract test.
      Suppress erroneous warnings from Intel compiler
      Avoid running CMake.Install test simultaneously with other tests
      VS10: Finish Midl support (#11461)
      Prohibit space in HOME value for VSMidl test.
      KWSys: Fix CPU speed calculations (#9963)
      KWSys: Retrieve QNX specific memory and processor info (#11329)
      Improve build error detection.
      VSMidl Test: Use correct include_directories with VS6 (#11461)
      Add PATH_SUFFIXES for finding git.
      ExternalProject: Avoid bleed-through output when logging.
      Fix WOW64 registry mode on Windows 2000 (#10759)
      ExternalProject: Replace location tags in CMAKE_CACHE_ARGS
      CPack: Detect more URLs in CPACK_NSIS_MENU_LINKS (#10644)
      KWSys: Fix WOW64 registry mode on Windows 2000 (#10759)
      CPack: Add CPACK_NSIS_INSTALL_ROOT variable (#9148)

Eric NOULARD (13):
      CPackRPM  add basic component support to CPackRPM
      CPack  fix kwstyle breakage and make CPackRPM backward compatible
      CPack backward compatibility fix 2.8.3-2.8.2 (bug 11452)
      CPack Fix KWStyle error
      CPack Honor CPACK_MONOLITHIC_INSTALL at CPack time too
      CPack  use IsOn when it's better than IsSet
      CPackRPM fix bug 0011595 : Can't generate RPMs (on FC11...)
      CPack new tests for component install
      CPack  Default component test for ZIP should be OK
      CPackTest spit out more output in case of failure
      Arrange output in a better way
      Precise the project config type when invoking cpack
      CPackSTGZ  quote here-doc, fix bug10518

Kai Wasserbäch (1):
      FindTCL: Fix TCL and TK version variable references (#11528)

Marcus D. Hanwell (5):
      BUG 11451 - pass CMAKE_EXTRA_GENERATOR down.
      Added CMAKE_CACHE_ARGS to ExternalProject.
      Escape file write expansion, and build up lists.
      Fixed bug where last entry would be lost.
      Python additional version support, bug #10279.

Matthias Kretz (1):
      Inline help in vim with vertical split.

Mike McQuaid (6):
      Fix incorrect variable documentation (#11127)
      Add variable for InstallRequiredSystemLibraries dir (#11140)
      InstallRequiredSystemLibraries debug-only (#11141)
      Allow NSIS package or uninstall icon (#11143)
      Add CPACK_NSIS_EXECUTABLES_DIRECTORY (#7828)
      Add CPack NSIS MUI_FINISHPAGE_RUN support (#11144)

Philip Lowman (8):
      11363: FindBoost.cmake fails to find debug libraries in tagged layout install
      11429: FindGTK2 does not find libraries built for Visual Studio 2010
      11430: FindBullet doesn't find header files installed by Bullet >= 2.77
      11384: FindCxxTest now includes test code in VS project
      [patch] Add Boost 1.45 to search, simplify a check removing VERSION_LESS
      Add Boost 1.46
      Fix spelling BOOST_LIBRARYDIR message. Add error for common misspellings.
      Lowercase all function names and improve consistency

Rolf Eike Beer (2):
      allow STRING(SUBSTRING) work with length -1 as "rest of the string"
      Add the WORKING_DIRECTORY property to tests

Wojciech Migda (1):
      Recognize the Texas Instruments DSP compiler (#11645)

Yaakov Selkowitz (2):
      Cygwin: Use 'cyg' prefix for module DLLs (#10122)
      Cygwin: Fix release script libncurses search patterns (#10766)

Zach Mullen (4):
      Remove debugging message from parallel ctest
      CTest git update should pass the committer as well as the author
      Support explicitly set test costs in non-parallel testing.
      Test TIMEOUT property explicitly set to zero should be honored

No changes in CMake 2.8.3 since 2.8.3-rc4.

Changes in CMake 2.8.3-rc4 (since 2.8.3-rc3)
--------------------------------------------
Bill Hoffman (1):
      When processing DartMeasurements use the tests working directory.

David Cole (2):
      ExternalProject: No svn --username if empty (#11173)
      Avoid problem reading jni.h on Macs.

David Partyka (5):
      Fixed appending PATH to dumpbin tool from growing without bounds.
      Switch to CMAKE_PATH when doing PATH comparisons on Windows.
      Remove unecessary TO_CMAKE_PATH for gp_cmd_dir.
      Append the gp_tool path to the system PATH using native slashes.
      Fixes to GetPrerequisites for cygwin

Eric NOULARD (1):
      CPackDeb Added several optional debian binary package fields

Marcus D. Hanwell (2):
      ENH: Added case for Python 2.7.
      Fixed parallel build for generators with EXTRA.

Changes in CMake 2.8.3-rc3 (since 2.8.3-rc2)
--------------------------------------------
Alex Neundorf (4):
      Remove trailing whitespace
      Add automatic variable CMAKE_CURRENT_LIST_DIR(dir of CMAKE_CURRENT_LIST_FILE)
      Use absolute path to FindPackageHandleStandardArgs.cmake everywhere
      CodeBlocks Generator: Do not omit files in the project file listing.

Brad King (4):
      VS10: Order .vcxproj dependencies deterministically (#10502)
      Document ENABLE_EXPORTS behavior on Mac (#11295)
      FindHDF5: Fix typo in parallel-IO support check (#11291)
      Xcode: Recognize .hh as C++ (#11307)

Clinton Stimpson (1):
      Find imports dir in Qt 4.7

David Partyka (1):
      Update module to locate newely released MS MPI HPC Pack R2.

Philip Lowman (1):
      Remove superfluous variable Boost_COMPAT_STATIC_RUNTIME.

Rolf Eike Beer (2):
      FindSubversion: Fix for German localized client (#11273)
      FindSubversion: Use C locale to detect version (#11273)

Changes in CMake 2.8.3-rc2 (since 2.8.3-rc1)
--------------------------------------------
Alex Neundorf (5):
      APPEND and not-APPEND mode of feature_summary() were swapped
      Set a default DESCRIPTION if none is given for ALL mode of feature_summary()
      Close ENDFUNCTION() properly with the same name as FUNCTION()
      Make cmake-gui remember whether the "Advanced" checkbox was checked or not
      Also store the required version number in the details message.

Ben Boeckel (3):
      Add test that CMake errors with empty libs
      Fix which string is checked for in the test
      XCode generation should fail if lang isn't known

Bill Hoffman (5):
      Fix the name of the variable being tested.
      Fix KWStyle line length issues.
      Add a delay after untar on windows to make external project work on windows 7
      Add a new line to the end of the generated main.cxx for the hpux compiler.
      Fix for bug #11274, VS10 custom commands that create files in INTDIR fix.

Brad King (12):
      Evaluate <OBJECT_DIR> rule variable for executables
      ccmake: Fix search with '/'
      MinGW: Support long object file lists
      Document IMPORTED_NO_SONAME target property
      FindMPI: Recoginze -f flags from mpicc (#10771)
      Add module-dir flag for Compaq Visual Fortran (#11248)
      FindPythonInterp: Look for python2.7 interpreter
      VS10: Use $(IntDir) for per-source output directory (#11270)
      Reset platform/compiler info status for each language
      Remove trailing whitespace from Xcode generator source
      VS10: Skip targets with no linker language (#11230)
      VS10: Encode custom command comments for echo (#11283)

Clinton Stimpson (1):
      Fix regression in cross-compile patches with finding Qt libs.

David Cole (7):
      Enable calling commands with : in argv[1] (#9963)
      No extra spaces in CustomCommand test (#9963)
      Avoid CustomCommand test failure on VS71 (#9963)
      Update release scripts.
      Avoid CustomCommand test failure on VS71 (#9963)
      Honor MAKECOMMAND value saved in cache (#11026)
      New USE_FOLDERS property OFF by default. (#3796)

David Gobbi (1):
      Set the module prefix, updated Windows suffix.

Eric NOULARD (2):
      InstallGen/CPack  fix handling absolute installed file regression
      CPackRPM  Handle parenthesis in CPACK_SYSTEM_NAME (fix bug 10737)

James Bigler (2):
      Fix for bug 0011263.
      Allow -g3 for CUDA v3.0+.

Mikkel Krautz (2):
      Xcode: Avoid trailing space in ARCHS list (#11244)
      Xcode: Quote string values containing '$' (#11244)

Philip Lowman (12):
      FindBoost.cmake fixes for issues 11204 & 8529
      FindBoost.cmake: Miscellaneous changes and refactoring
      FindBoost.cmake: Add Boost_NO_SYSTEM_PATHS option
      FindBoost.cmake: Fix compiling against a boost source tree
      FindBoost.cmake: Fixes 11246
      FindBoost.cmake: Fixes 11121
      FindBoost.cmake: Fixes 10436
      FindBoost.cmake: Implements 11160
      Fix 11136: [patch] FindThreads.cmake documents the wrong variable
      FindBoost.cmake: Fix library search path glitch introduced in earlier commit
      FindFLEX.cmake: Fix issue 11249
      Fixes issue 11279: CMakeDetermineVSServicePack support for VS10

Yaakov Selkowitz (2):
      FindFLTK*: Use Cygwin fltk on Cygwin (#11290)
      Use 'uname -m' for processor on Cygwin (#10774)

Changes in CMake 2.8.3-rc1 (since 2.8.2)
----------------------------------------
Alex Neundorf (39):
      fix build on SUSE 11.2 in cmcurl due to ssize_t
      -add an additional name for finding libtiff on Windows
      -fix typo in docs of deprecated MacroAddFileDependencies.cmake
      add 2nd, more powerful mode to find_package_handle_standard_args()
      -fix indentation of the documentation
      Add version checking support to FindFlex and FindPerlLibs
      FindSquish doesn't detect the version, remove that from the documentation
      Improved version checking for FindRuby using the new mode of FPHSA()
      Improved version checking for FindJava using the new FPHSA() mode
      Fix DETAILS string with version number in FHPSA()
      Improved version checking for FindSubversion using the new mode of FPHSA()
      Improved version checking for FindCUDA using the new mode of FPHSA
      Use FPHSA() in FindSWIG, including version checking.
      Change documentation of Subversion_FOUND and SUBVERSION_FOUND.
      Add macro CMakeParseArguments() and use it in FPHSA()
      Fix ZLIB version parsing if no TWEAK version exists
      Fix EclipseCDT include path parsing with spaces (#10868)
      Fix EclipseCDT parsing of builtin macros with spaces (#10868)
      Remove trailing spaces
      Detect a COMPILER_ID also for ASM.
      Add timeout to execute_process() in CMAKE_DETERMINE_COMPILER_ID().
      Fix parsing of builtin macros so Eclipse handles them properly (#10868)
      Log the required package version and major improvement to FeatureSummary
      Improve documentation.
      Improve wording of the documentation.
      Add macro ADD_FEATURE_INFO() and improve docs.
      Remove trailing whitespace
      Make target_link_libraries() complain if bad target name is used
      Just warn in case of a bad target as only argument for t_l_l()
      Remove trailing whitespace
      New CMP0016 for deciding whether an unknown target in TLL() is an error.
      Record all considered Config files and their versions.
      Improve error message in Config-mode when no appropriate version was found
      Replace the two vector<string,string> with one vector<struct{string,string}>
      Small cleanup of FindPackageHandleStandardArgs.cmake
      Don't create an empty element at the end of Foo_CONSIDERED_CONFIGS/VERSIONS
      Add option CONFIG_MODE to FPHSA()
      Improve version notice in the generated message
      Improve wording of the error message of find_package() in config-mode

Andrew Maclean (3):
      Adding a FindPostgreSQL.cmake module
      Forgot the copyright notice.
      Changed ADDITIONAL_SEARCH_PATHS to PostgreSQL_ADDITIONAL_SEARCH_PATHS.

Arjen Verweij (1):
      Pass objects to Intel linker using a response file

Bill Hoffman (9):
      Disable gcc 33 on OpenBSD because it crashes CPack by default.
      Fix for bug#10483, INCLUDE_EXTERNAL_MSPROJECT: ProjectGUID now ProjectGuid
      Remove the ctest submit larget output test.
      Let CMake recognize .CPP .CXX and .C++ as c++ files.
      Fix for bug 10388, fix various default flags.
      Only use .CPP .CXX and .C++ do not work by default with g+++.
      Fix targets with . in the name for VS 10 IDE.
      Only test for .CPP on Microsoft compilers which will handle .CPP as c++.
      Allow testing of .CPP on WIN32 as it is a case insensitive OS and should work.

Brad King (69):
      ExternalProject: Add LOG_* options to hide step output
      FindMPI: Do not parse -l in middle of library name
      FindMPI: Parse mpicc flags more carefully (#9093)
      Fix or cast integer conversions in cmake
      Begin post-2.8.2 development
      FindMPI: Failure is not an error if not REQUIRED
      FindMPI: Trust mpicc -showme on BlueGene/L
      VS: Always separate preprocessor defs by semicolon (#10902)
      KWSys: Cleanup putenv leak option implementation
      KWSys: Pass ptrdiff_t check result to System.c
      Fix or cast more integer conversions in cmake
      Use same type in both cases of '?:' operator
      FindMPI: Fix parsing of mpicc -Wl,-L link flags (#9093)
      Fix signed/unsigned comparison warnings in ccmake
      Fix integer conversions in cpack
      bootstrap: Detect known C/C++ compiler toolchains
      KWSys: Use short fallback timeout for Process tests
      KWSys: Optionally suppress consistent test failures
      KWSys: Avoid Clang optimizer bug in testProcess-[45]
      Poison GCC 3.3 on OpenBSD a bit later
      KWSys: Avoid undefined behavior in Process crash tests
      Optionally use system bzip2 library (#10932)
      ctest_update: Abort if Git FETCH_HEAD has no candidates
      ctest_update: Support ".git file" work trees
      ctest_update: Run 'git submodule' at top level
      FindBoost: Search for Boost 1.42
      Add FindLibArchive module (#10923)
      Add option CMAKE_USE_SYSTEM_LIBARCHIVE (#10923)
      Refer to self with CMake_(SOURCE|BINARY)_DIR (#10046)
      ExternalProject: Fix $(MAKE) with cygpath on Windows
      FindBoost: Search for Boost 1.43 and 1.44
      Include headers from chosen libarchive (#10923)
      No response files with GNU ld <= 2.16 (#10913)
      Create class cmArchiveWrite to wrap libarchive (#11020)
      Include entries for directories in tarballs (#11020)
      cmArchiveWrite: Fix signed/unsigned compare/convert
      cmArchiveWrite: Fix signed/unsigned again
      CPack: Avoid member shadowing after API refactor
      KWSys: Fix SplitPath for leading '\' on Windows
      KWSys: Fix GetActualCaseForPath for UNC paths
      ModuleNoticesTest: Do not require "Kitware" copyright
      Modules: Fix CMakeParseArguments copyright notice
      FortranCInterface: Fix doc typo FC.h -> FCMangle.h
      CTest: Avoid use of old EscapeSpaces method
      Remove cmSystemTools::EscapeSpaces method
      Clarify install(TARGETS) docs for EXPORT option
      Factor out global generator ComputeTargetDepends method
      Factor out duplicate VS target dependency code
      Refactor VS <= 7.1 utility-depends workaround
      Restore GetTargetDirectDepends const return
      Split notion of node lists and edge lists
      Distinguish "strong" and "weak" target dependency edges
      Honor strong intra-component target dependencies
      libarchive: Remove SCHILY dev,ino,nlink attributes (#11176)
      Fix unused parameter warning in VS 7.1 generator
      KWSys: Avoid empty string dereference in SplitString
      KWSys: Improve SplitPath method documentation
      KWSys: Use SplitPath in GetActualCaseForPath
      Add whitespace=tab-in-indent attribute for sources
      Search MacPorts /opt/local prefix on Mac
      HP-UX: Always add /usr/lib to rpath (#10571)
      No CMAKE_CONFIGURATION_TYPES in single-config generators (#10202)
      KWSys: Suppress -Wcast-align warning in MD5.c
      Suppress -Wcast-align in curl and bzip2
      libarchive: Fix purposeful crash
      bootstrap: Honor CFLAGS during "make" test (#10545)
      file(DOWNLOAD): Fix error message formatting
      Fix line-too-long style errors
      Report missing source files with context of target

Clinton Stimpson (10):
      Fix performance issue with getting version from zlib.h
      Fix bug 10418 - GetPrerequisites returning "not" as a dependency.
      Fix regression in 5e6634fd77969433a87c150a2fb3f2079131484f for Windows.
      Change Qt4ConfigDependentSettings to use more standard find modules.
      Add cross-compiling support to FindQt4.cmake
      Tweak for cygwin, don't convert : to ;
      Fix some issues with refinding when qmake executable is changed.
      Find correct Qt plugins for cross-compiling.
      Fix mingw/VS warning message with cross compile re-org.
      Make sure moc parameters file goes in binary directory.

David Cole (20):
      CheckSourceTree test: read UpdateCommand from Update.xml.
      Eliminate -Wconversion warnings.
      Detect CMake warnings and errors in build output.
      Activate retry code on any curl submit failure.
      Add another expected output for the failed submit tests.
      ExternalProject: Use $(MAKE) whenever possible.
      Copy Resources in Frameworks during fixup_bundle (#10020)
      Update path to git. dashmacmini2 was "upgraded."
      ExternalProject: Remove 'unknown keyword' warning (#11034)
      Add documentation for CPACK_PROJECT_CONFIG_FILE.
      Add STEP_TARGETS to ExternalProject module.
      Refine formatting for cmake --help-module output.
      Improve documentation of OPTION command.
      Add FOLDER target property, for IDEs (#3796)
      Avoid adding self as prerequisite. (#10417)
      Correct CMAKE_INSTALL_PREFIX value for Win64 apps (#9992)
      Preserve timestamps on files on tar extract.
      Use QUIET to avoid Java status messages.
      VS2010: Honor PROJECT_LABEL target property (#10611)
      VS2010: Set IntDir for utility and global targets.

David Genest (1):
      Honor CMAKE_USER_MAKE_RULES_OVERRIDE in try_compile (#10902)

Eric NOULARD (20):
      CPackRPM:: Replace - with _ in RPM Version (fix bug 0010934)
      Provides default changelog if no file is provided
      CPackRPM:: Quote every filenames in %file section (see bugs 10701,10871,10345)
      CPackRPM:: [partially] support relocatable package
      CPackDEB:  merge wrong installed size patch. see bugs 10296 (and 10292)
      CPackDeb  optionally generates auto-dependency list part fix of bug 10292
      Proposal for bash-completion support file
      CPack: Refactor API in order to handle multi-file packages
      CPack: Avoid member shadowing after API refactor (part2)
      Improve cmake-completion (install doc, ctest -R completion)
      Add ZIP archive format and LZMA compress support to libarchive-wrapper
      Add XZ compress support to libarchive-wrapper
      Add Compress compress support to libarchive-wrapper
      CPack   Backward-compatibly enforce DESTDIR for DEB and RPM
      CPack   Enable better handling of absolute installed files
      CPackArchiveGenerator  use cmArchiveWrite wrapper
      CPackArchiveGenerator  add component supports
      CPackArchiveGenerator improve usability and robustness
      CPack fix broken compilation for CygwinSource generator
      CPack  handle symlinks in CPACK_INSTALLED_DIRECTORIES fix for bug5430

James Bigler (1):
      Added CUDA 3.2 directory changes.  Disable emulation mode for CUDA 3.1+.

Kai Wasserbäch (1):
      Fix spelling errors reported by Lintian.

Kovarththanan Rajaratnam (4):
      FindZLIB: optimize zlib.h version parsing
      FindCygwin: add new registry entry for Cygwin 1.7 (#10951)
      FindZLIB: use the FPHSA version mode
      FindSubversion: set compatibility variables based on FPHSA()

Marcel Loose (1):
      Issue 10199: Fixed code documentation and now set <prefix>_WC_ROOT

Marcus D. Hanwell (1):
      Bug with default library type of Python modules.

Mathieu Malaterre (3):
      Add missing PATHS to find_path commands to fix openssl searching
      BUG: 0009611 Fix Arch independent FindJNI.cmake on Linux
      Fix 11035 : debug/release library configuration mistake

Michael Wild (2):
      Improve documentation of BundleUtilities.cmake
      Improve documentation of GetPrerequisites.cmake

Miguel A. Figueroa-Villanueva (7):
      ENH: #9775 Added support for new wxWidgets 2.9 libraries.
      BUG: #9775 Fixed patch FindwxWidgets-fixed-bug-9775.
      BUG #10658: FindwxWidgets USE_FILE should not include .cmake extension.
      STYLE: Clarified/Fixed documentation of UsewxWidgets.
      BUG #11123: Generic include dir should come after config specific one.
      BUG #8184: Fixed FindwxWidgets wrong order of default libs for MinGW.
      ENH #8993: FindwxWidgets add support for wx-config custom options.

Mike McQuaid (1):
      Make bundle items writable before fixup (#9284)

Modestas Vainius (1):
      CTestTestFailedSubmit-xmlrpc: Pass with "Submission problem"

Patrick Gansterer (4):
      VS: Convert PlatformName member to a virtual method
      VS: Add more TargetMachine option values
      VS: Map /ENTRY linker option to EntryPointSymbol
      VS: Add ArchitectureId to VS 8 and 9 generators

Philip Lowman (7):
      Fixes problem finding libraries under Boost (#9510)
      Add detection for new pangommconfig.h header file
      Several fixes needed to improve Windows support
      11041: Improve FindCxxTest to use Python or Perl automatically; custom flags
      10241: FindBISON.cmake clears wrong variable
      10688: FindGTK2.cmake doesn't auto-detect macports
      Merge patch for detecting gdk-pixbuf library

Pino Toscano (1):
      GNU/Hurd platform support fixes (#9873)

Robert Goulet (1):
      VS2010: Disable PDBs when there is no debug info

Rolf Eike Beer (2):
      clean up some stuff in CPack RPM script
      Set MSVC_VERSION for MSVC 6, 7, 7.1 (#7944)

Todd Gamblin (3):
      Modules: Fix spelling 'To distributed' -> 'To distribute'
      Teach find_* commands to ignore some paths
      Add platform files for BlueGene/P systems

Zach Mullen (12):
      Checksums on CTest submit files, and retry timed out submissions.
      Cross-platform fixes for checksum/retry code
      Fix subscript out of range crash
      CTest should resubmit in the checksum failed case
      Testing for CTest checksum
      Mock checksum failure output for old CDash versions
      Checksum test should use CMAKE_TESTS_CDASH_SERVER
      Fix cycle detection for test dependencies
      More robust cost-based scheduling impl
      Fix hard-coded CDash URI in version query
      Added CTest command --print-labels
      We shouldn't ask CDash for its version info until/unless we actually need it.

No changes in CMake 2.8.2 since 2.8.2-rc4.

Changes in CMake 2.8.2-rc4 (since 2.8.2-rc3)
--------------------------------------------
Bill Hoffman (1):
      Fix for bug #10859, ctest exit exception incorrectly reported.

Brad King (3):
      Run CMake.HTML test without net access (#10857)
      Run CMake.HTML test with older xmllint (#10857)
      CTest: Parse empty Git commits correctly

David Cole (2):
      Qualify name of extraction location with ExternalProject name.
      For VS10: Really use full path file names.

James Bigler (1):
      Add support for the emulation version of the cudart library.

Mathieu Malaterre (1):
      Cleanup FindOpenSSL. Add support for win64 installation.

Zach Mullen (1):
      Parallel CTest hangs if serial test has depends

Changes in CMake 2.8.2-rc3 (since 2.8.2-rc2)
--------------------------------------------
Brad King (1):
      Preserve ENV{MAKEFLAGS} in CMake script mode

David Cole (4):
      Remove "Microsoft Visual Studio .NET" from VS8 and VS9 find modules.
      Use full path file names in generate.stamp.list.
      Use full path file names to express dependencies.
      Look in the ctest ini file for GitCommand.

James Bigler (2):
      Fixed: CUDA_VERSION_MAJOR/MINOR now computed after first run.
      CUDA_VERSION variable passed to REGEX needs quotes to work when not defined.

Mathieu Malaterre (1):
      Cleanup FindDCMTK (using foreach). Fix linking on win32 static libs.

Zach Mullen (2):
      Do not exit if stoptime is passed.
      Document ctest_build() TARGET option

Changes in CMake 2.8.2-rc2 (since 2.8.2-rc1)
--------------------------------------------

Bill Hoffman (1):
      Make sure libarchive uses cmzlib and not the system libz if found.

Brad King (12):
      Use forward slashes for objects in response files
      Use platform variable for response file flag
      Use response file for objects on MinGW and MSYS
      Generalize CTest.Update* test dashboard script helpers
      ctest_update: Support custom Git update command
      ctest_update: Support Git upstream branch rewrites
      Fix CMake data and doc paths in Cygwin package
      Document scope of source file properties
      Run CTest.NoNewline test using built CMake
      Tru64: Place cmOStringStream vtable uniquely (#10541)
      Enable BootstrapTest on MSYS
      Tru64: Use full-path include directives in Makefiles (#10569)

Christoph Watzl (1):
      Fix nested source groups with VS 10 (#9863)

Clinton Stimpson (2):
      Support pthreads on irix.
      Remove macro for querying qmake for qmake variables.

David Cole (2):
      Fix issue #10346. Error if SOURCE_DIR is empty.
      Remove CTestTest3.

Zach Mullen (1):
      Extra coverage glob should subtract the explicitly defined excluded files

Changes in CMake 2.8.2-rc1 (since 2.8.1):
- Build on Tru64 (#10542)
- Build on mingw-w64
- Build on old Sun (#10550, #10543)
- CPack: Add native BZip2 support
- CPack: Set compression type in RPM spec (#10363)
- CPack: Try harder to initialize staging directory (#10793)
- CTest: Add --stop-time argument
- CTest: Cost data with '-j'
- CTest: Fix memory report
- CTest: Glob for uncovered files during coverage tests
- CTest: Option to specify cdash server
- CTest: PHP Coverage support
- CTest: Process tree kill for OpenBSD, FreeBSD, kFreeBSD, GNU/Hurd
- CTest: Report failure in Update.xml
- CTest: Submit author email in Update.xml
- CTest: Teach ctest_update about Git submodules
- CTest: Teach ctest_update to handle Git upstream branch rewrites
- Cygwin: Export all symbols with ENABLE_EXPORTS (#10122)
- Do not list file names during 'cmake -E tar xz'
- Documentation: Comply with "XHTML 1.0 Strict"
- Documentation: Fix typo in CMAKE_LIBRARY_PATH (#10291)
- Documentation: Fix typo in HAS_CXX docs (#10578)
- Documentation: More consistent command signatures
- Eclipse: Do not add INCLUDE to environment twice
- Enable extra CodeBlocks generator on Cygwin
- ExternalProject: Support .zip and .bz2 archives, MD5 verification
- ExternalProject: Reconfigure when args change (#10258)
- ExternalProject: Support Git, SVN username/password
- FindCurses: Fix for cygwin ncurses package
- FindHSPELL: Version support
- FindJava: Error if version is not found only when REQUIRED
- FindJava: Support runtime and development components (#9840)
- FindKDE4: Prefer kdeconfig results over system paths
- FindMPEG: Check for 'vo' library
- FindPNG: Support png 1.4 versioned lib names (#10551)
- FindPkgConfig: Add QUIET keyword to pkgconfig macros (see #10469)
- FindZLIB: GnuWin32 support, version support (#5588)
- FindwxWidget: Fix CXX flag parsing (#10209)
- Fix .pdb name attribute in VS project files (#10614)
- Fix CodeBlocks to work with Fortran-only
- Fix VS 2010 custom commands (#10503)
- Fix VS 6 support for COMPILE_DEFINITIONS_MINSIZEREL (#10700)
- Fix cross-compiling from Linux to iPhone (#10526)
- Fix documentation typos
- Fix g95 Fortran compiler support
- Fix uname masking in file(WRITE) and write_file (#10789)
- GetPrerequisites: Provide an override hook
- Handle non-ASCII terminators in file(STRINGS)
- Module fixes: FindPythonLibs, FindQt4, FindX11, FindwxWidgets
- PathScale Fortran compiler tool detection
- Qt4 OpenGL framework fix
- Qt4ConfigDependentSettings.cmake Qt4Macros.cmake UseQt4.cmake
- Recognize ARM ABI/EABI with GNU compilers
- Recognize Clang compiler
- Search basic directories on "Generic" platform
- Set MSVC* variables consistently on all generators, and test
- Support SunPro C++ 5.11 on Linux (new compiler)
- Support VS 10 Express (related to #10670)
- Support compression with 'cmake -E tar'
- Support multiple arguments in CC,CXX,FC environment variables
- Support per-configuration librarian flags (#10768)
- Support per-platform initial ASM language flags (#10577)
- Use Fortran ABI detection results conservatively
- Use libarchive to replace the unmaintained libtar
- UseQt4: Support QtMultimedia (#10675)
- bootstrap: Fix make tool detection (#10544)
- cmake-gui: Add simple grouped view
- cmake-gui: Support build tree under symlink (#9975)
- Cleanup modules FindASPELL, FindAVIFile, FindBZip2, FindDart,
  FindEXPAT, FindGCCXML, FindGLU, FindHSPELL, FindJasper, FindLibXml2,
  FindLibXslt, FindMPEG, FindOpenAL, FindPhysFS, FindQuickTime,
  FindSubversion, FindZLIB.

Changes in CMake 2.8.1
- Fix failing test on cygwin
- Add a new serach path for MPICH2

Changes in CMake 2.8.1 RC 5
- Fix FindQt4 to work with OpenGL on the mac
- Add .git .bzr and .hg to the list of default CPack ignore directories.

Changes in CMake 2.8.1 RC 4
- CTest: Do not hide test GUI windows (fixes 2.8.0 regression)
- Documentation: Clarify CMAKE_MODULE_PATH variable
- FindQt4: Add support for QtDeclartive module
- FortranCInterface: Fix PathScale detection
- Suppress GNU flag -fPIC on Windows (fixes 2.8.1-rc1 regression)

Changes in CMake 2.8.1 RC 3
- Add CMAKE_XCODE_ATTRIBUTE_<attr> interface to set compiler (#9125)
- Fix Eclipse files for targets in subdirectories (#9978)
- Fix custom command rule hashes to avoid extra rebuilds
- Print non-make generator name in initial compiler test

Changes in CMake 2.8.1 RC 2
- CPack: Avoid deleting long PATH values with NSIS (#10257)
- CTest: Fix and test cost-based test scheduler
- CTest: Fix and test git updates for case of out-dated index
- CTest: Fix regression caused by fix for (#2336) in rc1
- CTest: Setup command-line dashboard support with Git
- FindCUDA: Improve docs, use -rpath on Apple, fix dependency scanning
- Fix OS X deployment-target and sysroot defaults (#9959,#9898,#10155)
- Recognize the Compaq Fortran compiler

Changes in CMake 2.8.1 RC 1
- Add "NMake Makefiles JOM" generator
- Add PathScale compiler support
- Add per-configuration OUTPUT_DIRECTORY properties
- Add per-target OSX_ARCHITECTURES property
- check_type_size(): Handle mixed-size universal binaries
- CPack: Document Mac generators
- CPack: Improve RPM spec files
- Create CMAKE_FORCE_Fortran_COMPILER for cross-compiling
- CTest: Add --http1.0 command-line option
- CTest: Add --timeout command-line option
- CTest: Do not munge UTF-8 output in XML files
- CTest: Document CTEST_USE_LAUNCHERS option
- CTest: Fix killing of whole test process trees
- CTest: Handle failure of running invalid executables
- CTest: Honor the -C arg to ctest (#2336)
- CTest: Improve host system introspection
- CTest: Optionally randomize test order (--schedule-random)
- CTest: Skip tests with unsatisfied REQUIRED_FILES test property
- CTest: Submit arbitrary results with ATTACHED_FILES test property
- ctest_build(): Enhance signature
- ctest_start(): Add APPEND option
- ctest_start(): Move CTEST_CHECKOUT_COMMAND from ctest_update
- ctest_update(): Submit global tree revision in Update.xml
- Cygwin: Do not export all symbols from DLLs (#10122)
- Cygwin: Name DLLs with SOVERSION, not VERSION (#10122)
- Detect 32/64-bit Windows with Intel compiler
- Eclipse generator enhancements
- ExternalProject: Add TIMEOUT parameter
- FindCUDA: Respect CUDA version differences
- FindCURL: Find import libraries on Windows
- FindDCMTK: Look in more places
- FindGTest: Handle spaces better (#10065)
- FindGTK2: Look in fink locations on Mac OS X
- FindHDF5: Follow find-module API conventions
- FindJava: Support for versioned find
- FindJNI: Honor find_package() REQUIRED and QUIET options
- FindMPI: Improve Windows support
- FindOpenSSL: Fix MinGW support
- FindPythonLibs: Look in config for static library
- FindQt4: Misc enhancements, sync with KDE vesion
- FindRuby: Fix version convention on Windows
- FindX11: Improve documentation
- Fortran: Detect address size (#10119)
- FortranCInterface: Honor user flags
- Improve VS 2010 beta2 support
- link_directories(): Treat relative paths consistently (CMP0015)
- Modernize FindLibXslt and FindLibXml.cmake
- Refactor platform info to simplify adding new compilers
- Support cross-compiling versioned DLLs
- UseQt4: Provide dependencies only for static Qt (#10021)
- Address issues:
  #2336, #3571, #5041, #7541, #8725, #9011, #9042, #9054, #9163,
  #9171, #9450, #9697, #9764, #9782, #9792, #9862, #9894, #9913,
  #9916, #9917, #9918, #9949, #9965, #9970, #9982, #9985, #10003,
  #10014, #10021, #10032, #10055, #10060, #10065, #10114, #10119,
  #10122, #10126, #10136.

Changes in CMake 2.8.0 Release
- CPack: Honor CPACK_NSIS_DISPLAY_NAME (fixes regression)

Changes in CMake 2.8.0 RC 7
- Partially sync FindQt4 with KDE version
- Improve implementation of fix for #9090
- Fix CTest infinite loop when test executable could not be found
- Fix #9833: Document ctest --help-command
- FindCUDA: Fix -fPIC from being used on executable object files
- Fix #9654: %files section in spec file should not list directories
- Fix #9851: Better STRING(RANDOM) seeding
- Fix double bootstrap build for in source builds
- Fix CTest to use allowed value for valgrind --num-callers
- Remove non-language implicit link dependencies
- Implement LINK_FLAGS_<CONFIG> property on Xcode

Changes in CMake 2.8.0 RC 6
- Partially sync FindQt4 with KDE version
- Fix #9090: Teach CTest subdirs() command to handle absolute paths
- Fix CTest bug that could start a test twice

Changes in CMake 2.8.0 RC 5
- CTest now detects cycles in test dependency graph
- Warn on set(PARENT_SCOPE) at top scope
- Fix Xcode <= 2.0 projects with CMAKE_BUILD_TYPE
- Fix flags for Intel Fortran on Windows
- Fix #2199: UseSWIG documentation for swig_generated_file_fullname
- Fix #7915: UseSWIG interaction with JNI
- Fix #8971: FindOpenSSL now works on windows
- Fix #9124: CPackDeb documentation
- Fix #9722: cmake-gui reports error when not able to create build directory
- Fix #9767: Match more valgrind-reported leaks in CTest memcheck
- Fix #9777: Sync CMakeDetermineJavaCompiler paths with FindJava
- Fix #9793: FindJNI should find matching jni.h and jni_md.h
- Fix #9817: FindJNI on Solaris
- Fix FindHDF5 when hdf5.h exists without H5pubconf.h
- Fix FindZLIB to follow variable name conventions
- Fix invalid use of auto_ptr on array
- Mention temp var convention in Modules/readme.txt documentation

Changes in CMake 2.8.0 RC 4
- Fix try_compile when file cannot be found
- Add new module to test manifest installation issues on windows.
- Add more test coverage
-Improvements in finding MPI on windows. ENH: reorganized searching mpi for mpi components (include,lib,bin) using a single set of search paths instead of seperately mainted lists of paths for each.
- Look for nvcc in the 32 bit bin directory before the 64 bin directory.
- BUG: hardcore some values so output matches cmVS10CLFlagTable.h (addresses bug #9753)
- Avoid Intel linker crash in BuildDepends test
- Fix Intel Fortran SHARED libraries on Linux
- Fix working dir issue for ctest
- Fix if() command and CMP0012 OLD/NEW behavior
- Allow for /D to change install directory on the command line for NSIS
- Move SetErrorMode around calls to generate and configure instead of setting it for the whole application for cmake-gui on windows.  Allows for bad installs of windows shell programs to not break file completion.
- Fix Intel and MinGW Fortran DLL import libraries
- Fix Xcode dylib version default
- Fix the showing of non-cpp files in the IDE for VS 10
- Fix optionally-valued booleans in VS 10 flag table
- Detect and set Unicode character set in VS 10
- Add support for the g95 Fortran compiler
- Test all target types in Fortran
- Add Xcode file association for Fortran
- Fix VS 10 flag table for precompiled headers
- Fix VS 10 .sln files for Windows Explorer
- Fix Microsoft.Cpp.$(Platform).user.props in VS10b2
- Fix up file(DOWNLOAD ) a bit, better error checking and uses of long not double for timeout as curl needs, bug# 9748
- Add a VS 10 Win64 generator
- Fix for bug#9686 convert java_home to a cmake path before using.
- fix for bug# 9751, add check for MSVC10
- Fix for bugs #9756, #9690 and #9755, header files were not included, and link_directories we incorrect
- Add a module to test an install tree to verify that the MS CRT version is correct.
- Fix seg fault for empty ENV{} call bug #9747
- Better fix for finding the MSBuild that matches the VS 10 install.
- make testing the CodeBlocks and Eclipse generators easier by not requiring the CMAKE_EDIT_COMMAND variable
- Do not link library dependencies in VS solutions
- Ctest was broken for subdirs.  Restored working directory state for tests so that their executables could be found.
- Fixes version detection using osg/Version on Mac OSX when OSG is installed as a framework
- Avoid C++ linker language in VS Fortran project
- Avoid duplicate ZERO_CHECK in VS solutions
- Fixed bug 8319, search for the Python shared library in the standard locations.
- Fix bug#9714, should not crash when version file is not where it should be...
- Fix ctest output alignment for cases where total tests run is not the same width as max test index.
- make it more robust wrt. #9621
- Add another possible error message that curl might emit with an empty drop location.
- Fix issue #5668 - use CollapseFullPath when determining if covered file is within source or binary tree. Allows gcc/gcov coverage analysis using MinGW on Windows.
- CTest-side support for compiler name and compiler version information.  Requires CDash update to show on CDash.
- Add a bunch more testing coverage.

Changes in CMake 2.8.0 RC 3
- CTest Added OS Platform (cpu architecture) detection support to windows system
- Several minor FindBoost changes to address posts on mailing list
- Resolve #9685: Fix include dir to be correct path for gnutils
- Fix color check for dependency scanning
- Remove CMP00015 for now as it breaks more things than it fixes
- Reduce duration of ctest_sleep arguments. Add SmallAndFast project. Replace kwsys with SmallAndFast to make CTestTest faster. (I will keep an eye on coverage results after this commit and make sure we still have equivalent ctest coverage.)
-  Do not use -fPIC to link executables
- Split Borland compiler information files
- Trimmed off the newline from sw_vers output on mac, it could cause xml parsing errors if left in
- Check for openssl-linked option with Qt 4.4+ before making ssl a dependency.
- Make Complex test of CMakeLib more optional
- Modernize FindVTK module
- Fix find_package() when <pkg>_DIR is wrong
- Do not collapse path of NOTFOUND values
- More robust implicit link line detection regex
- fix Xcode 30 generator
- Use the correct CMake (the freshly built one) to drive the CMakeWizardTest.
- Support more special characters in file(STRINGS)
- Log implicit link line detection regex
- speedup C dependency scanning even more
- Avoid non-root copies of root-only targets
- Added better OS information for Mac OS X
- Use work-around from bug 4772 for C++ and Fortran
- FortranCInterface: Mangling for Intel on Windows
- cmake-gui don't allow consecutive generates without a configure.
- Fix Preprocess test for Intel on Windows
- Teach intel compiler on windows to place .lib files and .pdb files.
- CPack: Fix bash-isms in launch script
- BUG: #0009648 Change "The following tests FAILED" message to print on stdout rather than stderr
- Avoid (Unix|Windows)Paths.cmake multiple include
- When getting include dirs for moc, also watch for framework includes and use -F instead of -I.
- Find locally installed software first
- Add '#!/bin/sh' to cygwin-package.sh
- Fix permsissions of installed SquishRunTestCase.sh
- Fix module docs to be manpage (groff) friendly
- Support GNU/kFreeBSD
- Remove old Encoding field from CMake.desktop
- FindQt3: Prefer (moc|uic)-qt3 names over (moc|uic)
- Match width of ctest "Start xx: " line to line up with the end test line
- Remove old license from FindPkgConfig.cmake module
- Test target link information invalidation
- Invalidate target link info when necessary
- Use new style header generation and get rid of OBJECT_DEPENDS in tutorial
- Fix issue #8649 - move the location of CPACK_NSIS_EXTRA_INSTALL_COMMANDS so that it is not excluded from execution when 'Do not create shortcuts' is checked.
- add the additional features for the dbus macros from KDE's FindQt4.cmake
fc9f7a5 Fix warnings in CMake source code.
- Correct some typos in error messages in the string command. Add a test that covers more of the code implemented in cmStringCommand.cxx, especially the error handlers.
- Create INTERPROCEDURAL_OPTIMIZATION build feature
- Document CMAKE_CURRENT_LIST_FILE more precisely
- Fix the documentation to say what it really does. Bug #9638
- document how the minimum version can be specified
- Fix warnings in CMake source code. Suppress rampant warnings emanating from Qt files.
- Add documentation for Cocoa flag and move Motif under X11 flag.

Changes in CMake 2.8.0 RC 2
- Fix FindQt4 so that QtHelp depends on QtNetwork
- Add missing copyright notice to CMake.cmake module
- Add alternative _UTILITY targets to all VS solutions 
- FindGTest.cmake some bugfixes, also added public function for closer integration btwn GoogleTest & CTest, contributed by Dan Blezek.
- Eliminate ExternalProject's use of CMAKE_CFG_INTDIR subdir for Makefile generators. It was causing problems with parallel make -j invocations. Keep it for multi-configuration build systems so that Debug and Release stamp files remain separate.
- Fix for bug #9611, some more paths for OpenJDK.
- Fix get_filename_component() registry view with wow64
- Fix warnings in CMake source code.
- Fix module definition file reference for VS6 NMake
- Fix for bug #9611 do not hard code archs for search paths of java, look at the machine type.
- Fix bug#9619 add a link to module maintainers page in readme.txt for Modules
- Add cmake-help-command function to emacs-mode
- Add initial XL C compiler flags for safer builds
- Split XL compiler information files
- Fix default install prefix on Haiku
- Fix use of module .def files for MS tools
- Add StringProperty options includeing /def: for VS 10 flag table
- Convert copyright to OSI BSD and clean up licenses
- ENH: Added ctest test coverage for a test timeout
- CTest honors test timeouts again.
- Remove ctest_submit from CTestTestParallel
- Fix shared library creation flag for XL on Linux
- Fix BUG: 0009612: --output-on-failure option doesn't work with
  the new parallel CTest handler
- Removed support for cutil library and header file.
- Fixed CUDA_PROPAGATE_HOST_FLAGS, added path for Mac SDK.
- Make sure LINK_FLAGS are seen by generator, fix for part of bug#9613
- Fix issue #9412 - remove RPATH from files copied by
  BundleUtilities.cmake on Linux. Thank
- Fix support for OLD behavior of policy CMP0002
- Fix issue #8818 - escape quotes in the license file when using the
  DragNDrop cpack genera
- Fix .vfproj file version for Intel Fortran 10.1
- Use BeAPI for per-user package registry on Haiku
- Correct comments and use ASM${ASM_DIALECT} env. var instead of ASM
  env. var to initialize
- Fix bug #9529.
- Fix Windows GUI implib and image version in VS 6
- Convert newlines from CRLF to LF
- Oops. Last commit did not create subdir before doing a touch on a
  file in it. So it fails of a type that is expected to have a
  location...
- Policies 14 and 15 will be first released in 2.8.0
- Document full version number with policy default
- Simplify bootstrap script source dir detection
- Documentation fixes, new CUDA_PROPAGATE_HOST_FLAGS, changed output
  directory.

Changes in CMake 2.8.0 RC 1 

- Qt based GUI cmake-gui is now the default GUI, MFC CMakeSetup is no
  longer included in CMake.  ccmake is still supported.
- cmake-gui supports multi-state values options.
- CMake now has cmake --build command that can build any CMake generated
  project from the command line.
- Visual Studio 2010 beta support has been added.
- KDevelop generator now has color output for builds.
- CTest supports running tests in parallel with a -j N option.
- A new CTest CTEST_USE_LAUNCHERS option can be used to get better
  dashboard error reports with make based tools.
- CTest has support for sub-projects and labels which can interact
  with CDash.
- CTest now supports Git, Mercurial, and Bazaar.
- It is now possible to use DESTDIR in CPack for any CMake based projects
  giving more flexibility on the final path names.
- The CPack Deb generator now computes the arch instead of hard coding it.
- Fortran/C mixed language projects made much easier. CMake now
  automatically can compute the run time libraries for a compiler. In
  addition, a new FortranCInterface module can determine the correct
  name mangling needed to mix C and Fortran.
- Intel compiler support added to OSX, and support for embedded
  manifests in the windows intel compiler was added.
- Depend scanning is now much faster with makefiles.
- Many FindQt4 improvements to stay working with current Qt releases
- FindMPI has improvements for windows.
- FindBoost has been updated to work with the most recent boost releases.
- New External Project Module.  The 'ExternalProject_Add' function
  creates a custom target to drive download, update/patch, configure,
  build, install and test steps of an external project.
- xmlrpc dependancy has been removed
- CMAKE_OSX_DEPLOYMENT_TARGET cache variable has been created to set the
  deployment OS for a build on OSX.
- Several new policies were added:
  CMP0012
       The if() command can recognize named boolean constants.
  CMP0013
       Duplicate binary directories are not allowed.
  CMP0014
       Input directories must have CMakeLists.txt.
  CMP0015
       The set() CACHE mode and option() command make the cache value
       visible.
- Lots of bug fixes.<|MERGE_RESOLUTION|>--- conflicted
+++ resolved
@@ -1,5 +1,3 @@
-<<<<<<< HEAD
-=======
 Changes in CMake 2.8.11.1 (since 2.8.11)
 ----------------------------------------
 Brad King (5):
@@ -23,7 +21,6 @@
       Qt4Macros: Handle Qt ActiveX libraries in qt4_use_modules.
       Genex: Fix the HEAD target used for evaluated expressions
 
->>>>>>> c479a06d
 Changes in CMake 2.8.11 (since 2.8.11-rc4)
 ----------------------------------------
 None
