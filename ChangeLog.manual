<<<<<<< HEAD
=======
Changes in CMake 2.8.12.1 (since 2.8.12)
----------------------------------------
Brad King (9):
      MSVC: Add /FS flag for cl >= 18 to allow parallel compilation (#14492)
      Genex: Reject $<TARGET_FILE:...> for object libraries (#14532)
      Check for OBJECT_LIBRARY source files at start of generation
      CMP0022: Plain target_link_libraries must populate link interface
      Do not export INTERFACE_LINK_LIBRARIES from non-linkable targets
      CMP0022: Warn about a given target at most once
      Fix summary documentation of INTERFACE_LINK_LIBRARIES
      file(GENERATE): Clear internal records between configures
      cmake: Validate -E cmake_automoc argument count (#14545)

Modestas Vainius (1):
      Fix spelling in INTERFACE_LINK_LIBRARIES documentation (#14542)

Stephen Kelly (4):
      CMP0022: Output link interface mismatch for static library warning
      Don't add invalid content to static lib INTERFACE_LINK_LIBRARIES.
      CMP0022: Add unit test for null pointer check and message.
      CMP0022: Add test for target_link_libraries plain signature

Vladislav Vinogradov (1):
      FindCUDA: Fix NPP library search for CUDA 5.5

>>>>>>> c438cdb5
Changes in CMake 2.8.12 (since 2.8.12-rc4)
------------------------------------------
Brad King (4):
      Xcode: Fix test architecture selection for Xcode >= 5
      Xcode: Teach Tests/BuildDepends to allow LINK_DEPENDS_NO_SHARED failure
      Xcode: Drop XCODE_DEPEND_HELPER for Xcode >= 5
      Xcode: Fix OBJECT library support for Xcode 5 (#14254)

Stephen Kelly (1):
      Genex: Fix processing multiple include directories for relative paths

Changes in CMake 2.8.12-rc4 (since 2.8.12-rc3)
----------------------------------------------
Brad King (8):
      VS: Future-proof Intel project format selection
      MSVC: Drop /link from executable link lines with Ninja
      FindCUDA: Always list custom command outputs in their targets
      FindPNG: Honor old PNG_LIBRARY if provided (#14398)
      FindHDF5: Fix regression in per-configuration library selection
      bash-completion: Future-proof --help-*-list "cXXXX version" filtering
      OS X: Search system SDKs for frameworks
      Use first custom command for the same output (#14446)

Patrick Gansterer (3):
      MSVC: Fix version test for linking corelibc on Windows CE (#14420)
      MSVC: Fix WinCE arch family preprocessor symbol (#14436)
      VS: Use version-specific subsystem for WinCE compiler id (#14440)

Rolf Eike Beer (1):
      bootstrap: try better workaround for builds on Linux/HPPA

Stephen Kelly (3):
      Add differing target property content to policy CMP0022 warning
      Fix CMP0022 warning when no old-style property is set
      genex: Fix preprocessing with incomplete content (#14410).

Changes in CMake 2.8.12-rc3 (since 2.8.12-rc2)
----------------------------------------------
Robert Maynard (1):
      cmMakefile: Do not track CMake temporary files.

Changes in CMake 2.8.12-rc2 (since 2.8.12-rc1)
----------------------------------------------
Brad King (2):
      Fix RunCMake.Configure test expectation newline matching
      Clean up install rules of CMake itself (#14371)

Clinton Stimpson (1):
      OSX: Allow an empty INSTALL_NAME_DIR to override MACOSX_RPATH.

Eric Bélanger (1):
      FindImageMagick: Find libraries named with HDRI support (#14348)

Raphael Kubo da Costa (1):
      FindTCL: Add BSD paths for Tcl/Tk 8.6

Robert Maynard (2):
      VS: Generate ToolsVersion matching each VS version
      cmMakefile: Do not track configured files known to be temporary

Rolf Eike Beer (1):
      CheckC*CompilerFlag: add documentation what to expect from a positive result

Stephen Kelly (6):
      Fix OLD behavior of CMP0021.
      try_compile: Extract IMPORTED targets from LINK_DEPENDENT_LIBRARIES
      try_compile: Extract IMPORTED targets from INTERFACE_LINK_LIBRARIES
      Genex: Fix evaluation of MAP_IMPORTED_CONFIG_<CONFIG>
      Fix some whitespace errors in docs.
      Normalize system directories from the interface target property

Yury G. Kudryashov (1):
      CPack: Fix a typo in documentation

Zack Galbreath (1):
      CTest: Fix GTM coverage parsing line offset bug

Changes in CMake 2.8.12-rc1 (since 2.8.11.2)
--------------------------------------------
Adam J. Weigold (1):
      CPackWIX: Add support for custom WiX templates

Alex Neundorf (12):
      CMakeSystem: include toolchain file after setting CMAKE_HOST_ (#13796)
      Add support files for C, C++ and ASM for the IAR toolchain.
      Add regexps for the IAR toolchain to the vendor list.
      Add IAR to the CMakeDetectC(XX)CompilerID.c(pp).in
      cmake-gui: use shortcut F only for "Find in Output"
      Eclipse: fix #14204 and #14205: no file links to directories
      automoc: add a global AUTOMOC_TARGETS_FOLDER property
      install: do not strip dll import libraries (#14123)
      ExportTargets: add one more comment to the generated file.
      Add documentation for the --graphviz support
      graphvizoptions: add copyright notice
      add macros cmake_print_properties() and cmake_print_variables()

Alexander Mohr (1):
      VS: Detect MSVC compiler id on ARM toolchain

Andreas Mohr (10):
      Fix spelling and typos (affecting users)
      Fix spelling and typos (affecting binary data / module messages)
      Fix spelling and typos (non-binary)
      Fix spelling and typos (product names)
      FindwxWidgets: add DOC strings with usual style
      Explain distribution of Win9x binary on all Windows versions.
      VS10: add detailed comment about MIDL processing
      Docs: Update description of CMAKE_(BUILD_TYPE|CONFIGURATION_TYPES)
      Docs: Clarify that CMAKE_*_(PREFIX|SUFFIX) affect filenames
      Docs: Clarify wording "flag used" => "flag (to|will) be used"

Ben Boeckel (12):
      set_property: Do not remove a property when APPENDing nothing
      Tests/RunCMake: Document stripping of expected output
      export: Error when exporting a target without a language
      variable_watch: Store client data as pointers
      variable_watch: Add a deleter for the client data
      variable_watch: Match client_data when finding duplicates
      variable_watch: Allow specifying the data to match in RemoveWatch
      variable_watch: Prevent making extra entries in the watch map
      variable_watch: Fix a typo in the error message
      variable_watch: Don't share memory for callbacks
      variable_watch: Check newValue for NULL
      variable_watch: Add test for watching a variable multiple times

Bill Hoffman (1):
      Do not set CMAKE_MATCH_ variables when not neeeded

Bjoern Thiel (1):
      SelectLibraryConfigurations: Fix for cached <base>_LIBRARY

Brad King (91):
      VS: Separate compiler and linker PDB files (#11899, #14062)
      MSVC: Invoke 'link' directly for executables
      Ninja: Fix OBJECT_DIR placeholder path conversion
      VS 10: Escape ; as %3B in preprocessor definitions (#14073)
      CTest: Simplify ctest_* command source/build dir lookup
      get_filename_component: Add explicit unit tests
      get_filename_component: Add DIRECTORY option (#14091)
      Xcode: Use explicitFileType to mark source types (#14093)
      Check{C,CXX}CompilerFlag: Test using C locale (#14102)
      Windows: Search '/' prefix only when cross compiling (#10994)
      Recognize ld with toolchain prefix (#13960)
      VS: Always initialize CMAKE_CONFIGURATION_TYPES in IDE generators
      Begin post-2.8.11 development
      Sanitize linker name to parse implicit link line (#14154)
      VS: Allow /Fa to set AssemblerListingLocation (#14153)
      Tests/IncludeDirectories: Avoid shared library with no symbols
      if: Add test for IS_DIRECTORY
      try_compile: Add test for bad call error cases
      try_compile: Refactor argument processing
      variable_watch: Add test for MODIFIED_ACCESS report
      bootstrap: Compile KWSys SystemTools with UTIME(S|NSAT) values
      variable_watch: Remove leftover debugging code (#14187)
      variable_watch: Print accesses as "CMake Debug Log" messages
      Docs: Clarify CMAKE_PARENT_LIST_FILE (#14194)
      get_filename_component: Test ABSOLUTE of .. after root component
      try_compile: Add signature to allow multiple SOURCES
      enable_language: Clarify documentation
      Split cmBootstrapCommands.cxx into two sources
      Document CMAKE_INSTALL_PREFIX in CMAKE_SYSTEM_PREFIX_PATH
      cmake: Document "-E tar" support for .zip (#14225)
      FindBoost: Clarify failure on missing 'static' libs (#14235)
      CMakeDetermineVSServicePack: Improve documentation
      CMakeDetermineVSServicePack: Add VS 11 update 1 and 2 (#14239)
      Document ENV syntax as a "variable" (#14245)
      Embarcadero: Use response files only for includes, objects, and libs
      Escape target flags taken from COMPILE_OPTIONS
      Refactor target COMPILE_OPTIONS and COMPILE_FLAGS handling
      CMakeDetermineVSServicePack: Add VS 11 update 3
      Document removal of 'register' from flex/bison output
      VS12: Find proper MSBuild for VSProjectInSubdir test
      Fortran: Use explicit type in Fortran 90 check
      project: Document top-level CMakeLists.txt requirement
      ExternalProject: Document multiple COMMAND lines
      include: Clarify variable access scope for included file
      VS: Fix /MAP:mapfile flag mapping (#14282)
      cmake: On configure error suggest looking at CMake*.log files
      try_compile: Escape CMAKE_<lang>_FLAGS in test projects (#14268)
      try_compile: Add COPY_FILE_ERROR option to capture failure
      FindPNG: Add versioned library names for 1.6 (#14289)
      cmake: Fix resource leak reported by cppcheck
      VS,Xcode: Drop incorrect legacy dependency trace (#14291)
      OS X: Add copyright notices to Darwin-*-Fortran.cmake
      VS: Avoid leaking child process output back to IDE (#14266)
      Fix ExportImport test cmp0022NEW build on Watcom
      add_test: Document test name restrictions (#14298)
      UseJava: Update notice of copyright by Kitware
      add_custom_command: Manage backtrace memory correctly (#14299)
      Teach compiler ABI check to tolerate try_compile COPY_FILE failure
      Test COMPILE_DEFINITIONS target property get/set/get round-trip
      Check*CompilerFlag: Document use of CMAKE_REQUIRED_DEFINITIONS (#14309)
      sha2: Avoid type-punned pointer dereference (#14314)
      VS 6: Tell BuildDepends test to tolerate ninjadep failure
      cmMakefile: Do not track configured files known to be temporary
      libarchive: Update README-CMake.txt for new snapshot
      libarchive: Include cm_zlib.h to get zlib used by CMake
      libarchive: Silence API deprecation warnings
      libarchive: Avoid struct init with variable
      libarchive: Remove build options not used by CMake
      libarchive: Backport to CMake 2.8.2
      VS10: Honor user-specified /SUBSYSTEM: flag (#14326)
      VS10: Escape include paths in XML project files (#14331)
      OS X: Search for SDK based on deployment target (#14324)
      bootstrap: Do not suppress CMAKE_OSX_SYSROOT if CFLAGS have -isysroot (#14324)
      OS X: Enable command-line build without tools in PATH
      VS 6,7: Refactor local generators to avoid GetSourceFileWithOutput
      cmake-gui: Fix build rules for Qt5 on Windows
      Include cmMakefile.h before cm*Lexer.h to get stdint.h first
      Skip CTestLimitDashJ test on Borland
      Add RunCMake.Syntax test to cover argument parsing
      cmListFileLexer: Fix line number after backslash in string
      cmListFileLexer: Split normal and legacy unquoted arguments
      cmListFileArgument: Generalize 'Quoted' bool to 'Delimeter' enum
      Add RunCMake.Syntax test cases for command invocation styles
      cmListFileCache: Convert CMake language parser to class
      Warn about arguments not separated by whitespace
      Warn about unquoted arguments that look like long brackets
      cmListFileLexer: Modify flex output to avoid Borland warning
      Cygwin: Avoid legacy warnings in RunCMake.* tests
      Update version introducing CMP0021, CMP0022, and CMP0023
      OS X: Do not default to non-existent deployment target SDK
      Do not warn about left paren not separated by a space

Christian Maaser (1):
      VS: Add support for .NET target framework version

Clinton Stimpson (12):
      Improve documentation for CPACK_PACKAGE_INSTALL_REGISTRY_KEY.
      Refactor how bundles and frameworks are supported.
      Xcode: Add support for shared library versioning
      OS X:  Fix getting of CFBundle LOCATION property.
      OS X: Add RPATH support for Mac.
      Xcode: Add rpath support in Xcode generator.
      OS X: Add support for @rpath in export files.
      OS X: Add test for rpaths on Mac.
      OS X: Improvements for getting install name of dylib.
      OS X: Enable rpath support on Mac OS X when find_library() is used.
      OS X: Fix regression handling frameworks for Ninja
      OS X: If necessary, use xcrun to help find otool used to query install names.

Cédric OCHS (1):
      Xcode: Support XCODE_ATTRIBUTE_ with [variant=<config>] (#12532)

Daniele E. Domenichelli (15):
      FindGTK2: Move check for pangocairo in gtk module
      FindGTK2: Detect gthread library
      FindFreetype: Detect Freetype installed by GtkMM installer for win
      FindGTK2: Do not fail on MSVC11 if vc100 libraries are available
      FindGTK2: Add GTK2_DEFINITIONS variable
      SelectLibraryConfigurations: Do not cache the _LIBRARY variable
      SelectLibraryConfigurations: Use -NOTFOUND instead of copying the vars
      FindGTK2: Use GTK_XXX_LIBRARY_DEBUG libraries in debug mode
      FindGTK2: Append _LIBRARY to var name in _GTK2_FIND_LIBRARY
      FindGTK2: Append _INCLUDE_DIR to var name in _GTK2_FIND_INCLUDE_DIR
      FindGTK2: Update local changelog
      FindGTK2: Remove GTK2_SKIP_MARK_AS_ADVANCED option
      FindGTK2: gthread-2.0 folder does not exist
      FindGTK2: Detect gmodule library
      FindGTK2: Detect pangoft2 and pangoxft libraries

David Coppa (1):
      OpenBSD: Enable ELF parsing and editing (#14241)

David Golub (1):
      CPack/NSIS: Obtain path from which to uninstall from registry (#14124)

Eric NOULARD (5):
      Add support for componentized USER spec file
      CPackRPM add mechanism to remove path from generated list of file in RPM spec.
      CPackRPM add /usr/lib64 to the list of builtin to-be-excluded path
      CPackRPM protect '@' character in filename processed in the spec file.
      CPackRPM make the changelog line conform to expected format

Fredrik Axelsson (1):
      CPackWIX: Handle CPACK_PACKAGE_EXECUTABLES (#13967)

Funda Wang (1):
      FindImageMagick: Find v6 include dir (#14174)

Graham Markall (2):
      OS X: Add Fortran library version flags (#14249)
      UseJava: Pass sources to javac using response file (#13028)

Gregoire Lejeune (1):
      Allow using Java in a cross-compilation toolchain

Ian Monroe (2):
      Ninja: use cd /D to set directory on Windows
      CPackWIX: Fix MSI package layout regression from parent

Igor Murzov (2):
      bash-completion: Add -S,-SP options arguments completion
      bash-completion: Fix/improve generator names extraction

Jack O'Connor (1):
      Eclipse: Add a missing space in the documentation

Jason Spiro (1):
      MinGW: Find mingw32-make included with Code::Blocks IDE (#14302)

John Farrier (2):
      VS: Add Windows Forms Support
      VS: Add VS_GLOBAL_ROOTNAMESPACE target property

Jonas Andersen (1):
      VS: Add Resx configuration to the vcxproj file

LibArchive Upstream (1):
      libarchive 3.1.2 (reduced)

Marc Bartholomaeus (4):
      cmake-gui: Add search functions for Output window (#9733)
      cmake-gui: Add search functions to the context menu of the Output widget
      cmake-gui: Change shortcut of the search field from Ctrl-F to Alt-E
      cmake-gui: Add function for going to next error message in Output window

Marcel Loose (1):
      FindCUDA: Remove duplicate entries from INCLUDE_DIRECTORIES.

Marius Schamschula (1):
      FindX11: Search in /opt/X11 for OS X 10.8 (#14232)

Mathias Gaunard (1):
      FindCUDA: CUDA_COMPUTE_BUILD_PATH uses relative paths to binary dir.

Matt McCormick (1):
      ExternalProject: Allow blank SVN_USERNAME/SVN_PASSWORD (#14128)

Matthew Bentham (1):
      Xcode: Honor CMAKE_(MODULE|SHARED)_LINKER_FLAGS_<CONFIG> (#14161)

Matthew Woehlke (3):
      UseJava.cmake: fully use cmake_parse_arguments in add_jar
      FindProtobuf: also find pthread
      UseJava.cmake: document add_jar compat shim

Nicolas Despres (1):
      Optimize custom command full-path dependency lookup

Nils Gladitz (1):
      Add cmake_host_system_information command

Patrick Gansterer (20):
      Add option to use stdout/stderr of original terminal in cmake --build
      Unify the way the flags of a static library are read
      Add support for CMAKE_STATIC_LINKER_FLAGS
      Add CMAKE_STATIC_LINKER_FLAGS to CMakeCommonLanguageInclude
      Add documentation for the missing CMAKE_*_LINKER_FLAGS_* variables
      Add additonal tests for the linker flags
      VS6: Add handling of CMAKE_*_LINKER_FLAGS_<CONFIG> variables
      VS6: Hardcode id_machine_6 for compiler detection
      VS10: Do not set the TargetMachine when detecting the compiler
      VS: Set CMAKE_VS_PLATFORM_NAME for VS7 and VS71 too
      VS: Replace ArchitectureId with PlatformName
      VS12: Remove duplicated overload of UseFolderProperty()
      Fix detection of WinCE SDKs with 64bit verion of CMake
      VS: Unify how the name of the generator is specified
      VS10: Add support for assembler code (#11536)
      WIN: Use COFF file header header for architecture detection (#14083)
      Improve const-correctness in cmVisualStudioGeneratorOptions
      Fix setting of the entry point symbol for Windows CE (#14088)
      Add support for new Windows CE compiler
      VS11: Add support for Windows CE SDKs

Paul Kunysch (1):
      CTest: Add test for running many tests in parallel

Pavel Shramov (1):
      cmDependsC: Collapse relative include paths

Petr Kmoch (5):
      Add projectDir parameter to GenerateBuildCommand
      VS: Create parser for Visual Studio .sln files
      VS: Use .sln parser to build targets in subdirs with msbuild (#13623)
      VS: Add test for building MSBuild project in subdir
      ctest_build: Pass projectDir to GenerateBuildCommand

Reid Kleckner (1):
      Ninja: Make cmcldeps depfile output more consistent with 'ninja -t msvc'

Richard Ulrich (3):
      CPackWIX: Handle multiple shortcuts in the start menu
      CPackWIX: Add option to specify the language(s) of the installer
      CMakeCPack: Provide an upgrade guid for WiX

Robert Maynard (9):
      cmMakefile: Refactor AddCMakeDependFile  and AddCMakeOutputFile.
      Ninja: Track configured files so we can regenerate them.
      cmMakefile: Track configured files so we can regenerate them (#13582)
      Add a test to expose a bug with add_custom_command and ninja.
      Ninja: GlobalNinjaGenerator WriteBuild and WritePhonyBuild non static
      Ninja: Custom Command file depends don't need to exist before building
      FindCUDA: Search for libraries in <prefix>/lib/<arch>/nvidida-current.
      Ninja: Properly convert all paths to unix style before we do set intersection.
      Ninja: Update BuildDepends test to verify cmcldeps depfiles.

Robin Lee (1):
      FindOpenSSL: Fix spelling of CMAKE_CROSSCOMPILING (#14075)

Rolf Eike Beer (25):
      FindOpenGL: simplify OS selection code
      FindOpenGL: require headers to be found on non-Windows platforms (#13746)
      Tests: create output files for all memory checkers
      CTest: use an output file for Valgrind (#14110)
      CTest: remove unreachable code and CTestTestMemcheckUnknown test
      Tests: remove code duplication in CTestTestMemCheck tests
      Tests: verify that memory checker output files are always present
      CTest: drop suppression for gcc 2.9.6 errors from default Valgrind flags
      Tests: add test for non-existent Valgrind suppression file
      CTest: fix comment documenting cmBoundsCheckerParser class
      Tests: add a test with custom options passed to valgrind
      CTest: make sure never to report negative test times (#14132)
      Doc: fix example for FAIL_REGULAR_EXPRESSION
      CTest: break after first regex match on output
      Tests: ignore Guard Malloc messages in MemChecker tests
      CTest: avoid useless changing of directory
      Tests: fix build of dummy memtester on AIX
      wizard: fix warnings
      wizard: simplify control flow
      cmTarget: drop the unused local typedef LinkLine
      Tests: ignore GuardMalloc messages on all Apple build, not just XCode ones
      replace string(... MATCHES "^const$) with string(... STREQUAL "const")
      Revert "CTest: fix pre and post test commands with spaces" (#13887)
      FindPNG: improve library detection (#14301)
      CTest: create one output file per memcheck (#14303)

Sean McBride (1):
      Remove some uses of obsolete 'register' storage specifier

Sebastian Leske (1):
      Document CMAKE_<LANG>_FLAGS variable (#14305)

Stephen Kelly (126):
      Make the QtAutomoc test compile with either Qt 4 or Qt 5
      Add a test for Qt5Automoc
      Remove an endif() followed by an if() for the same condition.
      Fix some copyastos in the DetermineRCCompiler file.
      Test transitive includes from setting the LINK_LIBRARIES property.
      Test the use of target transitive compile definitions with moc.
      Fix handling of commas in arbitrary content in genexes.
      Fix style.
      Remove unused marker for a variable which is now used.
      Extract the ProcessArbitraryContent method.
      Rename the method determining if a genex accepts arbitrary content.
      Make it possible for any genex to have arbitrary content at the end.
      Add the JOIN generator expression.
      Test that linking using the debug keyword to tll works.
      automoc: Read target defines unconditionally
      Remove unused typedef.
      Fix brace indentation.
      Add EXPORT_NAME property.
      Remove unused vector population.
      Sublime: Honor source-level COMPILE_FLAGS property
      Docs: cmake -G selects a "build system" generator
      Recognize shared library files with a numerical suffix
      FindQt4: Fix QUIET failure with Qt 5 but not Qt 4
      Error on relative path in INCLUDE_DIRECTORIES target property.
      include_directories: Fix handling of empty or space-only entries
      CTest: Read CTEST_PARALLEL_LEVEL from environment
      string: Add MAKE_C_IDENTIFIER subcommand
      GenerateExportHeader: Add newlines to separate the compiler output.
      GenerateExportHeader: Allow use of of this macro with MODULEs.
      file: Add GENERATE command to produce files at generate time
      Tests/Module/GenerateExportHeader: Test exported free-function
      Add $<LINK_LANGUAGE> generator expression
      GenerateExportHeader: Generate only C identifiers as defines
      Tests/CompileDefinitions: Avoid spaces in defines on VS 6
      Use the qt5::moc imported target instead of a variable.
      QtAutomoc: Get the Qt version through the target link interface
      Fix indentation.
      VS6: Rename some variables to correspond to config values.
      Add cmLocalGenerator::GetCompileOptions.
      Add <LANG>_COMPILER_ID generator expressions.
      cmTarget: Rename struct to be more re-usable.
      cmTarget: Rename LinkInterfaceIncludeDirectoriesEntries
      Add COMPILE_OPTIONS target property.
      Add target_compile_options command.
      Introduce target property <LANG>_VISIBILITY_PRESET
      Add a COMPILE_OPTION for a VISIBILITY_INLINES_HIDDEN target property.
      Qt4Macros: Allow specifying a TARGET in invokations of macros.
      Introduce add_compile_options command.
      Remove unused cmAddDefinitionsCommand::ParseDefinition method.
      Add some spaces to the INCLUDE_DIRECTORIES documentation.
      CLI: Suppress the unused warning if the key value pair is cached.
      Use --sysroot when cross compiling.
      Add missing 'seen' check for evaluating COMPILE_OPTIONS.
      Find targets in INTERFACE_COMPILE_OPTIONS when exporting for try_compile.
      Use a preprocessor loop to manage the valid transitive properties.
      Generate INTERFACE_COMPILE_OPTIONS on export.
      Genex: Fix indentation in docs.
      cmSystemTools: Fix typo in comment.
      Style: Don't put an else after a return.
      Add compiler target compile options.
      QtAutomoc: Fix handling of list separator for compile definitions.
      QtAutomoc: Use config-dependent compile definitions and includes.
      De-duplicate version comparison code.
      Add generator expressions for version comparision.
      Don't run the WarnUnusedCliUnused test on Windows.
      Add whitespace after colons in error messages.
      Add missing return after error report.
      Genex: Make LINK_LANGUAGE report an error when evaluating link libraries.
      Genex: Extend EvaluatingLinkLibraries to also check the top target name.
      Genex: Report error if a target file is needed to evaluate link libraries.
      Add generator expressions for compiler versions.
      Split the GeneratorExpression test into a third part.
      Remove unused variable.
      Add Target API to determine if an include is a system include.
      Store system include directories in the cmTarget.
      Extend the cmTargetPropCommandBase interface property handling.
      Add a SYSTEM parameter to target_include_directories (#14180)
      Add entire link interface transitive closure as target depends.
      Test non-IMPORTED libraries in the INTERFACE of IMPORTED libraries.
      GenexEval: Add abstracted access to link interface for a target.
      Introduce the LINK_ONLY generator expression.
      Introduce the INTERFACE_LINK_LIBRARIES property.
      Export: Generate INTERFACE_LINK_LIBRARIES property on targets.
      TLL: Don't populate old link interface if CMP0022 is NEW.
      Overload cmLocalGenerator::AppendDefines to add a list.
      Add an overload of cmIDEOptions::AddDefines taking a vector of strings.
      Refactor cmTarget::GetCompileDefinitions to use an out-vector, not a string.
      Document some variables for deprecation control.
      Genex: Make CMP0021 and CMP0022 usable with TARGET_POLICY
      Revert "Use --sysroot when cross compiling."
      Add target property debugging for COMPILE_DEFINITIONS
      Mark qt4_use_modules and qt4_automoc as obsolete.
      Add the INTERFACE_SYSTEM_INCLUDE_DIRECTORIES target property.
      Don't add trailing whitespace to error message.
      Remove TODO to uniq COMPILE_OPTIONS
      Remove the LINK_LANGUAGE generator expression.
      Genex: Fix $<CONFIG> with IMPORTED targets and multiple locations.
      FindQt4: Don't use Qt component _FOUND vars before they're defined (#14286)
      Add a convenient way to add the includes install dir to the INTERFACE.
      Use linked frameworks as a source of include directories.
      target_link_libraries: Add PUBLIC/PRIVATE/INTERFACE keyword signature
      FindQt4: Re-add QAxServer to the QT_MODULES.
      FindQt4: Populate the INTERFACE_LINK_LIBRARIES of IMPORTED targets.
      Genex: Allow relative paths in INSTALL_INTERFACE.
      cmTarget: Fix property name typo in docs.
      Docs: Document file(GENERATE) CONDITION as optional.
      Qt4Macros: Remove unneeded generate CONDITION.
      Qt4Macros: Remove undefined varible use.
      Qt4Macros: Simplify some variable population.
      Docs: Document existing target property debugging options.
      Docs: Trim trailing whitespace in generated doc.
      Docs: Generalize and de-duplicate VISIBILITY_PREFIX docs.
      Docs: Document variables for default visibility values.
      Export: Fix typo of LINK_INTERFACE_LIBRARIES.
      cmTarget: Remove duplicates when printing traces of tll signatures
      cmTarget: Fix iface libraries and languages for static libraries.
      Genex: Disallow LINKER_LANGUAGE only when used on a static library.
      install: Remove error condition using INCLUDES DESTINATION without EXPORT.
      Fix crash on export of target with empty INTERFACE_INCLUDE_DIRECTORIES.
      Allow target commands to be invoked with no items (#14325).
      Docs: Fix typo in CMAKE_DEBUG_TARGET_PROPERTIES
      cmTarget: Add NAME property
      Export: Process generator expressions from INCLUDES DESTINATION.
      Add the ALIAS target concept for libraries and executables.
      Revert "Add compiler target compile options."
      Genex: Fix segfault when parsing ends with parameter expectation.

Vadim Zhukov (1):
      Add cmake_reset_check_state() macro

Victor Zverovich (1):
      Use GmakeErrorParser instead of deprecated MakeErrorParser (fixes bug 0013699)

Yichao Yu (1):
      variable_watch: Add missing string enumeration entry (#14188)

Ömer Fadıl USTA (3):
      ccmake: Add missing initializers reported by cppcheck
      libarchive: Fix free() order to avoid accessing freed memory
      cmcurl: Fix resource leak reported by cppcheck

Changes in CMake 2.8.11.2 (since 2.8.11.1)
------------------------------------------
Alex Neundorf (1):
      asm support: adapt to changes in CMakeDetectCompiler in 2.8.10

Bjoern Thiel (1):
      SelectLibraryConfigurations: Fix for cached <base>_LIBRARY

Brad King (5):
      cmCryptoHash: Increase alignment of HashFile buffer
      cmcurl: Backport curl bug 1192 fix (#14250)
      VS12: Add Visual Studio 12 generator (#14251)
      VS12: Generate flag tables from MSBuild v120 tool files
      FindBoost: Add -vc120 mangling for VS 12

Robert Maynard (1):
      VS: Clarify Visual Studio product year for each version

Changes in CMake 2.8.11.1 (since 2.8.11)
----------------------------------------
Brad King (5):
      ExternalData: Do not re-stage staged object files
      try_compile: Fix quoting of libraries in generated CMakeLists.txt
      KWSys: Fix SystemTools::FileIsDirectory with long paths (#14176)
      FindBoost: Fix handling of \ in input paths (#14179)
      Xcode: Fix framework search paths in STATIC library targets (#14191)

Modestas Vainius (1):
      Fix test failures caused by regexp-sensitive characters in the build paths

Stephen Kelly (9):
      include_directories: Fix handling of empty or space-only entries
      try_compile: Trim whitespace from LINK_LIBRARIES entries
      cmTarget: Remove some hardcoding of transitive property names.
      GenexEval: Extract a getLinkedTargetsContent from TargetPropertyNode.
      GenexEval: Fix evaluation of INCLUDE_DIRECTORIES target property.
      GenexEval: Test evaluation of INCLUDE_DIRECTORIES target property.
      FindQt4: Don't fail if certain Qt modules are unavailable.
      Qt4Macros: Handle Qt ActiveX libraries in qt4_use_modules.
      Genex: Fix the HEAD target used for evaluated expressions

Changes in CMake 2.8.11 (since 2.8.11-rc4)
----------------------------------------
None

Changes in CMake 2.8.11-rc4 (since 2.8.11-rc3)
----------------------------------------------
Brad King (1):
      target_link_libraries: Update usage requirements documentation

Stephen Kelly (3):
      Centralize maintenance of usage requirement include directories
      Fix include dir propagation from conditionally linked targets
      Memoize usage requirement include directories in a config-specific map

Changes in CMake 2.8.11-rc3 (since 2.8.11-rc2)
----------------------------------------------
Brad King (1):
      get_filename_component: Document path components more clearly (#14091)

Rolf Eike Beer (1):
      try_compile: add missing fclose() to recently added error case

Stephen Kelly (1):
      Fix clearing of the INCLUDE_DIRECTORIES DIRECTORY property.

Changes in CMake 2.8.11-rc2 (since 2.8.11-rc1)
----------------------------------------------
Alex Neundorf (6):
      Determine C/CXX/Fortran compiler: minor restructuring
      Determine C/CXX/Fortran compiler: fix indentation
      rename TI_DSP toolchain to TI, since it works also for the ARM compiler
      TI compiler: add automatic detection of prefix and suffixes
      Modules/readme.txt: switch from "XXX" to "Xxx"
      Modules/readme.txt: make lines a bit shorter for easier readability

Ben Boeckel (1):
      Clang: Add -isystem flag support everywhere

Bill Hoffman (1):
      ExternalProject: Retry on a failed git clone

Brad King (8):
      string: Fix regex documentation of '^' and '$' (#14028)
      Rename variable for including current directory in interfaces
      Replace <TARGET> in CMAKE_<LANG>_COMPILE_OBJECT rule variables
      Test evaluation of per-config COMPILE_DEFINITIONS (#14037)
      VS: Fix VS 10/11 .sln headers (#14038)
      add_dependencies: Distinguish target v. file dependencies in error (#14050)
      automoc: Use a pre-build event in VS >= 7
      Handle usr-move without forcing absolute paths (#14041)

Clinton Stimpson (2):
      FindQt4: If Qt5 is in CMAKE_PREFIX_PATH, be sure to find Qt4 includes.
      Qt4: Fix typo setting a variable for FindThreads.

James Bigler (1):
      FindCUDA: Use the PRE_LINK mode only for MSVC >= 10

Matthew Woehlke (4):
      UseJava.cmake: simplify path logic
      UseJava.cmake: fix passing jars to add_jar
      UseJava.cmake: accept jar targets in add_jar
      UseJava.cmake: require explicit request to include jars

Paul Kunysch (1):
      CPack: Avoid "format expects 'unsigned int'" warnings

Petr Kmoch (1):
      cmSystemTools: Generalize TrimWhitespace to all whitespace

Rex Dieter (1):
      FindImageMagick: Search versioned suffixes (#14012)

Rolf Eike Beer (1):
      FindRuby: improve version selection

Stephen Kelly (13):
      FindQt4: Set the Qt4_FOUND variable if Qt4 is found
      FindQt4: Set the INTERFACE_QT_MAJOR_VERSION for Qt4::QtCore
      Document that CMAKE_AUTOMOC works with Qt 5.
      FPHSA: Fix FOUND_VAR check to work with if() auto-dereference
      Fix cmGeneratorExpression::Preprocess for interleaved inputs.
      cmake-gui: Use the QStandardItemModel workaround until 5.1.0.
      Automoc: append implicit includes after user-specified dirs
      Fix the evaluation of per-config COMPILE_DEFINITIONS (#14037)
      Fix new target commands documentation.
      install(EXPORT): Ensure clean INTERFACE_INCLUDE_DIRECTORIES
      Report an error on IMPORTED targets with a faulty INTERFACE
      Error if linked target has relative paths in INTERFACE_INCLUDE_DIRECTORIES
      Fix the Qt 5 version required to run the IncompatibleQt test.

Changes in CMake 2.8.11-rc1 (since 2.8.10.2)
----------------------------------------------
Alan Witkowski (1):
      FindBullet: Search in per-config dirs on Windows (#13738)

Aleksey Avdeev (1):
      Add module FindIcotool

Alex Neundorf (30):
      Eclipse: add switch to disable linked resources (#13189)
      Eclipse: set source path once to fix Eclipse indexer (#13596)
      cmDependsC: remove unused member variable
      cmDependsC: remove code duplication
      cmDependsC: fix indentation
      cmDepends: allow multiple dependees per depender
      AddCustomCommand: Handle multiple IMPLICIT_DEPENDS files (#10048)
      Add support for Texas Instruments DSP compiler (#12405)
      Squish: detect version
      Squish: use FPHSA
      Squish: find executables also under Windows
      Squish: rename squish_add_test() to squish_v3_add_test() and fix docs a bit
      Squish: use ${CMAKE_CURRENT_LIST_DIR}
      Squish: add support for squish 4 (#9734)
      Squish: fix new squish_v4_add_test() macro
      Automoc: "inherit" FOLDER target property from target (#13688)
      FPHSA: don't succeed if only checking for XX_FOUND (#13755)
      CONFIGURE_PACKAGE_CONFIG_FILE(): improve generated comments
      Automoc: get include dirs without stripping implicit include dirs off
      configure_package_config_file: force absolute paths for usr-move
      configure_package_config_file(): fix indentation
      configure_package_config_file(): extend documentation
      documentation: handling of relative paths by include- and link_directories()
      automoc: use a std::vector<> instead a std::list
      automoc: use the header extensions from cmMakefile
      Eclipse: also detect include dirs and macro for clang (#13823)
      cmLocalGenerator: remove "virtual" where not used
      export files: rewrite the code for checking required targets
      FPHSA: Add FOUND_VAR option to specify _FOUND variable name
      FPHSA: improve documentation

Alexander Chehovsky (2):
      Xcode: Fix nested source group handling (#12943)
      Xcode: Sort source files

Amine Chadly (2):
      file: remove dead code
      Add test to secure the file(GLOB empty) behavior.

Amit Kulkarni (6):
      OpenBSD: Install shared libraries without executable permission
      OpenBSD: Add paths for Java 1.6.0/1.7.0 JRE/JDK
      OpenBSD: Add path for Freetype under X.org
      OpenBSD: Add paths for Tcl/Tk 8.4/8.5
      OpenBSD: Add path for Lua 5.1
      OpenBSD: Add paths for Qt3/Qt4

Andreas Mohr (4):
      Documentation: Correct typos and grammar
      Documentation: Clarify some command descriptions
      Correct string literal typo (have "(NULL)" like all other cases).
      Remove seemingly bogus duplicate CPACK_PACKAGE_FILE_NAME call.

Anton Helwart (1):
      VS: Avoid empty source groups in some cases (#3474)

Benjamin Eikel (2):
      Swap linking order of SDLmain and SDL (#0013769)
      FindSDL_...: Restore dropped search paths (#13819)

Brad King (109):
      find_library: Refactor internal name iteration
      find_library: Simplify framework search logic
      find_library: Generalize helper macro in test case
      find_library: Optionally consider all names in each directory
      FindBoost: Remove extra indentation level
      FindBoost: Mark Boost_DIR cache entry as advanced
      FindBoost: Use PATH_SUFFIXES to look in "Program Files"
      FindBoost: Overhaul caching and search repeat behavior
      FindBoost: Construct a clean Boost_LIBRARIES value
      FindBoost: Refactor Boost_FOUND computation and version check
      FindBoost: Rewrite documentation
      BSD: Do not require dlfcn.h to build shared libs (#13573)
      Xcode: Fix ReRunCMake.make path to cmake.check_cache (#13603)
      VS10: Refactor link options collection
      VS10: Honor /DELAYSIGN and /KEYFILE flags (#13601)
      Document external language support policy
      CTest: Allow SUBMIT_INDEX with CDash
      KWSys: Submit dashboard builds to PublicDashboard
      pre-commit: Update KWSys rejection message for new workflow
      CTestCustom: Suppress LNK4089 warning about PSAPI
      load_command: Deprecate and document pending removal
      Documentation: Clarify configure_file behavior
      OS X: Warn about known SDK breakage by Xcode 3.2.6
      Optionally skip link dependencies on shared library files
      Teach BuildDepends test to cover LINK_DEPENDS_NO_SHARED
      Serialize tests for EXCLUDE_FROM_DEFAULT_BUILD
      MSVC: Drop default use of /Zm1000 for VS >= 7.1
      Teach find_(path|file) about Linux multiarch (#13742)
      Test find_path multiarch support (#13742)
      Add policy CMP0019 to skip include/link variable re-expansion
      Xcode: Add frameworks search paths from link dependeny closure (#13397)
      Makefile: Use modern link information for framework search paths
      Documentation: Clarify handling of implicit link directories
      Remove references to KWSys Process Win9x support
      add_library: Document object library portability suggestion
      OS X: Link with all framework search paths, not just the last
      OS X: Detect implicit link directories on modern toolchains
      OS X: Detect implicit linker framework search paths
      Revert "load_command: Deprecate and document pending removal"
      VS11: Simplify external object file handling (#13831)
      KWIML: Teach ABI about 'long long' on older GNU
      CMake: Skip empty link.txt lines (#13845)
      ExternalProject: Allow DEPENDS on normal targets (#13849)
      VS11: Fix VSExternalInclude test
      target_link_libraries: Document that new sigs privatize old (#13876)
      Tests: Avoid CTestLimitDashJ crash on Borland 5.8 builds
      Fix use of cmTypeMacro in new command classes
      Fix cmSystemTools::RenameFile race on Windows
      VS 6: Create .rule file directory before file
      Add ExternalData module
      ExternalData: Remove compatibility with CMake < 2.8.5
      ExternalData: Do not match directory names when resolving DATA{}
      ExternalData: Cleanup stray TODO and typo in comments
      ExternalData: Remove unused private interface
      ExternalData: Improve series matching using an explicit syntax
      ExternalData: Add tests covering interfaces and errors
      ExternalData: Allow ()-groups in series match regex
      ExternalData: Allow DATA{} syntax to reference directories
      ExternalData: Generalize hash algo/ext handling
      ExternalData: Add support for SHA 1 and 2 hash algorithms
      ExternalData: Collapse ../ components in DATA{} paths
      Fix Module.ExternalData test on Cygwin
      Fix Module.ExternalData test on VS 6
      ExternalData: Attach download rules to content links in IDEs
      find_package: Reword <package>_NO_INTERFACES documentation
      Normalize full paths in implicit link library list
      Fail early if no current working directory exists
      MSVC: Fix CMAKE_CL_64 in CXX-only projects (#13896)
      ExternalProject: Simplify CMake command line generation
      Tests: Run ctest custom commands with VERBATIM
      CMake: Add -T option to choose a generator toolset
      VS: Implement generator toolset selection (#10722, #13774)
      Xcode: Implement generator toolset selection (#9831, #13802)
      CTest: Add options to set generator toolset
      ExternalProject: Propagate the generator toolset
      Tests: Consolidate ctest --build-and-test generator options
      Tests: Add generator toolset support
      Fix crash on empty CMAKE_<lang>_COMPILER value (#13901)
      file: Do not remove symlinked directories recursively (#10538)
      Embarcadero: Fix default link stack/heap flags (#13912)
      Avoid duplicate RPATH entries
      AIX-GNU: Put implicit link directories in runtime libpath (#13909)
      VS: Replace generation timestamp file atomically
      VS,Xcode: Remove unused CMAKE_GENERATOR_* variables
      Delete entire CMakeFiles directory when deleting CMakeCache.txt (#13756)
      Tests/RunCMake: Allow tests to control build tree behavior
      Test Unix Makefiles generator support for changing compilers
      Xcode: Drop check for circular target dependencies
      Xcode: Each target dependency edge needs a unique object (#13935)
      Tests: Replace exec_program with execute_process
      Tests: Generalize decision for 'make' tool supporting spaces
      ExternalData: Test content link with a space in its name
      FPHSA: Convert FOUND_VAR failure test to RunCMake
      VS: Restore CMAKE_GENERATOR_FC variable
      Xcode: Generate recommended artwork setting (#13954)
      CTest: Fix ctest_update with 'HEAD' file in source tree
      VS 10: Fix CMAKE_<LANG>_STACK_SIZE implementation (#13968)
      install(EXPORT): Force absolute paths for usr-move
      AIX: Do not use -brtl to create shared libraries (#13997)
      add_subdirectory: Compute output dir with consistent slashes (#10072)
      ExternalData: Preserve escaped semicolons during argument expansion
      Avoid crash when checking property link dependencies without link info
      Avoid crash when checking property compatibility without link info
      Refactor RunCMake.build_command test to allow more cases
      build_command: Fail early without CMAKE_MAKE_PROGRAM (#14005)
      CTest: Fail early without PROJECT_BINARY_DIR (#14005)
      FindQt4: Fix QT_QMAKE{_QMAKE => }_EXECUTABLE typo
      XL: Use -qpic for position independent code (#14010)
      Configure Tests/CMakeTests only with BUILD_TESTING ON

Casey Goodlett (1):
      CTest: Prevent creation of unbounded number of tests in ctest (#12904)

Clemens Heppner (1):
      CMake: source_group needs to check its own regex after its children (#13611)

Clinton Stimpson (5):
      Fix for possible Rez errors when creating dmg.
      PackageMaker: Enable postflight script in component mode (#12375)
      CPack: Fix RPM/Deb package names to not include "ALL_COMPONENTS_IN_ONE"
      Qt4: Add SYSTEM option to include_directories.
      FindQt4: set QT_VERSION_* variables sooner.

David Cole (19):
      Begin post-2.8.10 development
      CPack: Add automatic detection of the Unicode makensis (#9629)
      BundleUtilities: Use a more inclusive REGEX for frameworks (#13600)
      VS: Avoid empty, unreferenced solution folders... (#13571)
      NMake: Add a test to demonstrate EmptyDepends issue (#13392)
      NMake: Fix problem with empty DEPENDS args (#13392)
      CMake: Remove "/STACK:10000000" from default linker flags (#12437)
      Watcom: Avoid prompt from wmake about dll with no exports...
      Tests: Use the right path to CPack value for running CPack tests
      VS11: Allow using folders with the VS11 Express Edition (#13770)
      CPack: Fix dashboard errors (#11575)
      CPack: Fix dashboard warnings (#11575)
      CPack: Fix dashboard errors and warnings (#11575)
      CMake: Stylistic changes and documentation tweaks
      CMake: Fix dashboard warnings
      CMake: Fix dashboard test failure
      CMake: Fix dashboard build errors and warnings
      CTest: Coverage handler: expect certain output lines from gcov 4.7 (#13657)
      Add CTestLimitDashJ test (#12904)

David Golub (2):
      CPack/NSIS: Fix compatibility issues with prerelease NSIS (#13202)
      CPack/NSIS: Add support for 64-bit NSIS (#13203)

Eric LaFranchi (1):
      CPack: WIX Product Icon, UI Banner, UI Dialog support (#13789)

Eric NOULARD (1):
      CPackRPM fix #13898 uses IF(DEFINED var) to avoid wrong var value logic

Gerald Hofmann (1):
      CPack: Fix NSIS version check without release version (#9721)

James Bigler (4):
      Use PRE_LINK instead of PRE_BUILD when testing PRE_LINK.
      FindCUDA: Remove linkage against CUDA driver library (#13084)
      FindCUDA: Add support for separable compilation
      FindCUDA: Added cupti library.

Janne Rönkkö (1):
      FindQt4: Do not use qmake from Qt5

Jean-Christophe Fillion-Robin (1):
      Add $<SEMICOLON> generator expression.

Marcus D. Hanwell (1):
      Removed GenerateExportHeader warnings about old compilers

Mark Salisbury (2):
      VS: Specify WinCE subsystem also for DLLs
      VS: Specify WinCE subsystems correctly in VS 9 2008

Mathias Gaunard (2):
      enable CTEST_USE_LAUNCHERS with Ninja too
      Ninja: fix usage of cldeps with ctest launchers

Matt McCormick (7):
      ExternalProject: Only run 'git fetch' when required.
      ExternalProject: Do smoke tests for Git Tutorial builds.
      ExternalProject: Add tests for UPDATE_COMMAND.
      ExternalProject: Always do a git fetch for a remote ref.
      ExternalProject: Make sure the ExternalProjectUpdate setup is available.
      ExternalProject: Verify when a fetch occurs during update test.
      ExternalProjectUpdateTest: Only support Git 1.6.5 and greater.

Matthew Woehlke (1):
      ccmake: Allow DEL key in first column

Michael Tänzer (4):
      GetPrerequisites: Move tool search paths up
      GetPrerequisites: Add support for objdump
      GetPrerequisites: Enable test for BundleUtilities on MinGW
      GetPrerequisites: Add documentation for objdump

Michael Wild (1):
      cmDepends: No dependency-vector erasure in CheckDependencies

Morné Chamberlain (15):
      Added a generator for Sublime Text 2 project files.
      Added some support for sublimeclang_options in the generated project file.
      Changed SublimeClang include path generation to expand to absolute paths.
      Cleaned up the Sublime Text 2 Generator code a bit.
      Fixed support for the Ninja build system.
      Added and cleaned up some comments.
      The generator no longer generates an explicit list of source files.
      The generator no longer generates absolute paths to the ninja.build/Makefiles.
      Added a CMAKE_SUBLIMECLANG_DISABLED variable that disables SublimeClang.
      Fixed Sublime Text project generation for in-source builds
      Define flags in CMAKE_C(XX)_FLAGS are now included in SublimeClang settings.
      SublimeText2 Gen: Improved use of define, include flags from CMAKE_C(XX)_FLAGS
      SublimeText2 Gen: Fixed the issue where include directory flags used -D
      Sublime Text 2 Gen: Per-source Compile flags are now saved in a separate file.
      SublimeText 2 Gen: Set the sublimeclang_options_script property.

Neil Carlson (1):
      NAG: Use -PIC for Fortran position-independent code (#13932)

Nils Gladitz (2):
      CPack: Add a WiX Generator (#11575)
      CMake: Add TIMESTAMP subcommand to string and file commands

Patrick Gansterer (28):
      Introduce the abstract class cmGlobalGeneratorFactory
      Add cmGlobalGeneratorFactory::GetGenerators()
      Search generator in cmake::ExtraGenerators before in cmake::Generators
      Allow a GeneratorFactory handling of more than one generator
      Make cmGlobalGenerator::GetDocumentation() a static function
      VS: Remove AddPlatformDefinitions from platform-specific generators
      VS: Fix ArchitectureId of Visual Studio 10 IA64 generator
      VS: Remove GetPlatformName from platform-specific generators
      VS: Remove EnableLanguage from platform-specific generators
      VS: Remove platform specific generator files
      FindBISON: Add support for the Win flex-bison distribution
      FindFLEX: Add support for the Win flex-bison distribution
      VS: Remove TargetMachine for linker when checking compiler id
      VS: Add CMAKE_VS_PLATFORM_NAME definition to cmMakefile
      VS: Add static method to get the base of the registry
      VS: Change variable type of ArchitectureId from const char* to string
      VS: Change variable type of Name from const char* to string
      VS: Support setting correct subsystem and entry point for WinCE
      VS: Add parser for WCE.VCPlatform.config to read WinCE platforms
      VS: Allow setting the name of the target platform
      VS: Make DetermineCompilerId working with WinCE too
      VS: Added "Deploy" at project configuration for WindowsCE targets
      Add command to generate environment for a Windows CE SDK
      VS: Set the correct SubSystem when determinating the CompilerId
      VS: Add the entry point when compiling for WindowsCE
      VS: Ignore LIBC.lib when linking the CompilerId executables
      Set WINCE to 1 when building for WindowsCE
      Ninja: Avoid LNK1170 linker error

Peter Kümmel (6):
      Ninja: encode LINK_FLAGS to handle bash variables
      Ninja: fix building from Codeblocks GUI
      Ninja: remove implicit dependency on custom command outputs
      Ninja: use MinGW generator code in EnableLanguage()
      Ninja: the Ninja generator does not support Fortran yet.
      Ninja: escape line breaks in literals

Petr Kmoch (11):
      Add tests for list() argument count
      Add tests for list() invalid arguments
      Consolidate list() argument count testing
      Add several get_property() tests
      Add tests for EXCLUDE_FROM_DEFAULT_BUILD
      Add property EXCLUDE_FROM_DEFAULT_BUILD_<CONFIG>
      Define property EXCLUDE_FROM_DEFAULT_BUILD
      Add tests for VS_SOLUTION_GLOBAL_SECTIONS
      Implement properties VS_GLOBAL_SECTION_*
      Define properties VS_GLOBAL_SECTION_*
      Documentation: Clarify a few subtleties

Riku Voipio (1):
      KWIML: Teach ABI.h about Aarch64

Robert Maynard (4):
      XCode generator won't infinitely parse compiler flags (bug #13354).
      Correct missing parameter to CMP0018Flags call.
      Remove ability to generate sublime clang files.
      Update generator to use new cmGeneratorTarget api.

Rodolfo Schulz de Lima (1):
      FindGTK2: Fix GTK2_LIBRARIES order for static gtk libraries

Rolf Eike Beer (21):
      FindQt: improve version selection
      FindQt: add some more places to look for Qt3
      Tests: add MajorVersionSelection tests
      Linux/PA-RISC: Link with --unique=.text.* to help binutils
      FindQt: add to MajorVersionSelection test
      CMakeTests: allow to call the check_cmake_test macro with a given file
      list: add tests for CMP0007 behavior
      GetProperty test: move doc property tests into main process
      Find* (and some other): use ${CMAKE_CURRENT_LIST_DIR} in include()
      bootstrap: use better defaults for Haiku
      Haiku no longer defines __BEOS__
      check for Haiku only with __HAIKU__
      FindLua51: do not try to link libm on BeOS
      FindGLUT: BeOS does not have libXi and libXmu
      FindOpenGL: add Haiku paths
      doc: fix linebreaks in generator expression documentation
      ProcessorCount test: fix path to cmsysTestsCxx executable
      ProcessorCount test: require SystemInformation process to work
      FindOpenMP: improve documentation (#13895)
      properly detect processor architecture on Windows
      fix Windows processor detection

Sean McBride (1):
      libarchive: fixed undefined left shift with signed ints

Slava Sysoltsev (1):
      FindImageMagick: Search quantum depth suffixes (#13859)

Stephen Kelly (158):
      GenEx: Test early determination of AND and OR
      Enable some compiler warnings when building CMake.
      Resolve warnings about unused variables.
      Resolve warnings about used enum values in switch blocks.
      Resolve warnings about shadowing parameters and local variables.
      Resolve ambiguity warning regarding use of && and ||.
      Remove references to ancient and removed parts of the code.
      Always use the auto_ptr from cmsys.
      Port cmGeneratorExpression to cmTarget from cmGeneratorTarget.
      Split link information processing into two steps.
      Revert "Move GetLinkInformation to cmGeneratorTarget"
      Genex: Extract a method to parse parameters.
      Genex: Ensure that $<0:...> has a parameter.
      Genex: Don't segfault on $<FOO,>
      Generate an early-return guard in target Export files.
      Fix some warnings from -Wundef
      Make targets depend on the link interface of their dependees.
      Use cmsys::auto_ptr to manage cmCompiledGeneratorExpressions
      Keep track of INCLUDE_DIRECTORIES as a vector of structs.
      Add a way to print the origins of used include directories.
      Tests: Fix warning about unused variable
      Qt4: Add module dependencies to the IMPORTED targets
      Don't crash when a target is expected but is not available.
      Add test for custom command with a genex referring to a target.
      GenEx: Add expressions to specify build- or install-only values
      Allow generator expressions to require literals.
      Add the TARGET_NAME generator expression.
      Add API to extract target names from a genex string.
      Add API to populate INTERFACE properties in exported targets.
      Make all relevant targets available in the genex context.
      Use mapped config properties to evaluate $<CONFIG>
      Make cycles in target properties ignored, not an error.
      Populate the ExportedTargets member early in GenerateMainFile
      Handle INTERFACE properties transitively for includes and defines.
      Add CMAKE_BUILD_INTERFACE_INCLUDES build-variable.
      Make linking APIs aware of 'head' target
      Add LINK_LIBRARIES property for direct target link dependencies
      Allow target_link_libraries with IMPORTED targets.
      Add the -Wundef flag when compiling CMake.
      FindQt4: Add INTERFACE includes and defines to Qt4 targets
      Add the target_include_directories command.
      Add the target_compile_definitions command.
      Keep track of properties used to determine linker libraries.
      Add API to calculate link-interface-dependent bool properties or error.
      Process the INTERFACE_PIC property from linked dependencies
      Fix linking to imported libraries test.
      Add cmGeneratorExpression::Split() API.
      Don't pass a position when determining if a target name is a literal.
      Extract the AddTargetNamespace method.
      Split the generator expression before extracting targets.
      Split LINK_INTERFACE_LIBRARIES export handling into dedicated method.
      Allow generator expressions in LINK_INTERFACE_LIBRARIES.
      Add a way to check INTERFACE user property compatibility.
      Don't include generator expressions in old-style link handling.
      Document the use of generator expressions in new commands.
      Add the TARGET_DEFINED generator expression
      Strip consecutive semicolons when preprocessing genex strings.
      Don't write a comment in the export file without the code.
      Only generate one check per missing target.
      Move the exported check for dependencies of targets
      Move the exported check for file existence.
      Add a test for the interfaces in targets exported from the build tree.
      Make the BUILD_INTERFACE of export()ed targets work.
      Export the INTERFACE_PIC property.
      Test evaluation target via export for generator expressions
      Make sure generator expressions can be used with target_include_directories.
      Populate the link information cache before checking dependent properties.
      Exit early if we find an inconsistent property.
      Make INTERFACE determined properties readable in generator expressions.
      Clear the link information in ClearLinkMaps.
      Export the COMPATIBLE_INTERFACE_BOOL content properties
      Add the $<TARGET_POLICY> expression
      Automatically link to the qtmain library when linking to QtCore.
      Don't wrap all targets in LINK_LIBRARIES in a TARGET_NAME genex.
      Generate new-style cmake code during export.
      Store includes from the same include_directories call together.
      Only output includes once after the start of 'generate-time' when debugging.
      Specify the target whose includes are being listed.
      Output include directories as LOG messages, not warnings.
      Revert "Allow target_link_libraries with IMPORTED targets."
      Disallow porcelain to populate includes and defines of IMPORTED targets.
      Exclude the LINK_LIBRARIES related properties from INTERFACE evaluation.
      Make calculation of link-interface-dependent properties type-sensitive.
      Add the COMPATIBLE_INTERFACE_STRING property.
      Move GetCompileDefinitions to cmTarget.
      Process COMPILE_DEFINITIONS as generator expressions in QtAutomoc.
      Generate the _IMPORT_PREFIX in the non-config export file.
      Add the INSTALL_PREFIX genex.
      Fix TARGET_PROPERTY target extractions.
      Make the Property name protected so that subclasses can use it.
      Don't allow targets args in the new target commands.
      Make subclasses responsible for joining content.
      Use the result of converting to a unix path.
      Handle reading empty properties defined by the link interface.
      Advance more when preprocessing exported strings.
      Make it an error for INSTALL_PREFIX to be evaluated.
      Export targets to a targets file, not a Config file.
      Add a way to exclude INTERFACE properties from exported targets.
      Add API to check if we're reading a includes or defines property.
      Add the $<LINKED:...> generator expression.
      Add includes and compile definitions with target_link_libraries.
      Test workaround of bad interface include directories from depends.
      Optimize genex evaluation for includes and defines.
      Cache context-independent includes on evaluation.
      Style: Use this-> when invoking member functions.
      Process generator expressions for 'system' include directories.
      Deduplicate the isGeneratorExpression method.
      De-duplicate validation of genex target names.
      Test printing origin of include dirs from tll().
      The COMPATIBLE_INTERFACE does not affect the target it is set on.
      Ensure type specific compatible interface properties do not intersect.
      Fix generation of COMPILE_DEFINITIONS in DependInfo.cmake.
      Fix determination of evaluating link libraries.
      Only use early evaluation termination for transitive properties.
      Move a special case for PIC from the genex to the cmTarget code.
      Don't keep track of content determined by target property values.
      Only append build interface include dirs to particular targets.
      Ensure that the build interface includes have been added.
      Whitelist target types in target_{include_directories,compile_definitions}
      Make sure INTERFACE properties work with OBJECT libraries.
      Don't allow utility or global targets in the LINKED expression.
      Generate config-specific interface link libraries propeties.
      Fix determination of when we're evaluating compile definitions.
      Rename the IncludeDirectoriesEntry to be more generic.
      Don't use LINKED where not needed.
      Use the link information as a source of compile definitions and includes.
      Revert "Don't allow utility or global targets in the LINKED expression."
      Don't populate INTERFACE includes and defines properties in tll.
      Revert "Add the $<LINKED:...> generator expression."
      Revert "find_package: Reword <package>_NO_INTERFACES documentation"
      Revert "Add a way to exclude INTERFACE properties from exported targets."
      Don't add target-specific interface includes and defines to Qt 4 targets.
      Fix GenerateExportHeader documentation #13936
      automoc: Add source file to target early to set the linker language
      Keep track of all targets seen while evaluating a genex.
      Add a new Export generator for IMPORTED targets.
      Handle targets in the LINK_LIBRARIES of try_compile.
      Strip stray semicolons when evaluating generator expressions.
      Workaround broken code where a target has itself in its link iface.
      Fix DAG checker finding cycling dependencies.
      Expand includes and defines transitively in 'external' genexes.
      Fix constness of accessors.
      Fix the tests for evaluating includes and defines.
      Memoize includes and defines from interface libraries.
      Remove use of TARGET_DEFINED from target_include_directories test.
      Remove use of TARGET_DEFINED from the ExportImport test.
      Remove use of TARGET_DEFINED from the target_link_libraries test.
      Revert "Add the TARGET_DEFINED generator expression"
      Only add existing targets to the Qt4 target depends properties.
      Fix the cmGeneratorExpression::Split when leading chars are present.
      Fix RPATH information when only a genex is used as a link library.
      Mention that IMPORTED targets may be created by a find_package call.
      Remove unused parameters from target_link_libraries tests.
      Only process transitive interface properties for valid target names.
      Restore support for target names with '+' (#13986)
      Automoc: Don't create automoc targets if Qt is not used (#13999)
      cmake-gui: Use -fPIE if required by Qt.
      cmake-gui: Workaround bug in Qt 5.0.0 to 5.0.3 QStandardItemModel

Thomas Klausner (1):
      KWIML: Teach ABI.h that VAX is big endian

Yury G. Kudryashov (3):
      Automoc: Fix automoc for OBJECT libraries.
      Automoc: add OBJECT library to QtAutomoc test
      spell: fix a few typos in comments

Changes in CMake 2.8.10.2 (since 2.8.10.1)
----------------------------------------------
Alex Neundorf (1):
      Automoc: fix regression #13667, broken build in phonon

Brad King (1):
      Initialize IMPORTED GLOBAL targets on reconfigure (#13702)

David Cole (1):
      CMake: Fix infinite loop untarring corrupt tar file

Rolf Eike Beer (1):
      FindGettext: fix overwriting result with empty variable (#13691)

Changes in CMake 2.8.10.1 (since 2.8.10)
----------------------------------------------
Brad King (5):
      Fix default PDB output directory (#13644)
      Fix PathScale compiler id for Clang-based upstream
      Update programmatically-reported copyright year (#13638)
      FindSDL: Restore accidentally dropped search paths (#13651)
      OS X: Fix default CMAKE_OSX_SYSROOT with deployment target

Rolf Eike Beer (2):
      FindOpenSSL: fix library selection on Windows (#13645)
      FindOpenSSL: also find the non-MD debug libraries for MSVC

Stephen Kelly (1):
      GenEx: Use case insensitive comparison for $<CONFIG:...>

Changes in CMake 2.8.10 (since 2.8.10-rc3)
----------------------------------------------
None

Changes in CMake 2.8.10-rc3 (since 2.8.10-rc2)
----------------------------------------------
Rolf Eike Beer (2):
      SelectLibraryConfigurations: add testcase
      SelectLibraryConfigurations: fix for release and debug libs being the same

Stephen Kelly (5):
      BasicConfigVersion: Make docs refer to the macro, not the module name
      Document LOCATION undefined behavior with use of LINKER_LANGUAGE.
      GenEx: Add an accessor for imported targets in a makefile.
      GenEx: Create cmGeneratorTargets for imported targets.
      GexEx: Validate Target names and property names differently.

Thomas Arcila (1):
      SelectLibraryConfigurations: Fix foreach(x IN LISTS ...) syntax

Changes in CMake 2.8.10-rc2 (since 2.8.10-rc1)
----------------------------------------------
Alex Neundorf (2):
      Document CMAKE_FIND_PACKAGE_NAME
      Automoc: fix #13572: issue with symbolic links

Brad King (4):
      cmCTestSVN: Fix compilation with Sun CC 5.1
      if: Document that plain 'NOTFOUND' is a false constant
      string: Clarify regex documentation of '-' behavior
      FortranCInterface: Pass all flags to VERIFY project (#13579)

David Cole (1):
      NSIS: Fix incorrect uninstall registry key name (#13578)

Eric NOULARD (3):
      CPACK_XX_ON_ABSOLUTE_INSTALL_DESTINATION is now properly checked for ON/OFF
      Document CPACK_COMPONENT_INCLUDE_TOPLEVEL_DIRECTORY and fix some typo.
      Make CPACK_SET_DESTDIR work with archive generator + component-based packaging

Jean-Christophe Fillion-Robin (1):
      CTest: Ensure CTEST_USE_LAUNCHERS behaves nicely in Superbuild setup

Pere Nubiola i Radigales (1):
      Find PostgreSQL headers on Debian

Peter Kümmel (4):
      Ninja: also set OBJECT_DIR when compiling
      Ninja: don't pollute current dir when using gui (#13495)
      Ninja: implicit dependency for custom command files
      Fix regression: write compile definitions if any

Philip Lowman (4):
      FindGTK2: Rollback lib64 changes which broke header file finding
      FindGTK2: #12049 fix detection of header files on multiarch systems
      FindGTK2: #12596 Missing paths for FindGTK2 on NetBSD
      FindGTK2: Update local changelog

Rolf Eike Beer (6):
      CTest: fix usage of memory checker with spaces in path
      CTest: fix pre and post test commands with spaces
      CTest: add tests that simulate memcheck runs
      CTest: improve memory checker type detection
      CTest: add a test for CTEST_CUSTOM_MEMCHECK_IGNORE
      CTest: add a check with a quoted memory checker

Stephen Kelly (18):
      GenEx: It is not an error to specify an empty parameter
      GenEx: Return after error reported.
      GenEx: Report actual target name not found, not "0" each time.
      GenEx: Parse comma after colon tokens specially
      GenEx: Validate target and property names.
      GenEx: Ensure that the empty CONFIGURATION can be used conditionally.
      GenEx: Add test for $<BOOL:> with empty parameter.
      GenEx: Add tests for "0" and "1" expressions with literal commas.
      GenEx: Don't use std::vector::at(int).
      Attempt to fix the compile of cmake on Sun CC.
      GenEx: Parse colon after arguments separator colon specially.
      GenEx: Test the use of generator expressions to generate lists.
      GenEx: Fix termination bugs in generator expression parser.
      GenEx: Break if there are no more commas in the container
      GenEx: Add some more asserts to verify code-sanity.
      GenEx: Replace some failing tests with Borland and NMake makefiles.
      GenEx: Fix reporting about not-found include directories and libraries.
      Fix config-specific INCLUDE_DIRECTORIES in multi-config generators

Changes in CMake 2.8.10-rc1 (since 2.8.9)
-----------------------------------------
Scripted Changes (3):
      Remove trailing whitespace from most CMake and C/C++ code
      Convert CMake-language commands to lower case
      Remove CMake-language block-end command arguments

Alex Neundorf (27):
      Eclipse: add support for the 4.2 Juno release (#13367)
      Eclipse: improve (fix ?) version detection on OSX
      Eclipse: fix #13358: don't create bad linked resources
      Eclipse: fix #13358: don't create bad linked resources
      remove non-working KDE4 test
      Eclipse on OSX: fix handling of framework include dirs (#13464)
      Eclipse on OSX: improve handling of framework include dirs (#13367)
      -fix line length
      fix #13474: also rescan dependencies if the depender does not exist
      -fix line length
      -fix Java dependency scanning, broken in previous commit
      error out if CTEST_USE_LAUNCHERS is TRUE but RULE_LAUNCH_* are not set
      fix #13494: rerun automoc also if include dirs or moc options change
      CMakeDetermineFortranCompiler: add support for cross-compiling (#13379)
      Automoc: fix #13493, use target properties for include dirs
      Automoc: do not use DEFINITIONS, but only COMPILE_DEFINITIONS
      Automoc: also the makefile-COMPILE_DEFINITIONS
      cmGlobalGenerator.h: some minor coding style fixes
      Modules/readme.txt: fix typo
      find_package: add support for a <package>_NOT_FOUND_MESSAGE variable
      exports: store pointers to all installations of each export set
      exports: accept a missing target if it is exported exactly once
      exports: first try at error handling if a target is missing
      exports: fix build with MSVC6
      exports: move the handling of missing targets into subclasses
      exports: define a CMAKE_FIND_PACKAGE_NAME var set by find_package()
      exports: add a test for exporting dependent targets

Andreas Mohr (1):
      FindCURL: Find older MSVC prebuilts

Andy Piper (1):
      Do not include directories which are part of the package install prefix.

Benjamin Eikel (21):
      Initial version of find module
      FindSDL: Add version support for FindSDL_net
      FindSDL: Version support for FindSDL_image
      FindSDL: Use prefix SDL_NET, because it matches the file name.
      FindSDL: Use SDL_IMAGE prefix for varibales
      FindSDL: Add "cmake_minimum_required" to "try_compile" project
      FindSDL: Format the documentation
      FindSDL: Version support for FindSDL_sound
      FindSDL: Use same capitalization for FPHSA as file name
      FindSDL: Pass SDL_SOUND_LIBRARY to FIND_PACKAGE_HANDLE_STANDARD_ARGS
      FindSDL: Use SDL_MIXER prefix for variables
      FindSDL: Add version support for FindSDL_mixer
      FindSDL: Update documentation
      FindSDL: Use SDL_TTF prefix for variables
      FindSDL: Add version support for FindSDL_ttf
      FindSDL: Update documentation
      FindSDL: Format documentation
      FindSDL: Add version support
      FindSDL: Add my copyright tag to all FindSDL_* modules
      FindSDL: Remove from find_... calls PATHS that are set by default
      FindSDL: Stay compatible with old input variables

Bill Hoffman (8):
      Use OUTPUT_NORMAL instead of OUTPUT_MERGE for cmake -E chdir.
      curl: Use find_package(OpenSSL)
      curl: Make OpenSSL DLLs available to CMake on Windows
      file(DOWNLOAD): Generalize EXPECTED_MD5 to EXPECTED_HASH
      file(DOWNLOAD): Add options for SSL
      Utilities/Release: Enable CMAKE_USE_OPENSSL in nightly binaries
      Add SSL_VERIFYPEER and CAINFO file options to ExternalProject_Add.
      Revert "Ninja: don't expand any rsp files"

Brad King (83):
      find_library: Add test covering lib->lib64 cases
      find_library: Refactor lib->lib64 conversion
      find_library: Simplify lib->lib<arch> expansion
      find_library: Fix mixed lib->lib64 (non-)conversion cases (#13419)
      CMakeDetermine(C|CXX)Compiler: Consider Clang compilers
      Factor common code out of CMakeDetermine(ASM|C|CXX|Fortran)Compiler
      Prefer generic system compilers by default for C, C++, and Fortran
      Xcode: Fix object library references in multi-project trees (#13452)
      Xcode: Run xcode-select to find Xcode version file (#13463)
      Watcom: Simplify compiler version detection (#11866)
      Remove trailing TAB from NSIS.template.in
      Fix WarnUnusedUnusedViaUnset test pass/fail regex
      CMakeVersion.bash: Update sed expression for lower-case 'set'
      GetPrerequisites: Mark file_cmd as advanced cache entry
      Add boolean generator expressions
      Add $<CONFIG:...> boolean query generator expression
      Recognize Clang ASM support (#13473)
      Xcode: Set ASM source language in project file (#13472)
      Tests/Assembler: Do not use assembler in universal binaries
      Add FindHg module to find Mercurial
      ExternalProject: Add Mercurial (hg) repository support
      Qt4Macros: Fix recently broken resource file parsing
      Tests/ObjectLibrary: Do not enable CXX in subdirectories
      VS11: Rename 'Immersive' to 'WindowsAppContainer' (#12930)
      VS: Disable precompiled headers unless enabled by project (#12930)
      VS11: Generate flag tables from MSBuild V110 tool files
      Detect Compaq compiler version with its id
      Detect PathScale compiler version with its id
      Detect TI compiler version with its id
      Detect Comeau compiler version with its id
      Detect SDCC compiler version with its id
      Detect Cray compiler version with its id
      Detect Analog VisualDSP++ compiler version with its id
      Re-order C/C++/Fortran compiler determination logic
      CMakeDetermineCompilerId: Prepare to detect IDE compiler id
      Xcode: Detect the compiler id and tool location
      VS10: Define CMAKE_VS_PLATFORM_TOOLSET variable
      VS: Detect the compiler id and tool location
      Cleanly enable a language in multiple subdirectories
      Test variables CMAKE_(C|CXX|Fortran)_COMPILER(|_ID|_VERSION)
      Document CMAKE_<LANG>_COMPILER_(ID|VERSION) values
      Make platform information files specific to the CMake version
      Move CMAKE_<LANG>_COMPILER_WORKS to compiler information files
      Store ABI detection results in compiler information files
      VS: Remove support for "free" version 2003 tools
      VS: Simplify MSVC version reporting
      Modernize MSVC compiler information files
      VS: Fix MSVC_IDE definition recently broken by refactoring
      add_library: Document POSITION_INDEPENDENT_CODE default (#13479)
      magrathea: Tell cmELF about DT_RUNPATH (#13497)
      Utilities/Release: Link AIX binary with large maxdata
      Utilities/xml: Add .gitattributes to disable whitespace checks
      Utilities/xml: Add docbook-4.5 DTD (#13508)
      docbook: Fix formatter naming convention to avoid shadow
      docbook: Fix Sun CC warning on ptr_fun(isalnum)
      curl: Honor OPENSSL_NO_SSL2
      if: Compare up to 8 components in VERSION tests
      ExternalProject: Generalize URL_MD5 option to URL_HASH
      Rename SSL terminology to TLS
      file(DOWNLOAD): Make TLS options behave as documented
      OS X: Add platform-specific Clang compiler info files (#13536)
      VS11: Detect VS 2012 Express for default generator (#13348)
      VS11: Add VS 2012 Express support (#13348)
      file(DOWNLOAD): Add HTTP User-Agent string
      ExternalProject: Add DOWNLOAD_NAME option
      file(DOWNLOAD): Change EXPECTED_HASH to take ALGO=value
      VS8: Remove '.NET' from generator description (#10158)
      Clang: Split Compiler/Clang* modules out from GNU (#13550)
      Clang: All versions know about -fPIE (#13550)
      Xcode: Remove unused code reading CMAKE_OSX_SYSROOT_DEFAULT
      OS X: Always generate -isysroot if any SDK is in use
      OS X: Improve default CMAKE_OSX_SYSROOT selection
      bootstrap: Suppress CMAKE_OSX_SYSROOT if CFLAGS have -isysroot
      Tests/Assembler: Use CMAKE_OSX_SYSROOT to generate .s file
      OS X: Allow CMAKE_OSX_SYSROOT to be a logical SDK name
      OS X: Simplify selection of CMAKE_OSX_ARCHITECTURES
      OS X: If CMAKE_OSX_SYSROOT is already set do not compute default
      OS X: Further improve default CMAKE_OSX_SYSROOT selection
      OS X: Teach deployment target sanity check about SDK names
      OS X: Ignore MACOSX_DEPLOYMENT_TARGET during Xcode compiler id
      Verify that PDB_(NAME|OUTPUT_DIRECTORY) are honored in test
      Document that PDB_(NAME|OUTPUT_DIRECTORY) are ignored for VS 6
      Run PDBDirectoryAndName test on MSVC and Intel

Clinton Stimpson (8):
      fphsa: clarify message about minimum required version found.
      DeployQt4:  Include DESTDIR for some cpack generators.
      Add -DNDEBUG to RelWithDebInfo flags where where Release flags had it.
      Fix regex for qt minor version.
      FindQt4: Give precedence to QTDIR environment variable, if set.
      FindQt4: Give precedence to QTDIR environment variable, if set.
      Fix errors detecting Qt4 on Windows 8.
      cmake-gui: Fix error status when interrupted.

Daniel Pfeifer (8):
      Simplify CMake.HTML documentation test command line
      docbook: Remove table of contents
      docbook: Factor out code to write valid DocBook IDs
      docbook: Fix the DocBook section output
      docbook: Cleanup formatter and generated DocBook
      docbook: Add support for <abstract> at section level 1
      docbook: Add CMake.DocBook test to validate xml (#13508)
      docbook: Remove redundant docs that cause invalid DocBook

David Cole (9):
      Begin post-2.8.9 development
      Release: Temporarily exclude ExternalProject test on cygwin
      Add ability to run as a ctest -S script also
      CMake: Clarify the documentation for if(f1 IS_NEWER_THAN f2)
      Convert the CPACK_CYGWIN_PATCH_NUMBER variable to a cache variable
      InstallRequiredSystemLibraries: Use correct file names (#13315)
      ProcessorCount: Mark find_program vars as advanced (#13236)
      FindQt4: Avoid "finding" non-existent library in a .framework
      FindMPI: Set correct variables for calls to FPHSA

Eric NOULARD (2):
      Enhance DESTDIR documentation. Fixes #0012374.
      Handles %attr(nnn,-,-) /path/to/file in CPACK_RPM_USER_FILELIST properly.

James Bigler (3):
      Replace -g3 with -g for CUDA 4.1 and 4.2 in addition to CUDA < 3.0.
      Added CUDA_SOURCE_PROPERTY_FORMAT. Allows setting per file format (OBJ or PTX)
      FindCUDA: Added CUDA_HOST_COMPILER variable.

Marcin Wojdyr (1):
      Remove CMake multiline block-end command arguments

Nils Gladitz (1):
      ctest_update: Tell svn not to prompt interactively (#13024)

Patrick Gansterer (4):
      VS: Cleanup AddPlatformDefinitions() of Visual Studio generators
      Add additional architectures to CMakePlatformId.h.in
      Add WindowsCE platform information files
      VS: Remove duplicated implementations of CreateLocalGenerator()

Peter Kuemmel (1):
      Ninja: don't expand any rsp files

Peter Kümmel (15):
      Ninja: cmcldeps needs a compiler
      Ninja: don't crash on returned 0 pointer
      Ninja: prepare msvc pdb cleanup
      Ninja:split out setting of msvc TARGET_PDB
      Ninja: remove GetTargetPDB because it is used only once
      Ninja: also detect /showInclude prefix for icl
      Find mingw's windres also when Unix Makefiles are used
      Ninja: don't suppress warning about compiler options
      Ninja: suppress cmcldeps only for source file signature try_compiles
      Ninja: filter target specific compile flags with language specific regex
      Ninja: OBJECT_DEPENDS should set an implicit dependency
      Ninja: don't confuse ninja's rsp files with nmake's
      Ninja: move -LIBPATH behind -link option
      Ninja: move <OBJECTS> in front of the first linker option
      Ninja: add option to enforce usage of response files

Philip Lowman (3):
      FindOpenSceneGraph: CMake variable OSG_DIR influences detection now too
      FindGTK2: Add GTK2_CAIROMMCONFIG_INCLUDE_DIR for cairommconfig.h
      CMakeDetermineVSServicePack: Visual Studio 2012 added

Rolf Eike Beer (25):
      remove lib64 Unix paths if the respective lib path is also given
      FindOpenSSL: find cross-compiled OpenSSL from MinGW (#13431)
      FindOpenSSL: use SelectLibraryConfigurations
      FindOpenSSL: let CMake handle environment variable HINTS
      FindOpenSSL: cleanup path hints
      FindOpenSSL: remove leftover comment
      SelectLibraryConfiguration: generate correct output when input vars are lists
      Fix typo direcotry -> directory (and similar) [#13444]
      FindSelfPackers: fix typo (#13456)
      CheckTypeSize: show in documentation how to get struct member size (#10579)
      CheckTypeSize: add a test for size of struct members
      FindX11: remove duplicates from X11 include path list (#13316)
      FindX11: avoid calling list(REMOVE_DUPLICATES) on an empty list
      list command: error on too many arguments
      CMake.List test: explicitely test with lists containing only an empty string
      use the find_* functions ENV parameter
      use PATH_SUFFIXES to simplify find_* calls
      do not escape spaces in regular expressions
      read less from version headers into variables
      FindFLEX: fix version extraction on Apple
      FindGettext: remove code duplicating FPHSA checks
      include FPHSA from current directory in all modules
      FindOpenSceneGraph: simplify by using more features of FPHSA
      FindSDL: add SDLMAIN_LIBRARY only once (#13262)
      add documentation for all MSVCxxx version variables (#12567)

Sergei Nikulov (1):
      fix for discovering ft2build.h using FREETYPE_DIR environment var (#13502)

Stephen Kelly (60):
      Add new qt4_use_modules function.
      Add missing whitespace to docs.
      Fix some typos in the docs.
      Remove incorrect doc string for link type enum
      Remove duplicate 'of' from docs.
      Fix unfortunate documentation error for PIC feature.
      Don't duplicate -D defines sent to the compiler.
      Fix CompileDefinitions test on Visual Studio.
      Fix the test setting COMPILE_DEFINITIONS target property
      Rename files from main.cpp to more meaningful names.
      Fix casing of 'Qt' in docs, comments and user-visible strings.
      Read entire Qt4 qrc file when parsing for depends info.
      Add a return-after-error if an old Qt is found.
      Use CMake platform variables instead of Qt ones.
      Move variable setting down to where it relates to.
      Remove an if which is always true.
      Use add_subdirectory instead of the obsolete subdirs.
      Replace two include_directories with a setting.
      Compile with both Qt4 and Qt5.
      Build with Qt5 if it is found.
      cmGeneratorExpression: Re-write for multi-stage evaluation
      cmGeneratorExpression: Port users to two-stage processing
      Fix the regular expression validator for target names.
      Handle colons as a special case in the generator expression parser.
      Enable deprecated API when using Qt 5.
      Add more forwarding API to cmGeneratorTarget.
      Store cmGeneratorTargets with the makefile.
      Move GenerateTargetManifest to cmGeneratorTarget.
      Move GetLinkInformation to cmGeneratorTarget
      Make cmLocalGenerator::AddArchitectureFlags take a cmGeneratorTarget.
      Move GetCreateRuleVariable to cmGeneratorTarget.
      Port cmLocalGenerator::GetTargetFlags to cmGeneratorTarget.
      Move GetIncludeDirectories to cmGeneratorTarget.
      Append the COMPILE_DEFINITIONS from the Makefile to all targets.
      Add a wrapper for accessing config-specific compile-definitions.
      Add convenience for getting a cmGeneratorTarget to use.
      Fix compiler warning with initialization order.
      Revert "Move GenerateTargetManifest to cmGeneratorTarget."
      Use the cmGeneratorTarget for the include directories API.
      Fix indentation in the code blocks generator.
      Port remaining code to GetCompileDefinitions().
      Add include guard for cmGeneratorExpression.
      Don't prepend a path before generator expressions in include_directories.
      Convert paths in INCLUDE_DIRECTORIES property to Unix slashes.
      Add an AppendDefines std::string overload.
      Return a std::string from GetCompileDefinitions.
      Refactor GetCompileDefinitions a bit.
      Extend the generator expression language with more logic.
      Add a generator expression for target properties.
      Add API to check that dependent target properties form a DAG.
      Add a self-reference check for target properties.
      Early return if there is no target.
      Process generator expressions in the INCLUDE_DIRECTORIES property.
      Process generator expressions in the COMPILE_DEFINITIONS target property.
      Fix the layout of the generator expression documentation.
      Fix punctuation in some variables documentation.
      Document that generator expressions can be used in target properties.
      Remove unused parameter marker and the unused parameter.
      Fix minor typos.
      Remove period at the end of the check message.

Tom Schutter (2):
      cmake-mode.el: Use more readable regex and case-fold-search
      cmake-mode.el: add local keybindings

Xavier Besseron (7):
      cmCTestSVN: Add the new SVNInfo structure
      cmCTestSVN: Extend Revision struct with SVN repo information
      cmCTestSVN: Add the Repositories list and the RootInfo pointer
      cmCTestSVN: Create the SVNInfo for the root repository
      cmCTestSVN: Use the SVNInfo structure
      cmCTestSVN: Add a LoadExternal() function and an ExternalParser class
      cmCTestSVN: Load and process information from externals

Yuchen Deng (1):
      Add PDB_OUTPUT_DIRECTORY and PDB_NAME target properties (#10830)

Yury G. Kudryashov (7):
      exports: Move cmTargetExport to a dedicated header file
      exports: Remove cmTargetExport constructor
      exports: Rename cmGlobalGenerator::AddTargetToExport{s,}
      exports: Create class cmExportSet
      exports: Add cmExportSetMap class
      exports: Hold an ExportSet pointer in cm*Export*Generator
      exports: cmGlobalGenerator::ExportSets destructor will clear it

Zack Galbreath (2):
      Clean up documentation formatting so that it is rendered properly in HTML.
      cmparseMSBuildXML: Include DisplayName in the output

Changes in CMake 2.8.9 (since 2.8.9-rc3)
----------------------------------------
None

Changes in CMake 2.8.9-rc3 (since 2.8.9-rc2)
--------------------------------------------
Alexey Ozeritsky (1):
      Fixed: FindLAPACK does not find MKL 10.3 when using gcc 4.x

Brad King (3):
      pre-commit: Reject C++ code with lines too long
      Tests/X11: Add missing include <stdlib.h> for 'rand'
      Tests/ObjC++: Use standard <iostream> header

David Cole (1):
      CPack: Use bin subdir when looking for dpkg and rpmbuild

Eric NOULARD (2):
      Do not run cpack at CMake time it is not available.
      Find dpkg and rpmbuild in usual Fink and MacPort paths

Nicolas Despres (17):
      Ninja: Cannot pass a reference to an anonymous object.
      Ninja: Add support for OS X app bundles.
      Ninja: Add support for OX X library framework.
      Ensure 3rd party libraries are writable.
      Remove trailing white-spaces.
      Re-factor OS X bundle and framework generation.
      Ninja: Copy resource files in the bundle.
      Ninja: Add support for CFBundle.
      Enable BundleTest with CLang too.
      Re-factor CFBundle generation.
      Ninja: Use same echo message as makefiles.
      Re-factor bundle content copying rules generation.
      Re-factor Mac OS X content directory computation.
      Re-factor framework directory computation.
      Re-factor OS X content generator start up.
      Fix memory leak in Makefile generator.
      Add missing this->.

Peter Kuemmel (1):
      Ninja: dep files and multiple -arch flags not possible on mac

Peter Kümmel (24):
      Ninja: windres is also used for cross-compiling
      Ninja: search for windres with prefix
      Ninja: there could be null pointers
      Ninja: more searching for windres
      Ninja: path is already declared
      Ninja: fix GCC 4.7 warning -Wconversion
      Ninja: fix sytle
      Ninja: also stop when .rc's .d file couldn't be generated
      Ninja: readd quotes to src file path before patching it
      Ninja: cmcldeps needs absolute paths for RCs
      Ninja: on Mac no multiple -arch because of -M
      Ninja: fix mis-matching endif() argument
      Ninja: also mingw needs TARGET_PDB
      Ninja: line length
      Ninja: make TARGET_PDB a real .gdb file name
      Ninja: make debug symbol suffix configurable by CMAKE_DEBUG_SYMBOL_SUFFIX
      Ninja: remove 'friend' in ninja code
      Ninja: remove warnings
      Ninja: remove 'this' from member initializer list
      Ninja: fixes for bcc
      Ninja: enable ninja on Mac so all Mac CDash-builds are tested, cleanup later
      Ninja: void function can't return a value
      Ninja: enable ninja support everywhere
      Ninja: also bootstrap ninja files

Changes in CMake 2.8.9-rc2 (since 2.8.9-rc1)
--------------------------------------------
Alex Neundorf (4):
      -remove trailing whitespace
      documentation: preparation for making the man section configurable
      man documentation: detect man section from the given filename
      Eclipse: fix #13313, always set LANG to C, also if unset

Bill Hoffman (1):
      Remove process execution code from cmcldeps and have it use cmake code.

Brad King (12):
      KWIML: Generalize interface to report broken integer literal macros
      KWIML: Teach ABI.h about 'long long' and 'char' on old HP
      KWIML: Teach INT.h that no HP platform implements SCN*8 formats
      KWIML: Teach INT about broken UINT32_C on old HP
      Fix project command documentation typo (#13384)
      CTestUpdateSVN: Do not create repo directory first (#13349)
      Tests/CustomCommand: Do not use 'main' in a library
      AIX-GNU: Link shared libs with -brtl,-bnoipath (#13352)
      include: Ignore empty string as file name (#13388)
      Add ASM platform information for GNU compiler on AIX (#13390)
      if: Document that macro arguments are not variables (#13393)
      install: Fix COMPONENT option

Clinton Stimpson (3):
      GetPrerequisites.cmake: detect executables built with the -pie linker flag.
      cmake-gui: Fix code to respect current locale.
      DeployQt4: workaround bug 13258 where ARGV1 is leaked into a sub function.

David Cole (7):
      STYLE: Fix line length, remove extra blank line
      CTest: Refactor error output into ErrorMessageUnknownDashDValue
      CTest: Rename local variable for clarity
      CTest: Extend -D command line arg handling for variable definitions
      CTest: Allow -Dvar=value with no space between the D and the var
      CTest: Add test to verify -D variable definitions work
      Ninja: Fix typo: tagets -> targets

Eric NOULARD (3):
      Enhance documentation of install command w.r.t. the "Undefined" component.
      CPack fix regression between 2.8.7 and 2.8.8 when running cpack with no arg.
      Do not provide defaul value for CPACK_PACKAGE_DIRECTORY if found in config.

Nicolas Despres (1):
      Ninja: Clean all symlink created for libraries.

Peter Kuemmel (6):
      Ninja: print error message when command failed
      Ninja: also consider variables when checking command line length
      Ninja: also consider rule command length for rsp file
      Ninja: remove int/size_t warning
      Ninja: add soname test case
      Ninja: don't shadow 'outputs' variable

Peter Kümmel (6):
      Ninja: also write link libraries to rsp file
      Ninja: remove some unused default arguments
      Ninja: error on missing rspfile_content
      Ninja: disable work around when linking with mingw
      Ninja: enable response file support on Mac (length 262144)
      Ninja: sysconf() is declared in unistd.h

Philip Lowman (2):
      FindBoost: Fix bug where Boost_FOUND could be false when version specified
      FindBoost: Future proof to 1.56

Rolf Eike Beer (2):
      FindJava: improve version matching (#12878)
      fix 2 space bugs in variable documentation

Stephen Kelly (3):
      Use full paths in compile_commands.json for out of source builds.
      Construct the full path before escaping it.
      Fix PositionIndependentTargets test with clang trunk.

Changes in CMake 2.8.9-rc1 (since 2.8.8)
----------------------------------------
Alex Neundorf (12):
      -fix #13081: support OBJECT libraries in CodeBlocks/QtCreator projects
      CodeBlocks: improve support for OBJECT libraries
      fix #13195: avoid multiple mentions of found packages
      FeatureSummary.cmake: nicer formatting
      -strip trailing whitespace
      make default install component name configurable
      -add docs for ${CMAKE_INSTALL_DEFAULT_COMPONENT_NAME}
      write_basic_package_version_file() now works with unset CMAKE_SIZEOF_VOID_P
      add test for #13241: empty SIZEOF_VOIDP in write_basic_package_version_file
      ASM compiler detection: remove debug output (#13270)
      Eclipse: parallel build also for "Build project" #13287
      automoc: better error handling (#13299)

Anthony J. Bentley (1):
      FindwxWidgets: Do not use -isystem on OpenBSD (#13219)

Ben Boeckel (2):
      Don't put legacy variables back into the cache
      Search for other ABIFLAGS builds of Python

Bill Hoffman (15):
      Add support to ctest for GTM mumps coverage.
      Fix warning about char* instead of const char*.
      Fix line length.
      Add test for mumps coverage. Also refactor code to prepare for cache coverage.
      Add virutal destructor to silence warning.
      Add support for Cache coverage.
      Fix some warnings and a bug where it went past the length of a vector.
      Use a script to run the test because WORKING_DIRECTORY is not in 2.8.2.
      Use <TARGET_FILE> expression to run ctest so it works with Xcode and VS IDE.
      Add ability to specify more than one package directory or coverage directory.
      Remove uncovered files from cache coverage data.
      Disable bullseye coverage for mumps coverage test.
      Update test data to match new coverage format.
      Do not try to run bullseye coverage if COVFILE env is empty.
      CDash now supports lots of files in coverage. So, show all files.

Brad King (59):
      Add LICENSE and NOTICE
      Add 'tips' script to suggest local configuration
      Add 'setup-user' script to configure authorship information
      Add 'setup-hooks' script to install local hooks
      Add 'setup-gerrit' script to configure Gerrit access
      Add 'setup-stage' script to configure topic stage remote
      Add 'setup-ssh' script to configure ssh push access
      Add README instructions and sample configuration
      Add and configure developer setup helper scripts
      Exclude from source archives files specific to Git work tree
      Exclude from CMake source archives files specific to Git work tree
      Refactor CMake version handling
      Document behavior of multiple target_link_libraries calls (#13113)
      ctest_coverage: Save/restore LC_ALL around gcov (#13136)
      Cleanup custom command .rule file internal handling
      Factor out custom command .rule file path generation
      VS10: Avoid creating .rule files next to outputs (#13141)
      find_package: Document <package>_FIND_* variables (#13142)
      find_package: Fix components signature documentation (#13142)
      Teach RunCMake tests to allow custom checks
      list: Handle errors on empty lists more gracefully (#13138)
      include_external_msproject: Test TYPE, GUID, PLATFORM options (#13120)
      VS: Fix line-too-long style errors
      libarchive: Avoid 'inline' keyword on XL C v6 (#13148)
      Intel: On Windows use /EHsc instead of deprecated /GX (#13163)
      KWSys: Remove DateStamp
      try_compile: Cleanup temporary directories (#13160)
      setup-stage: Optionally reconfigure topic stage
      CTest: Escape MemCheck test output for XML (#13124)
      Documentation: Fix HTML anchor ranges
      Require CMake 2.8.2 or higher to build CMake
      CTest: Simplify environment save/restore
      KWSys: Fix SystemTools environment memory handling (#13156)
      VS10: Refactor custom commands to use WriteSource
      VS10: Simplify vcxproj.filter file generation
      VS10: Convert paths normally unless forced to relative
      VS11: Do not use source path conversion workaround specific to VS 10
      VS10: Generate relative source paths when possible (#12570)
      Intel: On Windows use /RTC1 instead of deprecated /GZ (#13174)
      Test NO_SONAME property (#13155)
      KWSys: Remove dependencies on FundamentalType
      Documentation: Improve HTML section index format
      VS: Restore header files marked as OS X Framework content (#13196)
      VS11: Fix ARM architecture hint typo (#13077)
      Fortran: Follow <>-style includes (#13239)
      bootstrap: Port back to old shells (#13199)
      KWSys: Remove unused environ declaration from SystemTools
      FindBZip2: Search locations in GnuWin32 registry
      cmArchiveWrite: Clear fflags from archive entries
      Makefile: Support directory names containing '=' (#12934)
      libarchive: Avoid 'inline' on SunPro < 5.9 (#13277)
      Avoid direct use of std::(o|)stringstream (#13272)
      KWIML: Add interface to report broken integer format macros
      KWIML: Report broken integer format macros on AIX 4.3
      add_library: Allow OBJECT library without dynamic linking (#13289)
      install: Fix FILES_MATCHING on case-sensitive Mac filesystems (#13177)
      Make CTest.UpdateGIT robust to Git safecrlf on Windows
      Do not crash on SHARED library without language (#13324)
      CMakeDetermineCCompiler: Fix typo "_CXX_" -> "_C_" (#13330)

Brian Helba (1):
      Print any evaluated 'elseif'/'else' commands in trace mode (#13220)

Charlie Sharpsteen (1):
      Mac: Add guards to CMAKE_FIND_FRAMEWORK and CMAKE_FIND_APPBUNDLE defaults

Clinton Stimpson (1):
      cmake-gui: Wait for configure/generate thread to complete before exiting.

Daniel R. Gomez (6):
      KWSys: Fix hashtable prime list on g++ 2.9 (#13273)
      Tests/IncludeDirectories: Files must end in a newline (#13314)
      Tests/VSGNUFortran: Avoid C++ comment in C code (#13314)
      Tests/Assembler: Assemble and link with same flags (#13314)
      Fix FindPackageMode test Makefile (#13314)
      Avoid string.clear and string.push_back (#13319)

David Cole (12):
      Begin post-2.8.8 development
      CPack/NSIS: Add CPACK_NSIS_EXTRA_PREINSTALL_COMMANDS (#13085)
      ExternalProject: Add missing COMMAND keyword
      ExternalProject: Avoid unnecessary git clones (#12564)
      ExternalProject: Refactor repeated code into function (#12564)
      ExternalProject: Avoid repeated git clone operations (#12564)
      CTest: Modify reg ex so it also works with gcov 4.7 output (#13121)
      BZip2: Remove unnecessary *.bz2 files from CMake source tree
      Ninja: Enable the ninja generator by default on Windows.
      Revert "Millenium update: 79 * (16/9)/(4/3) = 105"
      Ninja: Restructure code to work with the Borland compilers
      Remove unused ivars to eliminate compiler warnings

David Faure (1):
      Abort FindQt4.cmake if Qt 5 is found.

Eric NOULARD (12):
      Use fakeroot for control.tar.gz as well
      Enhancement of bash completion scripts given by Igor Murzov.
      Install editors helper files
      CPack - preserve timestamp for CPACK_INSTALLED_DIRECTORIES. fixes: #0013193
      CPack add easy possibility to warn about CPACK_SET_DESTDIR
      CPack add necessary check to detect/warns/error on ABSOLUTE DESTINATION
      Fix KWStyle warning
      Use CPACK_xxx and CMAKE_xxx in a consistent way.
      CPack allow RPM and DEB generator to be used on OSX.
      Calm down Borland compiler warning about "always true"
      CPackRPM: avoid leakage of RPM directive from one component to another.
      CPackDeb add missing documentation for some CPACK_DEBIAN_xx variables.

Fraser Hutchison (1):
      CPack: Fixed incorrect error log for CPACK_NSIS_MENU_LINKS.

Jan Schaffmeister (1):
      Xcode: Recognize storyboard source files (#13214)

Jim Hague (2):
      libarchive: Avoid trailing , in enum for XL v6 (#13148)
      Workaround IBM XL v6 streams seekg bug (#13149)

Jonathan Klein (1):
      FindBullet: Add missing math library name (#13309)

Joseph Snyder (1):
      Change GT.M Coverage Parser global

Konstantin Tokarev (1):
      [OSX] Fixed undefined symbol when linking CMakeLib into shared library

Kurtis Nusbaum (1):
      Added conditional for the phonon backend plugin.

Leonid Yurchenko (1):
      include_external_msproject: Add TYPE, GUID, PLATFORM options (#13120)

Mario Bensi (1):
      Add FindLibLZMA Module

Mariusz Plucinski (1):
      Do not crash on unknown source language (#13323)

Matt McCormick (1):
      ExternalProject: Fix 'make' builds with Ninja (#13159)

Minmin Gong (1):
      VS11: Add ARM architecture generator (#13077)

Modestas Vainius (3):
      Fix CPack RPM man page typo detected by lintian.
      Support building shared libraries or modules without soname (#13155)
      Fix a few typos in NO_SONAME property description.

Nicolas Despres (2):
      Ninja: Add a convenient 'clean' target.
      Ninja: Add a convenient 'help' target.

Patrick Gansterer (1):
      Added CPACK_NSIS_ENABLE_UNINSTALL_BEFORE_INSTALL

Peter Collingbourne (2):
      Ninja: apply CMAKE_<LANG>_FLAGS_<TYPE> to executable targets (#13069)
      Ninja: mark rules/build file streams failed if error occurred (#13067, #13105)

Peter Kuemmel (61):
      Ninja: ensure output directories exist
      Ninja: no 16:9 screens for the cmake team ;)
      Ninja: add option to enable ninja where it is not enabled by default
      Ninja: remove GCC -Wshadow warning
      Ninja: enable Ninja for CodeBlocks
      Ninja: no additional variable needed to enable ninja
      Ninja: CMAKE_USE_NINJA is the name of the macro
      VC Express doesn't support folders, ignore USE_FOLDER property
      Ninja: add response file support on Windows
      Ninja: 30000 is too long for windows cmd
      Ninja: check for valid pointer
      Ninja: also create rspfile rules
      Ninja: don't break because of empty commands
      Ninja: find mingw's resource compiler
      Ninja: add dependency tracking for msvc with cldeps
      Ninja: add wrapper for cl to extract dependencies
      Ninja: allow spaces in source path
      Ninja: assume cmcldeps in the same dir as cmake
      Ninja: add copyright and description
      Ninja: don't set cmcldeps vars to empty string when they are not defined
      Ninja: fix ModuleNoticies test
      Ninja: don't use cmcldeps for try_compile
      Ninja: allow spaces in cldeps's .d file
      Ninja: fix line length
      Ninja: don't pollute the rules file with useless comments
      Ninja: use slahes in .d files
      Line Length: <79
      Millenium update: 79 * (16/9)/(4/3) = 105
      Ninja: complete MinGW support
      Ninja: use slashes for include dirs, so also slahes are in the .d files
      Ninja: ninja can't read dep. pathes with parentheses
      Ninja: work with ninja/master, don't compile rc files with cl
      Ninja: extract dependencies for .rc files with msvc tools
      Ninja: remove unused CommentStream
      Ninja: onyl use pre processor for rc file parsing
      Ninja: suppress startup logos
      Ninja: cmcldeps
      Ninja: don't use shell when cmake is called directly
      Ninja: ninja now also could read parentheses in .d files
      Ninja: fix Linux build
      Ninja: sh needs something befor and after &&
      Ninja: build with old vc versions
      Ninja: remove nop line
      Ninja: undo all the NOSHELL patches
      Ninja: be more accurate when estimating the command line length
      Ninja: don't pollute build dir with preprocessed rc files
      Ninja: Eclipse and KDevelop fixes for ninja
      Ninja: no /nologo option in old rc.exe
      Ninja: but cl supports /nologo ...
      Ninja: try to make GetProcessId visible
      Ninja: build cmcldeps with mingw
      Ninja: don't remove space between command and parameters
      Ninja: some bytes of the rc files couldn't be piped correctly
      Ninja: build server fixes
      Ninja: build with old msvc versions
      Ninja: msvc6 for-scoping
      Ninja: maybe this fixes the bcc32 build
      remove warning about unused parameter
      Ninja: build server fixes
      Ninja: try work around for bcc32 bug
      Ninja: disable cldeps for bcc32, it's too old, and ninja would also not build

Rolf Eike Beer (12):
      FindPkgConfig.cmake: fix documented output variable not set (#13125,#13132)
      UseJava: fix typo in variable name (#13135)
      Check{C,CXX}CompilerFlag: catch more Intel warning types (#12576)
      FindPythonLibs: honor EXACT version specification (#13216)
      UseJava: fix find_jar() called with multiple files (#13281)
      fix some typos
      do not explicitely specify /usr and /usr/local as search paths
      replace open coded versions of file(TO_CMAKE_PATH)
      FindDevIL: clean up documentation formatting
      FindQt4: extend documentation
      Qt4Macros: improve basename extraction in QT4_ADD_DBUS_INTERFACES
      Qt4Macros: add some quotes to prevent damage from spaces in the paths

Sean McBride (1):
      Remove unused ivars to eliminate compiler warnings

Sebastian Leske (1):
      Improve documentation of set command (#13269)

Stephen Kelly (10):
      Fix the number variable comparison when Qt is not found.
      Update the docs of IMPORTED_LOCATION_CONFIG to match the code.
      Move the EscapeJSON method to a sharable location.
      Add newline to the output.
      Make the CMAKE_EXPORT_COMPILE_COMMANDS option work with Ninja.
      Escape the source file to be compiled if required.
      Exclude the CompileCommandOutput test on WIN32.
      Add platform variables for position independent code flags
      Add platform variable for flags specific to shared libraries
      Refactor generation of shared library flags

Tobias Bieniek (1):
      Qt4Macros: Added support for generated resource files

Zack Galbreath (1):
      FindPythonLibs: Document cache variables (#13240)

Zaheer Chothia (1):
      VS: Set Intel Fortran 13 project version

Changes in CMake 2.8.8 (since 2.8.8-rc2)
----------------------------------------
Brad King (1):
      CheckIncludeFiles: Shorten check description message

David Cole (3):
      CPackNSIS: Rewrite variable documentation to make it more readable.
      OS X: Use correct extra path when searching for applicaton bundles (#13066)
      OS X: Mark find_program results as advanced

Eric NOULARD (1):
      Fix some doc typo and add an undocumented var.

Kashif Rasul (1):
      OS X: Use OSX_DEVELOPER_ROOT for app search path (#13066)

Rolf Eike Beer (1):
      FindBoost: add support for 1.49 and 1.50

Changes in CMake 2.8.8-rc2 (since 2.8.8-rc1)
--------------------------------------------
Alex Neundorf (4):
      make cmLocalGenerator::EscapeForCMake() static
      automoc: fix #13018, proper cmake escaping to avoid false rebuilds
      automoc: add define to test which caused bug #13018
      fix #13054: support OBJECT libraries in Eclipse

Ben Boeckel (1):
      Create granular targets for Ninja generators too

Brad King (6):
      CTest.UpdateHG: Fix repo URL for leading slash
      Always compile sources with known language
      Classify known header file extensions as headers
      VS: Add CMakeLists.txt re-run rules at start of generation
      Test generated module .def files
      Ninja: Fix module .def file path conversion

David Cole (2):
      CMake: Clarify SUFFIX target property documentation.
      Xcode: Pay attention to custom configuration types (#13082)

Peter Collingbourne (1):
      Ninja: Substitute <OBJECT> and <CMAKE_C_COMPILER> in depfile flags

Rolf Eike Beer (2):
      FILE: mention that TO_CMAKE_PATH also handles list delimiters
      FIND_LIBRARY: document FIND_LIBRARY_USE_LIB64_PATHS

Sean McBride (1):
      automoc: include <unistd.h> on Apple to get pathconf

Tom Hughes (1):
      Override topdir from rpm command line seems necessary on Amazon linux.

Changes in CMake 2.8.8-rc1 (since 2.8.7)
----------------------------------------
Aaron C. Meadows (1):
      Visual Studio: Allow setting Single Byte Character Set (#12189)

Alex Neundorf (34):
      GNUInstallDirs: add support for Debian multiarch
      FindRuby: fix usage of RUBY_VERSION_MAJOR (#12172)
      FindRuby: add more possible library names (for ubuntu, #12172)
      FindRuby.cmake: add more debug output
      fix FeatureSummary for REQUIRED packages, they were reported as OPTIONAL
      FindGetText: fix multiple targets with the same name problem (CMP0002)
      fix #6976: FindX11 also searches for X11_Xxf86vm_LIB
      GenerateExportHeader: use double quotes around _gcc_version
      -remove trailing whitespace
      -don't pull in CheckTypeSize.cmake from the cmake which is being built
      bootstrap: move while() and endwhile() into the bootstrap build
      Check*.cmake: Expand imported targets in CMAKE_REQUIRED_LIBRARIES
      find_package: print error if an invalid CONFIGS name is used
      find_package: rename NoModule to UseFindModules
      find_package: improve error message when no Find module is present
      find_package: add MODULE mode to use only Find-modules
      find_package: add CONFIG mode keyword alias for NO_MODULE
      find_package: mention requested version number in error message
      add CMakePackageConfigHelpers: configure_package_config_file()
      wrap write_basic_config_version_file as write_basic_package_version_file()
      find_package: error out if REQUIRED Config has not been found
      write_basic_package_version_file(): improve documentation
      write_basic_package_version_file: add ExactVersion mode
      WriteBasicConfigVersionFile: add test for ExactVersion mode
      find_package: allow <pkg>Config.cmake to set <pkg>_FOUND to FALSE
      find_package: add test for setting Foo_FOUND to FALSE in a Config file
      find_package: additional test for checking the error message
      find_package: add OPTIONAL_COMPONENTS keyword
      FPHSA(): add missing "]" to documentation
      find_package: add documentation for OPTIONAL_COMPONENTS
      FPHSA(): add HANDLE_COMPONENTS option
      add macro check_required_components() to configure_package_config_file()
      Eclipse: fix #13036, make version detection work with symlinks
      guard eCos.cmake against multiple inclusion (#12987)

Alexandru Ciobanu (2):
      CTest: Detect Xcode error "Command ... failed with exit code"
      CTest: Match valgrind errors with "points to" (#12922)

Alexey Ozeritsky (1):
      FindBLAS/FindLAPACK: Work with MKL version 10.3 (#12924, #12925)

Artur Kedzierski (1):
      Add CURL_CA_BUNDLE option for SSL support (#12946)

Bill Hoffman (12):
      Add CMakeAddFortranSubdirectory to use MinGW gfortran in VS
      VSGNUFortran: Add special case for SunPro Fortran runtime library
      VSGNUFortran: Disable test in special cases
      CMakeAddFortranSubdirectory: Make IMPORTED targets GLOBAL
      Use upgraded qt on linux  build machine.
      Teach CTest what a ninja error looks like.
      Allow two cmake_add_fortran_subdirectory calls in the same project.
      Add ability to include a file in a project via a cache variable.
      Fix typo in error message, and remove redundent test.
      Ninja: Add a cache option CMAKE_ENABLE_NINJA to enable the ninja generator.
      Ninja: Fix for PDB files with spaces in the path.
      Fix FindMPI for the intel compiler on linux by looking in implict directories.

Bjoern Ricks (1):
      Fix crash if app bundle executeable couldn't be found

Brad King (138):
      CheckCCompilerFlag: Generalize "but not for C" case (#12633)
      complex: Remove ancient unused ComplexRelativePaths test
      complex: Sync Tests/ComplexOneConfig with Tests/Complex
      complex: Remove dynamic loader tests
      complex: Move GeneratedFileStream test to CMakeLibTests
      complex: Simplify test for single-character exe name
      complex: Move cmSystemTools::UpperCase test to CMakeLibTests
      complex: Remove test dependence on cmSystemTools
      complex: Remove unused option to test CMakeLib
      Intel: Fix Windows per-config Fortran flags (#12642)
      libarchive: Remove our copy to make room for new import
      libarchive: Add .gitattributes for indentation with tab
      libarchive: Add README-CMake.txt
      libarchive: Do not build subdirectories not in reduced snapshot
      libarchive: Remove -Wall -Werror from build with GNU
      libarchive: Build one static cmlibarchive for CMake
      libarchive: Include cm_zlib.h to get zlib used by CMake
      Handle libarchive API change in archive_read_data_block
      Configure libarchive build within CMake
      libarchive: Install COPYING with CMake documentation
      libarchive: Port to OSF operating system
      libarchive: Fix typo in CheckFileOffsetBits
      libarchive: Implement custom lseek for Borland
      libarchive: Declare mbstate_t and wcrtomb for Borland
      libarchive: Cast constants to int64_t instead of using LL suffix
      libarchive: Workaround case-insensitive symbols on Borland
      libarchive: Clean up configuration within CMake build
      libarchive: Cast mode constants to mode_t in case it is signed
      libarchive: Fix Windows NT API usage in VS 6
      libarchive: Suppress compiler warnings
      libarchive: Fix var decl after statement in archive_string.c
      libarchive: Do not use ST_NOATIME if not defined
      libarchive: Check for 'struct statvfs' member 'f_iosize'
      libarchive: Do not use MNT_NOATIME if not defined
      libarchive: Use Apple copyfile.h API only if available
      libarchive: Remove hard-coded build configuration
      libarchive: Cleanup after ZLIB_WINAPI check
      libarchive: Define _XOPEN_SOURCE=500 on HP-UX
      libarchive: Include linux/types.h before linux/fiemap.h
      libarchive: Rename isoent_rr_move_dir parameter isoent => curent
      libarchive: Suppress PathScale compiler warnings
      libarchive: Avoid bogus conversion warning from PGI compiler
      libarchive: Set .gitattributes to allow trailing whitespace
      libarchive: Update README-CMake.txt for new snapshot
      libarchive: Restore CMake 2.6.3 as minimum version
      bootstrap: Update copyright year in version report
      bootstrap: Re-implement command line option processing
      bootstrap: Forward options after '--' to cmake
      VS10: Fix /pdb option vcxproj element name (#12328)
      Add framework to detect compiler version with its id (#12408)
      Detect GNU compiler version with its id (#6251)
      Detect MSVC compiler version with its id
      Detect Intel compiler version with its id (#11937)
      Detect Borland compiler version with its id
      Detect IBM XL compiler version with its id
      Detect PGI compiler version with its id
      Detect Clang compiler version with its id
      Detect Watcom compiler version with its id
      Detect SunPro compiler version with its id
      Detect HP compiler version with its id
      Document compiler version macro formats used for detection
      Detect SGI MIPSpro compiler version with its id
      ExternalProject: Fix git.cmd version detection
      ExternalProject: Update copyright year
      Include bzlib.h consistently across CMake build (#10950)
      FindMPI: Append MPI C++ library correctly in non-compiler case (#12874)
      Add infrastructure for CMake-only tests
      Tolerate cycles in shared library link interfaces (#12647)
      cmInstallCommand: Fix line length for style
      cmake-mode.el: Indent after multiline argument (#12908)
      Clarify IMPORTED_ target property documentation
      Optionally allow IMPORTED targets to be globally visible
      Add test covering imported target scope rules
      VS: Simplify ;-separated attribute value parsing
      Fix CXX/Fortran MODULE flags when enabled before C (#12929)
      Remove unused test code
      Allow directory names containing '=' and warn if necessary (#12934)
      Add CheckLanguage module
      CMakeAddFortranSubdirectory: Allow full paths to directories
      CMakeAddFortranSubdirectory: Fix documentation format and typos
      CMakeAddFortranSubdirectory: Find gfortran in PATH
      CMakeAddFortranSubdirectory: Validate gfortran architecture
      CMakeAddFortranSubdirectory: Always parse arguments
      CMakeAddFortranSubdirectory: Add NO_EXTERNAL_INSTALL option
      libarchive: Workaround mbsnrtowcs assertion failure on old glibc
      Recognize OpenBSD versioned .so names (#12954)
      try_compile: Use random executable file name (#12957)
      Rename Modules/Platform/Windows-{Borland => Embarcadero}.cmake
      Recognize Embarcadero compiler (#12604)
      Factor cmInstallType out of cmTarget::TargetType
      Add infrastructure for CMakeCommands tests
      find_package: Reject mixed use of MODULE- and CONFIG-only options
      find_package: Optionally warn when implicitly using Config mode
      find_package: Test error and warning messages in failure cases
      bootstrap: Convert MSYS paths to Windows format (#13001)
      CTest.UpdateHG: Fix repo URL for local filesystem (#13001)
      cmcurl: Do not hard-coded Windows check results for MinGW (#13001)
      CheckSourceTree: Remove CVS checkout support (#13001)
      Fix MSYS CVS local test repo path format (#13001)
      find_package: Test that REQUIRED aborts processing correctly
      Remove unused partial OBJECT_FILES property implementation
      VS: Simplify object name computation
      Hide Makefile local object info inside local generator
      KWIML: Make test_INT robust to #define-d int#_t and INT#_C
      Add stronger infrastructure for CMake-only tests
      Use generalized RunCMake test infrastrucure for find_package test
      Use generalized RunCMake test infrastrucure for build_command test
      Document Fortran_MODULE_DIRECTORY as OUTPUT only (#13034)
      Ninja: Constify use of cmCustomCommand
      Ninja: Avoid using 'this' in member initializers
      Write CMakeCache.txt atomically (#13040)
      Add cmGeneratorTarget to represent a target during generation
      Create a cmGeneratorTarget for each cmTarget during generation
      Simplify cmMakefileTargetGenerator using cmGeneratorTarget
      Simplify cmVisualStudio10TargetGenerator using cmGeneratorTarget
      Pre-compute object file names before Makefile generation
      Pre-compute object file names before VS project generation
      Remove unused cmSourceGroup method
      Rename/constify build-time config placeholder lookup
      Pre-compute and store target object directory in cmGeneratorTarget
      Add OBJECT_LIBRARY target type
      Build object library targets in Makefiles
      Build object library targets in VS
      Add $<TARGET_OBJECTS:...> expression to use an object library
      Test OBJECT library success cases
      Test OBJECT library failure cases
      Test OBJECT library language propagation
      Test OBJECT library use without other sources
      Document OBJECT library type in add_library command
      Simplify cmNinjaTargetGenerator using cmGeneratorTarget
      Pre-compute object file names before Ninja generation
      Build object library targets in Ninja
      Ninja: Honor $<TARGET_OBJECTS:...> source expressions
      find_package: Test rejection of required+optional components
      Simplify cmVisualStudio10TargetGenerator source classification
      VS10: Fix external objects generated outside target (#13047)
      Fix ObjectLibrary test on Watcom
      KWIML: Avoid conflict with C++11 user-defined literals

Christian Andersson (1):
      FindPythonLibs: Search for single-user installs on Windows

Christopher Sean Morrison (1):
      cmake-mode.el: Make indentation case-insensitive (#12995)

Clinton Stimpson (14):
      GetPrerequisites: Add support for @rpath on Mac OS X.
      GetPrerequisites: Add support for @rpath on Mac OS X.
      GetPrerequisites: Add test for @rpath support.
      Fix new BundleUtilities test failure on Mac 10.4.x
      Fix BundleUtilities test failure with space in build path.
      cmake-gui: Improve interrupt granularity to fix bug 12649.
      FindQt4: clarify warning message about incorrect Qt installation.
      FindQt4: Add include directories for lupdate.
      Fix paths/hints for finding qtmain.
      DragNDrop: Fix problem with relocated files in Xcode 4.3
      Add test for DeployQt4.cmake
      Fix for Qt4Deploy on some test machines.
      Remove QtGui dependency in Qt4Deploy test and verify QtSql existance.
      DeployQt4: Add path to Qt dlls on Windows.

Daniel Nelson (1):
      CPack  Add top level directory in component install for Archive Generators

David Cole (33):
      Begin post-2.8.7 development
      Release: Increase timeout for slow-testing cygwin build
      Update dashmacmini2 release script to use Qt 4.6.3
      Update dashmacmini2 release script to use Qt 4.8.0
      Tests: Update drop site value for the Trilinos contract test
      Update version of Qt for dashmacmini5 produced release binaries
      CTestCustom: Suppress clang warning on the dashboard
      CMake: Eliminate cmMakefile::IncludeDirectories
      Remove cmMakefile::GetIncludeDirectories
      Make search paths ordered and unique
      Call ExpandVariablesInString for each target's INCLUDE_DIRECTORIES
      Update the documentation regarding INCLUDE_DIRECTORIES.
      Fix compiler error reported on older Borland dashboard.
      Fix compiler warning reported on older Borland dashboard.
      Fix shadowed variable warning on dashboard results
      Remove trailing white space
      Use correct "requires" line in cygwin setup hint file
      VS6: Avoid _MBCS define when _SBCS is defined (#12189)
      VS6: Avoid SBCS test on VS6 (#12189)
      Suppress warnings occurring on the dashboards using the PGI compiler.
      CPack: Fix retry logic when calls to hdiutil fail
      Ninja: CMake: Adapt Ninja generator for per-target include dirs
      Ninja: Add friend struct so it can access the private ConvertToNinjaPath.
      Xcode: Detect new default locations of Xcode 4.3 bits and pieces (#12621)
      CPack: Use real path to PackageMaker to find its version file (#12621)
      Xcode: Re-factor code into GetObjectsNormalDirectory method
      Xcode: Re-factor some existing methods into "FromPath" variants
      Add a default source group for object files.
      Allow txt files as ExtraSources in object library targets
      Pre-compute object file names before Xcode generation
      Build object library targets in Xcode
      Xcode: Honor $<TARGET_OBJECTS:...> source expressions
      Tests: Relax restrictions on version variable contents

Deborah Pickett (1):
      CPackRPM flag direcories with %dir in the generated spec file

Droscy (1):
      FindCxxTest: Add support for CxxTest 4 (#13022)

Eric NOULARD (41):
      Document undocumented (but existing) cpack options (fix #0010134)
      Enhance bash completion file for cmake and ctest
      Do not add the content of a file if it's a symlink.
      CPackArchive restore default behavior and provide new variable.
      CPackNSIS fix #0012935 switch from LOG_WARNING to avoid final error.
      CPack begin the implementation of --help-command* and --help-variables*
      Implement simple CMake script comment markup language.
      CPack Documentation extraction from CMake script begins to work
      Update bash completion file in order to handle new CPack doc options.
      Suppress unused var, beautify code, avoid 1 extra newline.
      Fix potential bad memory access, thanks to Eike
      Calm down compiler warning about unused var
      Really avoid compiler warning about unused vars
      Fix another compiler warning due to a typo
      Make the load of script documentation more efficient and dynamic.
      Example of builtin variable documentation (i.e. only used in C++ source code).
      Add missing section markup for CPackComponent
      Create getDocumentedModulesListInDir which may be used in other context.
      Fix non existent std::string::clear on VS6
      Avoid discovering system infos for documentation. Adding some path is enough.
      Dynamically add documentation section specified in documented script.
      Add structured documentation for NSIS
      Add structure documentation for CPack Bundle generator
      Suppress unecessary (now empty) doc sections
      Correct copy/paste section name mistake
      Put CPack DMG and PackageMaker doc in separate files
      More documentation concerning CPack Components
      Fix typo in end markup
      Try to fix compile error on Win32-vs70
      Do not build RPM if path of the build tree contains space
      Fix layout of the CPack Bundle documentation
      Fix CPack Drag and Drop generator documentation layout.
      Review and update CPack variable documentation.
      Update CPackConfig template.
      Provide template for CPack Cygwin generator specific variables.
      Update CPack PackageMaker variable doc layout
      Typo: Add missing ##end for ##module
      Fix some typos in CPACK_SET_DESTDIR doc
      Add some missing CPACK_NSIS_xxx doc and move some to common CPack section.
      CPack STGZ put execute permission on all packages files (component case)
      Handle CPACK_MONOLITHIC_INSTALL in some rare use cases.

Eugene Golushkov (1):
      VS: Add support for WinRT project properties (#12930)

James Bigler (1):
      Added support for curand, cusparse, npp, nvcuenc and nvcuvid libraries.

Jason Erb (1):
      FindwxWidgets: Add webview library (#12636)

LibArchive Upstream (2):
      libarchive 3.0.1-r3950 (reduced)
      libarchive 3.0.2-r4051 (reduced)

Matthias Kretz (1):
      Improve checks for Open64 and g++ incompatible flags (#12119)

Mattias Helsing (1):
      CPack: Fix NSIS handling of privileged users (#12923)

Michael Wild (1):
      GenerateExportHeader: Fix wrong use of IS_ABSOLUTE (#12645)

Mike McQuaid (5):
      Don't use QT_LIBRARIES_PLUGINS by default.
      Fix mismatched arguments.
      Fix bad plugin paths.
      Ensure libs are passed to BundleUtilities.
      Fix plugin installation issues.

Modestas Vainius (3):
      various typo and formatting fixes in manual pages (#12975)
      KWIML: Teach ABI.h that MIPS is biendian
      Tests: Escape metachars before embedding paths into the regex (#12999)

Nicolas Despres (5):
      ccmake: Factor clear line.
      ccmake: Extend clear line.
      java: Factor jar output path.
      java: Add CMAKE_JAVA_TARGET_OUTPUT_DIR optional variable.
      java: Add CMAKE_JAVA_JAR_ENTRY_POINT optional variable.

Peter Collingbourne (19):
      Add cmSystemTools::TrimWhitespace function
      Add executable with exports flag support to cmLocalGenerator::GetTargetFlags
      Provide dependency file flags to generator
      Ninja: Add the Ninja generator
      Ninja: Fix a 79-col violation
      Ninja: Remove some default arguments
      Ninja: Appease various compilers
      Ninja: Partially revert "win fixes: escape back slash/colon, use cd. as cmd.exe nop"
      Ninja: Identifier encoding rules for ' ' and ':'
      Ninja: Backslash rules for Windows
      Ninja: Shell encode paths used in "cd" commands
      Ninja: Shell encode various CMake invocations
      Ninja: Shell encode the command used in custom commands
      Ninja: Import library support for Windows
      Ninja: Add a missed license header
      Ninja: Use cmSystemTools::ExpandListArgument to split compile/link commands
      Ninja: Remove an unnecessary variable
      Ninja: add support for OBJECT_OUTPUTS, fix PrecompiledHeader test case
      Ninja: shell escape $(CMAKE_SOURCE_DIR) and $(CMAKE_BINARY_DIR)

Peter Kuemmel (12):
      Find VC Express during default generator selection (#12917)
      Ninja: win fixes: escape back slash/colon, use cd. as cmd.exe nop
      Ninja: don't define MSVC_IDE when using the ninja generator
      Ninja: also build ninja support on Windows
      Ninja: add some hacks for Windows
      Ninja: disable unfinished Windows ninja support
      Ninja: mark the Windows specific hacks with a comment only
      Ninja: windows msvc: create for each target a .pdb file
      Ninja: ensure the output dir exists at compile time
      Ninja: add .def file support
      Ninja: add /DEF: flag to linker call
      Ninja: Fix <OBJECT_DIR> substitution

Philip Lowman (5):
      FindProtobuf: Merge patch that allows extra import dirs
      FindProtobuf: Update documentation comment for 2.8.8
      Findosg: New modules for osgQt and osgPresentation
      FindALSA: Fix incorrect include path detection
      FindALSA: Fix version detection after last commit

Rolf Eike Beer (95):
      remove reference to CVS directory when installing files
      CheckSymbolExists: force the compiler to keep the referenced symbol
      add a test for Check{,CXX}SymbolExists
      FindOpenSSL: improve version number handling
      FindOpenSSL: only try to parse opensslv.h if it exists
      FindOpenSSL: also parse version number define with uppercase letters
      GenerateExportHeader test: add newlines before end of file
      add a test that loops through most Find* modules
      AllFindModules test: keep complete output
      AllFindModules test: also check Qt3 modules if Qt4 is not found
      FindPythonInterp: make version selectable
      FindPythonInterp: fix version parsing
      LoadCommand test: cleanup
      FindThreads: Try pthreads with no special option first (#11333)
      fix uninitialized var in if(NOT foo bar STREQUAL "foo bar")
      use pkg_check_modules() quiet in other modules
      FindLibXml2: support version selection
      FindGnuTLS: partly support version selection
      FindGit: support version number
      FindCups: major overhaul
      FindEXPAT: support version number
      FindCURL: support version selection
      FindFLEX: fix version parsing for old flex versions
      FindFLEX: fix version parsing when the executable is quoted
      FindJasper: find debug libraries
      FindJasper: support version number
      FindBZip2: add support for version checking
      FindBZip2: add support for debug libraries (#12867)
      FindImageMagick: make use of more FPHSA features
      FindPNG: support version selection
      FindRuby: do not blindly set version to 1.8.0
      FindTclsh: support version selection
      SelectLibraryConfigurations: do not output identical configurations
      FindLua51: add version support
      FindTIFF: support version selection
      FindCURL: detect version number also for older versions
      FindLibXml2: detect version when PkgConfig is not used
      FindPostgreSQL: support version selection
      FindOpenSSL: properly parse the hex version components
      FindBISON: add a version expression for GNU Bison 1.x
      FindPythonInterp: try harder to get a version number
      FindJasper: fix library name
      FindGnuplot: add version selection
      FindALSA: support version selection
      FindGettext: support version selection
      CheckCXXCompilerFlag test: make it a CMakeOnly test
      CMakeOnly.AllFindModules: clean up the Qt3/Qt4 code
      CMakeOnly.AllFindModules: always check FindQt
      CMakeOnly.AllFindModules: suppress two modules from testing
      CMakeOnly.AllFindModules: require version for some modules
      CheckIncludeFiles: fix status output
      FindPerl{,Libs}: move version detection into FindPerl
      FindLibArchive: support version selection
      FindX11: also search for Xmu (#12447)
      detect "pgfortran" as PGI Fortran compiler (#12425)
      FindSDL*: use FPHSA (#12467)
      AllFindModules test: do not enforce GNUPLOT version
      FindPerlLibs: properly detect libperl on Windows (#12224)
      CTest: mark all gcov covered files as covered
      FindGLUT: honor REQUIRED (#12466)
      FindRuby: clean up querying variables from Ruby
      FindLibXslt: support version selection
      Tests: document where to put tests
      FindPkgConfig: support version selection of pkg-config itself
      fix the same typos as found by Debian in other places, too
      Find_library(): allow searching for versioned shared objects
      FindFreetype: support version selection
      AllFindModules test: expect more modules to have a version number available
      FindOpenMP: do not fail if only C or CXX is enabled (#11910)
      FindOpenMP: try the most likely flags first
      FindOpenMP: simplify check for enabled languages
      UseSWIG: clean up string compares
      FindPython{Interp,Libs}: document Python_ADDITIONAL_VERSIONS as input
      FindPythonLibs: make the version selection work as for PythonInterp
      FindPythonLibs: get the exact version of the found library (#3080)
      FindPythonLibs: put debug libraries into PYTHON_LIBRARIES
      FindPythonLibs: stop scanning when libraries are found
      Check{C,CXX}CompilerFlag: detect ICC error messages
      GenerateExportHeader: remove unneeded code
      GenerateExportHeader: improve compiler identification
      FindOpenSceneGraph: give every message() with an explicit level
      FindHSPELL: set HSPELL_VERSION_STRING
      FindImageMagick: fix fail if no components were given
      FindPythonInterp: rework the version detection
      document when version detection will not work
      AllFindModules test: once again expand version checking
      improve error message on a stray "endwhile()"
      add testcases for while()/endwhile() errors
      reflect that the QtAutomoc depends on QtGui
      FindQt3: fix warning when Qt3 is not found
      FindQt3: fix version extraction for versions with letters
      FindQt3: let FPHSA handle the version selection
      FindQt3: fix detection of Qt3 include directory
      AllFindModules test: do not require TCLSH version
      add test for get_property() errors

Stephen Kelly (13):
      Fix typos arguement -> argument.
      Exit the loop when we have determined the language.
      Add whitespace after '.' in CMAKE_SKIP_RPATH docs.
      Fix documented function signature to match reality.
      Add default initializers for WIN32_EXECUTABLE and MACOSX_BUNDLE
      Add an option to skip RPATH during installation.
      Refactor GetIncludeFlags to take includes instead of fetching them
      Make it safe to call this method without creating duplicates.
      Remove include flags memoization.
      Add API to get the ordered includes for a target.
      Keep the INCLUDE_DIRECTORIES target property up to date.
      Extract and use the INCLUDE_DIRECTORIES target properties.
      Fix some typos in the docs comments.

Yury G. Kudryashov (23):
      FindDoxygen: add DOXYGEN_VERSION variable
      cmInstallCommand: Fix indentation error
      cmInstallCommand: Remove duplicated sentence from docs
      FindPkgConfig: respect REQUIRED (#12620)
      FindPackageHandleStandardArgs: fix documentation
      Remove unused file cmake.1
      Fix typo in documentation
      Drop if(...) check because condition is always true
      CMakeFindPackageMode: fix 32/64bit detection if 'file' is a symlink
      Run vim spellcheck on some files
      cmPropertyDefinition::IsChained is const
      Add 'const' qualifier to some cmCommand members
      doxygen: cmPropertyDefinition
      doxygen: Improve API docs of GetRealDependency
      doxygen: Use proper syntax to document enum
      doxygen: Small fixes in cmake.h apidocs
      doxygen: fix some comments in cmPolicies.h
      doxygen: remove a few comments
      doxygen: review cmake.h
      doxygen: MathCommand is not about string operators
      Rename UsedCommands to FinalPassCommands
      Remove UnionsAvailable member from 2 classes
      Remove cmExprParserHelper::SetLineFile()

Changes in CMake 2.8.7 (since 2.8.7-rc2)
--------------------------------------------
None

Changes in CMake 2.8.7-rc2 (since 2.8.7-rc1)
--------------------------------------------
Alex Neundorf (5):
      automoc: default to strict mode, use CMAKE_AUTOMOC_RELAXED_MODE
      automoc: improved warning message in relaxed mode
      Remove trailing whitespace
      Add comment about one more problem of the C depency scanner.
      fix #12262: dependency scanning for ASM files

Bill Hoffman (1):
      Fix the case where cmake --build failed with two project cmds in one file.

Brad King (11):
      KWSys: Correctly handle empty environment variables
      FortranCInterface: Work around mingw32-make trouble with parens
      Xcode: Create separate rerun dependencies for subprojects (#12616)
      Fix Intel Fortran .vfproj files for VS 10
      HP: Drive shared library linking with compiler front end
      Follow all dependencies of shared library private dependencies
      Do not link private dependent shared libraries on OS X > 10.4
      Avoid clobbering variable 'OUTPUT' in compiler tests (#12628)
      Fix and simplify Fortran test compiler compatibility check
      CTest: Recognize Intel errors without space before colon (#12627)
      Windows-GNU: Remove extra quotes in GNUtoMS rule variable

David Cole (4):
      Release: Increase timeout for slow-testing cygwin build
      Modules: Use "windres" as rc compiler base name for cross-compiles (#12480)
      Tests: Only really run MFC test if we can build MFC apps (#11213)
      FindBoost: Quote possibly empty string argument (#12273)

Eric NOULARD (1):
      CPackRPM fix #0012608 and unoticed related bug

Johan Fänge (1):
      CMake: Fix progress reporting for custom targets (#12441)

Mike McQuaid (2):
      Unset configurations variable when no build type.
      Improve component support and output indentation.

Raphael Kubo da Costa (2):
      Remove the apparently outdated README in Source/QtDialog.
      QtDialog: Set Ctrl+Q as the shortcut for quitting the program.

Tim Gallagher (2):
      FindLAPACK: Correct CMAKE_FIND_LIBRARY_SUFFIXES spelling (#12624)
      FindLAPACK: List thread libs to avoid link errors (#12625)

Valat Sébastien (1):
      CTest: Do not get CDash version without drop site (#12618)

Changes in CMake 2.8.7-rc1 (since 2.8.6)
----------------------------------------
Aaron Ten Clay (1):
      VS: Add support for three new project properties (#12586)

Alex Neundorf (60):
      fix #12392: handle CMAKE_CXX_COMPILER_ARG1 for Eclipse projects
      fix #12262: use the C dependency scanner also for ASM files
      fix #12465: detect the masm compiler ID ("MSVC")
      Silence make on OpenBSD in FindPackageModeTest(#12508)
      Remove trailing whitespace
      Find Ruby on OpenBSD when installed from ports (#12507)
      Eclipse generator: detect Eclipse version
      Detect whether the current Eclipse version supports VirtualFolders
      Eclipse: don't create VirtualFolders if not supported
      Eclipse: better message when Eclipse version could not be determined
      automoc:run moc on the header if the source file contains include "foo.moc"
      Add copyright notices
      automoc: always run moc on the cpp file if there is a foo.moc included
      Eclipse: add virtual folder for each target
      Eclipse: move code for generating links to projects into separate function
      Eclipse: move code for generating links to targets into separate function
      Eclipse: add Build and Clean targets to targets
      Eclipse: detect number of CPUs, set CMAKE_ECLIPSE_MAKE_ARGUMENTS accordigly
      Eclipse: fix #12417, don't create wrong src pathentries
      FindLibXslt: also search libexslt and xsltproc
      don't crash in automoc with empty COMPILE_DEFINITIONS property
      Automoc: fix the fix, need to use std::string, not just char* pointer
      automoc: fix #12541, support moc options
      add documentation for the AUTOMOC_MOC_OPTIONS property
      Eclipse: warn if CMAKE_BINARY_DIR is subdir of CMAKE_SOURCE_DIR
      Eclipse: make targets work from any directory
      Eclipse: quote the build dir (to make it work with spaces)
      make automoc work when using ccmake via PATH (#12551)
      Strip trailing whitespace
      -make GETTEXT_PROCESS_PO_FILES() work with files with multiple dots
      FindGettext: two more fixes for files with multiple dots
      FindPNG: provide PNG_INCLUDE_DIRS, as the readme.txt says (#11312)
      Eclipse: create links to subprojects also in the source-project (#12579)
      Eclipse: use new variable CMAKE_ECLIPSE_GENERATE_SOURCE_PROJECT
      install(EXPORT): Enforce existence of imported target files
      Remove trailing whitespace
      cmake-gui: add completion for the names when adding cache entries
      automoc: stricter checking for what file is included
      automoc: rework the checking for the matching header, to give better warnings
      automoc: handle the case when the developer includes the wrong mocfile
      automoc: add more test cases
      automoc: improved diagnostics
      automoc: minor optimization
      automoc: another runtime optimization
      Automoc: modified handling of included .moc files
      automoc: add a test for including both abc.moc and moc_abc.cpp
      automoc: add test for including the moc file from another header
      automoc: add test for including a moc_abc_p.cpp file
      automoc: move some code from the big parsing loop into separate functions
      automoc: add special handling for including basename_p.moc, with test
      automoc: add extra check whether the header contains Q_PRIVATE_SLOT
      automoc: some more linebreaks for the warnings for better readability
      automoc: fix handling of included _p.moc files
      automoc: move the code for finding headers into separate function
      automoc: add a StrictParseCppFile(), which is only qmake-compatible
      automoc: also accept other files when .moc is included in non-strict mode
      automoc: accept even more .moc files in non-strict mode
      automoc: add variable CMAKE_AUTOMOC_STRICT_MODE, to enable strict parsing
      automoc: fix line length
      automoc: add documentation for CMAKE_AUTOMOC_STRICT_MODE

Alexey Ozeritsky (1):
      FindLAPACK: Fix linking to static LAPACK on Unix (#12477)

Bernhard Walle (1):
      Source/cmCTest.cxx: Add missing newline (#12538)

Brad King (65):
      Refactor find_* command final path list computation
      Constify XCode generator getters to match cmGlobalGenerator
      Fix line-too-long style violations
      KWSys: Fix Doxygen warnings
      Add pre-commit|commit-msg|prepare-commit-msg hook placeholders
      pre-commit: Reject changes to KWSys through Git
      Fix CTest.UpdateSVN with Subversion 1.7 (#12535)
      Teach CTest.UpdateSVN to detect svn add --depth before using it
      KWSys: Address Intel compiler remarks
      Fix linking to OS X Frameworks named with spaces (#12550)
      Watcom: Use shortpath to CMake if full path has parens (#12548)
      KWSys: Remove trailing whitespace in SystemTools.cxx
      KWSys: Fix wrong spelling of __INTEL_COMPILER
      Update main Copyright.txt year range for 2011
      KWIML: The Kitware Information Macro Library
      Configure KWIML inside CMake as cmIML
      KWIML: Avoid redefining _CRT_SECURE_NO_DEPRECATE in test.h
      KWIML: Suppress printf/scanf format warnings in test
      KWIML: No INT_SCN*8 on SunPro compiler
      KWIML: No INT_SCN*8 on Intel for Windows
      KWIML: Create test output dir for Xcode
      Order VS local generator Version ivar values consistently
      Enumerate VS11 version explicitly in local generators
      KWIML: Test header inclusion after system headers
      KWIML: Ignore _LONGLONG on MS compiler
      KWIML: Teach ABI.h about PGI compiler
      KWIML: Avoid MSVC linker warning about not using C++ runtime
      Factor Compute(File|String)MD5 into cmCryptoHash helper
      Add file(MD5) command to compute cryptographic hash
      Import sha2 implementation 1.0 from Aaron D. Gifford
      Import sha2 implementation 1.1 from Aaron D. Gifford
      sha2: Use KWIML fixed-size integer types and endian-ness
      sha2: Build as part of CMakeLib
      Add file(SHA*) commands to compute cryptographic hashes
      sha2: Use "static const" instead of "const static" declarations
      cmCryptoHash: Provide factory "New" method
      Add string(MD5) and string(SHA*) commands to compute hashes
      sha2: Use KWIML fixed-size integer constant macros
      sha2: Suppress Borland warnings in third-party code
      Disable file() and string() hash commands during bootstrap
      sha2: Wrap long lines in third-party declarations
      Fix CMake.File hash test for CRLF checkouts
      cmCryptoHash: Add virtual destructor
      sha2: Cast safe conversions to smaller integer types
      sha2: Suppress -Wcast-align warning from Clang
      sha2: Zero entire SHA_CTX structure during cleanup
      target_link_libraries: Add missing space in documentation
      target_link_libraries: Simplify argument processing state tests
      install(EXPORT): Improve target import failure message format
      Remove trailing whitespace from cmLocalGenerator
      bootstrap: Include cmNewLineStyle in build
      cmNewLineStyle: Remove trailing comma in enum
      cmNewLineStyle: Use cmStandardIncludes.h
      Provide std::ios_base typedef on GCC < 3
      FindZLIB: Search under ZLIB_ROOT if it is set
      Factor out target location undefined behavior helper macro
      export(): Document undefined behavior of location properties
      Recognize the Tiny C Compiler (#12605)
      TinyCC: Add compiler info for shared libs on Linux (#12605)
      Fortran: Detect pointer size in gfortran on MinGW
      Load platform files that need to know the ABI when possible
      Factor makefile generator link rule lookup into helper function
      Add CMAKE_GNUtoMS option to convert GNU .dll.a to MS .lib
      Test CMAKE_GNUtoMS option in ExportImport on MinGW and MSys
      cmTarget: Create helper method for versioned library names

Clinton Stimpson (2):
      Fix XML safety issue with adding preprocessor defines in CodeBlocks project.
      Qt4: Fix dependencies of QtDeclartive.

Dan Kegel (1):
      Modules: Add XRes to FindX11.cmake

David Cole (17):
      Begin post-2.8.6 development
      CTest: Fix crash when variables are not defined
      VS11: Fix comment generated at the top of *.sln files
      CTest: Add COVERAGE_EXTRA_FLAGS cache variable (#12490)
      CTest: Clear custom vectors before populating (#12383)
      Tests: Add the MFC test (#11213)
      Tests: Avoid MFC test automatically for VCExpress builds (#11213)
      Tests: Fix MFC test w/ Make-based generators (#11213)
      Tests: Fix MFC test for old vs6 dashboards (#11213)
      Tests: Avoid MFC test automatically for Watcom WMake builds (#11213)
      Tests: Fix MFC test to work with VS 10 and later (#11213)
      VS10: Use expected values for UseOfMfc (#11213)
      Tests: Add environment logging to the MFC test (#11213)
      VS11: Update InstallRequiredSystemLibraries.cmake for VS11 (#11213)
      Tests: Nudge MFC test to pass on VS 6 dashboards (#11213)
      VS: Use "call " keyword with .cmd and .bat file custom commands (#12445)
      CTest: Disallow problem chars in build and site names (#11792)

Eric NOULARD (3):
      CPackRPM support component specific variables for spec files
      Fix old reference to CMAKE_MAKE_PROGRAM inside CMAKE_BUILD_TOOL doc.
      CPackRPM fix #12556 and enhance documentation

James Bigler (6):
      Added support for CUDA_PATH which is present in the CUDA toolkit 3.2 onward.
      Reset dependency file list when a dependency disappeared.
      Add work around for CUDA in UNC paths.
      Fixes for handling quotes in args and other places (Fix Bug 11726 and 12099).
      Make CUDA working directory unique for each target.
      Miscellaneous fixes.

Jean-Christophe Fillion-Robin (1):
      CTest: Look for CTestConfig.cmake in build dir first, then source dir

Johan Bjork (1):
      Xcode: Avoid spewing the environment on every script run (#12522)

Mateusz Loskot (1):
      FindBoost: Use MSVC11 to find Boost on Windows (#12568)

Mathieu Malaterre (1):
      TinyCC: Add default compilation flags (#12605)

Mike McQuaid (6):
      Add QT_LIBRARIES_PLUGINS variable to UseQt4.
      Add DeployQt4 module.
      Match fixup_qt4_executable with documentation.
      Don't resolve directories; are never relative.
      Check plugin variables are defined before warning.
      Check QtCore without warning.

Nicolas Despres (17):
      Refactor TargetTypeNames.
      Add const versions of some getters.
      Constify many getters of cmGlobalGenerator.
      Remove trailing white-spaces.
      Fix typo.
      Doxygen: Improve code documentation.
      Doxygen: Generate call graph and relationships.
      Doxygen: Fix warnings.
      Doxygen: Remove dependency on VTK when building doxygen.
      Usage: Document -j|--parallel option in help message.
      Usage: Document all options printing usage information.
      Usage: Document all options printing the version number.
      Usage: Print help, version and copyright options in usage information.
      Usage: Add missing exepath argument in get_prerequisites documentation.
      ccmake: Align 'g' and 'q' key instructions.
      ccmake: Document '/' key.
      ccmake: Factor toggle key help instructions.

Niels Dekker (1):
      Fix CMAKE_VERBOSE_MAKEFILE for VS10 vcxproj files (#12504)

Ondrej Balaz (1):
      FindBISON: Fix bison++ version parsing to avoid "Offending entry"

Peter Collingbourne (4):
      Make cmLocalGenerator::ConvertToLinkReference virtual
      Introduce a cmLocalGenerator::ConvertToIncludeReference function
      Introduce a cmGlobalGenerator::ResolveLanguageCompiler function
      Fix configuration-dependent flag lookup in cmLocalGenerator::GetTargetFlags

Peter Kuemmel (1):
      Add NEWLINE_STYLE option to configure_file (#3957)

Philip Lowman (1):
      FindProtoBuf: Documented limitation of the public macro

Pierre-Francois Laquerre (1):
      Fix path quoting in Qt4 macros

Robert Dailey (1):
      VS: Add VS_SCC_AUXPATH target property (#12549)

Rolf Eike Beer (4):
      libarchive: fix typo in CheckFileOffsetBits.cmake
      Tell people that link_directories() is not what they are searching for
      FindBISON: Fix matching output of "bison --version"
      Tests: ExternalProject: Remove unnecessary 'svn --version' call

Stephen Kelly (13):
      Add features from KDE for arguments to qdbusxml2cpp.
      Remove unused define.
      Build each library only once instead of once for each test.
      Initialize LINK_INTERFACE_LIBRARIES target property with a variable
      Also run moc automatically with Qt5.
      Fix typo.
      Don't assume the existence of QT_MAJOR_VERSION.
      Update comments and method names to not be Qt4 specific.
      Fix style.
      target_link_libraries: Trim trailing whitespace
      target_link_libraries: Add LINK_(PUBLIC|PRIVATE) options
      moc is now part of the Qt5Core module
      Add a test case for the use of Q_PRIVATE_SLOT.

Changes in CMake 2.8.6 (since 2.8.6-rc4)
----------------------------------------
Alex Neundorf (5):
      Remove trailing whitespace
      Minor improvements to the UsePkgConfig.cmake docs
      Remove trailing whitespace
      Improve behaviour of --find-package mode with try_run/try_compile
      Use makefile->IssueMessage() for better error messages

Bill Hoffman (2):
      Use version 11.0 for 12.x and 9.10 for 10.x intel versions to fix 12.1 vsIDE.
      Also, check for 11.x as an intel fortran version.

Brad King (2):
      Add Visual Studio 11 generator for x86 and x64 tools
      Teach our tests about special cases for VS 11

David Cole (1):
      CTestCustom.cmake: Ignore clang's summary warning

Philip Lowman (1):
      FindBullet: Also search for _Debug postfixed library names

Raphael Kubo da Costa (1):
      Fix typo in set_target_properties' documentation.

Rolf Eike Beer (1):
      Fix typo in UsePkgConfig.cmake

Changes in CMake 2.8.6-rc4 (since 2.8.6-rc3)
--------------------------------------------
Alex Neundorf (3):
      FindFLEX.cmake: also search the include dir
      Fix typos in FeatureSummary.cmake (#12462)
      Don't warn when setting a property multiple times to the same value #12464

Bill Hoffman (2):
      For VS Intel Fortran IDE builds, add a check to find the Fortran library PATH.
      Enable Fortran tests for IDE builds.

Brad King (5):
      FortranCInterface: Compile separate Fortran lib in VerifyC[XX]
      Move IntelVSImplicitPath project to better location
      Simplify IntelVSImplicitPath detection project
      libarchive: Fix ssize_t detection with mingwrt 3.20
      Make file(DOWNLOAD) fail on http error

David Cole (8):
      Tests: Add a KWStyle test, equivalent to the make StyleCheck target
      KWStyle Test: Activate by default if KWStyle is found
      Xcode: Use EFFECTIVE_PLATFORM_NAME reference in ComputeOutputDir
      Xcode: Add test to demonstrate iOS project in Xcode
      CMake: Reference test targets only when BUILD_TESTING is ON
      Tests: Add the more modern Mac64 nightly build
      Release Scripts: Use Qt 4.7.4 on dashmacmini5 (#12460)
      Revert "FindThreads: Try pthreads with no special option first (#11333)"

Eric NOULARD (4):
      CPack fix #12449 doc mispelled
      CPack fix template too
      CPackDeb fix #10325 automagically use fakeroot for DEB if fakeroot is found
      CPackRPM authorize per-component pre/post-[un]install scripts (#0012063)

Marcus D. Hanwell (4):
      Just code style changes.
      Don't warn when nothing to do in visibility function.
      Made ADD_COMPILER_EXPORT_FLAGS into a macro.
      Make add_compiler_export_flags a function again.

Rolf Eike Beer (1):
      remove stray brace in CPackDeb documentation

Changes in CMake 2.8.6-rc3 (since 2.8.6-rc2)
--------------------------------------------
Alexey Ozeritsky (2):
      FindBLAS/LAPACK fixes
      FindBLAS/LAPACK fixes

Andreas Schneider (1):
      Modules: Add support for more java archives in add_jar().

Björn Ricks (4):
      Search for the installed python interpreter first
      Determine python version
      Update documentation of FindPythonInterp.cmake
      Use FIND_PACKAGE_HANDLE_STANDARD_ARGS second mode

Brad King (5):
      VS: Map per-source Fortran flags to IDE options
      VS: Map Fortran free- and fixed-format flags to IDE options
      Fortran: Add support for free- and fixed-form flags
      Xcode: Honor Fortran_FORMAT target and source file property
      Set CMAKE_<lang>_COMPILER_ID for VS generators

David Cole (8):
      KWSys: Remove always-true dir_only parameter
      KWSys: Add symlinks to directories as files (#12284)
      FindPackageMessage: Eliminate new lines in cache entries
      FindPackageMessage: Eliminate new lines using REGEX REPLACE
      CMake: Add SaveCache at the end of successful Generate calls
      Suppress Qt warning for dashmacmini5 builds
      Suppress Qt warning for dashmacmini5 builds
      Tests: Look for "Illegal" or "SegFault" in the output

Eric NOULARD (2):
      CPack  fix #12366 components RPM packages have the same package name
      CPackRPM fix #12305, include directories in RPM package

Johan Björk (5):
      Xcode: No spaces in makefile target names (#12370)
      CMake: Write symlinks to directories as files in archives (#12284)
      CPack: Do not recurse through directory symlinks (#12284)
      Xcode: Do not emit the ZERO_CHECK target more than once
      Xcode: Honor -g0 to disable debugging (#12377)

Johannes Stallkamp (1):
      CTest: Fixed valgrind output parsing (#12260)

Matt McCormick (1):
      CMake: Remove documentation for -E build (#12446)

Stephen Kelly (2):
      Add some more unit tests.
      Don't put what some compilers consider junk at the end of the line.

Thomas Jarosch (3):
      CTest: Fix memory leaks on error
      Fix file() command descriptor leak on error
      ccmake: Fix off-by-one memory access error

Changes in CMake 2.8.6-rc2 (since 2.8.6-rc1)
--------------------------------------------
Brad King (2):
      KWSys: Add hash function for std::string
      KWSys: Fix std::string hash function for Borland

Clinton Stimpson (1):
      qt4: also find QtUiTools when cross compiling with mingw.

David Cole (3):
      Xcode4: Requires more quoting of single quote char
      cmake.m4: Use modern signature of install(FILES ...)
      CMake Release Scripts: Changes for next release candidate...

David Faure (1):
      Don't use a variable name that might be used in other files.

Stephen Kelly (73):
      Create moc files in the current binary dir, not the top level.
      Make the formatting of feature_summary output a little better.
      Add the GenerateExportMacro with unit tests.
      Handle the case where the user changes the DEFINE_SYMBOL property.
      Add a newline at the end of the file.
      Add a newline at the end of the file.
      Add missing licence header.
      Remove the fatal_warnings option which is no longer used.
      Test for features, not specific compilers.
      Simplify. We already know we have hidden visibility at this point.
      Simplify the compiler feature check
      Add some debug output.
      Short-circuit the tests on unsupported compilers.
      Test expected no-op instead of aborting the build.
      Fix tests with clang.
      Fix typo and tests failing as a result.
      Only run the failure tests with gcc >= 4.2
      Set the CMAKE_RUNTIME_OUTPUT_DIRECTORY for windows builds.
      Only set the COMPILER_HAS_HIDDEN_VISIBILITY if GCC >= 4.2
      Disable all export macros on Borland.
      Another attempt to fix the tests on Borland.
      Use the correct project name compiletest not compilefail
      Fix off-by-not in test for Borland.
      Another attempt at fixing Borland.
      Add some debug output to narrow down deprecation test issues
      Export deprecated free methods too.
      Remember to surround the other deprecated test in the Borland check.
      Only set the deprecated attribute if hidden visibilty is enabled.
      Make sure the hidden visibility variables never get set on MINGW.
      Don't use hidden visibility on non-mingw windows either.
      Don't export methods on already exported classes.
      Split the deprecated available check from setting macro values.
      Test for compiler features, instead of for specific platforms.
      Exclude the XL compiler from the hidden-visibility test.
      Add the COMPILER_HAS_DEPRECATED only if it has a declspec variant
      Don't change the expected build result based on the platform.
      Expect the tests to pass if hidden visibilty is not enabled.
      Test -Werror instead of enabling it per compiler.
      Add some messaging output to make remaining issues findable.
      Perform the -Werror test only once.
      Test for deprecated attribute before declspec.
      Try to error on deprecated on Intel and SunCC.
      Borland can't do deprecated.
      Fixup forgotten part of aed84517c942a4c40f493fcf997cdf6a047349f8
      Disable testing of deprecated macros.
      Don't enable deprecated on HP.
      Don't enable deprecated on old GCC
      Exclude cygwin from the hidden visibility feature.
      Exclude PGI from exports and deprecated.
      Start testing expected values for compiler flags.
      Exclude win32 from hidden visibility checks.
      Comment the test assertion for now
      Test the correct cxx variable.
      Fix the version extraction regex for clang.
      Hopefully add version extraction for Intel.
      Add some settings for non-truncation of test output.
      Fix up the regex command for Intel.
      Test for too-old-intel compilers.
      Possibly fix test on HPUX.
      Possibly fix configuration test on AIX.
      Try to make the macros do almost nothing for Watcom.
      More consistency in the macro options.
      Add missing NO_EXPORT macro variant.
      Look for errors reported by PGI too.
      Quote paths in case there is a space in one of them.
      Disable the tests for Watcom.
      Fix Compiler id variable name.
      Add quotes in case cmake is installed in a prefix with a space.
      Fix the feature of using a specific prefix for macros.
      Add documentation about the prefix and no_deprecated options.
      Remove blank line at the start of the file.
      Don't start a line with a dash(-)
      Fix up verbatim code sections of the dox.

Todd Gamblin (3):
      FindBoost: Call find_package with NO_MODULE first
      Fix XL compilers on non-AIX machines.
      Fixed link bugs in BlueGeneP build.

Changes in CMake 2.8.6-rc1 (since 2.8.5)
--------------------------------------------
Aaron C. Meadows (1):
      FindSubversion: Invoke svn non-interactively (#12304)

Alex Neundorf (92):
      Add a switch to disable a find_package() call completely
      Add documentation for the CMAKE_DISABLE_FIND_PACKAGE_<Name> switch
      Add a basic test for CMAKE_DISABLE_FIND_PACKAGE_<package>
      Add macros cmake_push/pop_check_state() as discussed on the list.
      Fix copyright notice test
      Add CheckCXXSymbolExists.cmake, so this can be used also for C++
      Minor fix to try_compile() docs (#12333)
      Fix #12342: Add APPEND_STRING option to set_property()
      Extend FeatureSummary: add PURPOSE of package and TYPE
      FeatureSummary.cmake: remove "comment" field
      FeatureSummary.cmake: add INCLUDE_QUIET_PACKAGES keyword
      FeatureSummary.cmake: error out when a REQUIRED package is missing
      FeatureSummary.cmake: only higher TYPEs can override previous TYPEs
      FeatureSummary.cmake: cosmetics
      FeatureSummary.cmake: update documentation
      Remove debug output from CheckSymbolExists
      Don't put files from CMAKE_ROOT into CodeBlocks projects (#12110)
      More PATH_SUFFIXES for finding Postgresql and also search catalog/pg_type.h
      Use FPHSA(), remove unnecessary stuff and don't recommend link_directories()
      Mark the results from find() as advanced
      FindPostgreSQL: fix PATH_SUFFIXES, better output for FPHSA
      Strip trailing whitespace
      FindGIF/FindFreetype.cmake: remove standard search paths from find-calls
      FindGif: add giflib4 as one more name for the library under Windows
      Add basic version check for giflib
      Patch by Campbell Barton: puts definitions into C::B project file
      Remove useless line of code
      Also put builtin include dirs into CodeBlocks project file
      Remove trailing whitespace
      Also search for libxkbfile, XSync and SM include dir
      Provide macro write_basic_config_version_file()
      Add example to documentation
      Add some tests for write_basic_config_version_file()
      Fix copyright notice
      Really fix copyright notice
      Set UNSUITABLE instead of not COMPATIBLE
      Improve documentation for WriteBasicConfigVersionFile.cmake
      Add macros GETTEXT_PROCESS_POT() and GETTEXT_PROCESS_PO_FILES()
      Support REQUIRED in FindGettext.cmake (using FPHSA.cmake)
      Fix #12358: make optionally enabling ASM work again
      Start work on automoc: add empty cmQtAutomoc class
      Start implementing skeleton for automoc in cmake
      Add actual automoc code from automoc
      Remove the need to check for .h/.cxx during buildtime
      Add the cmake module required currently for automoc
      Add AUTOMOC to the add_library() command
      Fix line lengths
      Move code for parsing a cpp-file from the big loop to separate function
      Initialize verbose based onb the env.var.
      Color output when running moc
      Add the generated automoc.cpp file to the cleaned files
      Use cout instead of printf()
      Remove trailing whitespace
      Refactor SetupAutomocTarget() so it can be run after creating the target
      Remove trailing whitespace
      Move automoc processing from add_executable/library to cmGlobalGenerator
      Nicer progress message for the automoc target
      Add a test for automoc
      Add documentation for AUTOMOC, add initialization via CMAKE_AUTOMOC
      Fix logic which decides when to execute automoc test
      Automoc.cmake is not needed anymore
      Fix build: non-void function must return a value
      Fix warnings
      Fix bootstrap test with automoc
      Only enable the automoc test after checking that Qt4 works
      Fix build: use std::ios::out|ios::trunc instead of std::ios_base::out
      Silence warning in automoc: use long instead of int
      Fix automoc with VS builds: apply patch from Bill
      Make clLocalGenerator::GetTargetFlags() public
      Add find-package mode, which does nothing yet
      Implement find-package mode of cmake
      Replace cmake::GetScriptMode() with GetWorkingMode()
      Fix copyright notice in new CMakeFindPackageMode.cmake
      Better support for lib64 and Debian multiarch
      Use the file-utility to test for 64bit if there is no /usr/lib64
      Add a cmake.m4 for using cmake in autoconf projects instead of pkgconfig
      Improve documentation for --find-package mode
      Add a test for the new --find-package mode
      Only run the test if we are using a makefile generator under UNIX
      The makefile for the test was kindof wrong
      Fix test on OpenBSD with BSD make
      Rename helper macros print_compile_flags() to set_compile_flags_var()
      Dont check for -isysroot and -mmacosx-version on OSX in --find-package mode
      Disable any STATUS output in --find-package mode
      Much improved test, should now be executed on all UNIXes
      Make the --find-package test harder
      Make the test harder by always having a space in the include dirs
      Only enable the test when using GNU make
      Fix line length
      Use $(CXXFLAGS) and $(LDFLAGS) in the --find-package test Makefile
      Require the current cmake version in --find-package mode
      Fix --find-package mode on Cygwin, where enable_language(RC) is called

Alexey Ozeritsky (5):
      fixed: search of acml libraries
      gotoblas supported
      ACML-GPU supported
      ACML-GPU supportede
      fixed: search of ATLAS library for C/C++-only projects

Andreas Schneider (6):
      FindJava: Find missing java development executables.
      Modules: Added CMake Java support.
      Tests: Java tests should test UseJava.cmake
      Tests: Check for the new Java exeutable variables.
      Java: Use set_property/get_property for target variables.
      Java: Fix documentation format and indentation

Arnaud Gelas (1):
      Search for the ASPELL executable

Bill Hoffman (5):
      Only pay for unused variable checking if it is on.
      Initial support for Intel Fortran VS2010.
      Fix custom commands in VS2010 Fortran projects using CFG_INTDIR and test.
      Use MSBuild when devenv is not around, since VCExpress seems broken.
      Fix for bug #12413, nmake did not handle targets with + in the name.

Brad King (13):
      MinGW: Remove old workaround and use native echo (#12283)
      Document caveat of custom commands in multiple targets (#12311)
      cmSystemTools: Remove trailing whitespace
      RunSingleCommand: Fix indentation
      RunSingleCommand: Avoid assignment in condition
      Documentation: WIN32 not defined on Cygwin (#12334)
      KWSys: Simplify SystemTools::GetTime implementation (#12261)
      KWSys: Avoid conversion warning in SystemTools::GetTime
      KWSys: Fix using long long and __int64 with hash_(set|map)
      KWSys: __int64 and long long may be same type in specialization
      XL: Fix old VisualAge branding of Fortran compiler
      Do not crash when an imported target depends on a missing target
      Fix CHECK_(C|CXX)_COMPILER_FLAG for Clang (#12394)

Clinton Stimpson (5):
      Add -DQT_NO_DEBUG if no build type is specified so Qt plugins will work.
      Add qt4/QtCore to help find Qt headers when cross-compiling.
      Qt4: Fix reference of undefined variable when detecting frameworks on Mac OS X
      Remove C compiler requirement from FindQt4.cmake
      CPack/NSIS: Fix reinstall and multiple install issues when using components.

David Cole (26):
      Begin post-2.8.5 development
      Fix Architecture test to work with Xcode 4
      Fix BuildDepends test to work with Xcode 4
      Base architecture choice logic on Xcode version
      Use correct default multiple architecture values in test
      Add use of EFFECTIVE_PLATFORM_NAME to generated Xcode projects.
      Correct KWStyle line too long error
      Add fail regex to detect supported warning flags correctly.
      Add support for Visual Studio project-specific globals (#8707)
      Fix machine-specific UpdateGIT test failures
      Ensure libgmp-10.dll is in the PATH for CMakeTestAllGenerators
      Watcom: Add -c flag to wlib calls (#12245)
      Add Watcom support to InstallRequiredSystemLibraries (#11866)
      Watcom: Use correct args for execute_process call (#11866)
      CTest: print failed tests in index order (#11746)
      Fix line too long style violation
      Documentation: Fix comments in the source code (#10941)
      Add more find_path locations for DCMTK header files (#12323)
      VS9: Add include_directories to midl command lines
      KWSys: Remove translation path for "/tmp_mnt/" (#10595)
      VS10: Avoid unnecessary rebuilds for custom commands
      QtAutomoc test: Pass QT_QMAKE_EXECUTABLE
      QtAutomoc: Eliminate compiler warning
      CheckSymbolExists: Use IMMEDIATE flag for configure_file (#11333)
      Xcode: Suppress same-old warning again.
      Xcode: Save object id values in CMakeCache.txt (#11690)

Johan Björk (5):
      Xcode: Remove PREBINDING attribute for Xcode 4 and above
      RunSingleCommand: Replace verbose boolean with enum
      RunSingleCommand: Add a OUTPUT_NORMAL flag.
      Xcode: Quote ',' in Xcode string values (#12259)
      Xcode: Rearrange CMakeReRun to enable parallel builds

Matej Hribernik (2):
      VS: Factor Find64BitTools out of Win64 generator to parent
      Add VisualStudio 9 and 10 generators for Itanium platform

Modestas Vainius (1):
      multiarch: Treat lib/<arch> as implicit link dir (#12326)

Oliver Buchtala (3):
      Java: Create java_class_filelist only if it does't exist.
      Java: Added some dependency magic to avoid recompilations.
      Java: Create correct jar archive dependencies.

Rolf Eike Beer (2):
      remove extra output message from FindJava.cmake
      FindThreads: Try pthreads with no special option first (#11333)

Steven Velez (1):
      VS10: Add SCC support

Todd Gamblin (2):
      Try regular compiler when no MPI compiler.
      Fix issues with removing try_compile input file.

Will Dicharry (1):
      Added HDF5 high level Fortran bindings to available components.

Changes in CMake 2.8.5 (since 2.8.5-rc3)
--------------------------------------------
Brad King (1):
      Revert "Add a new function SWIG_GET_WRAPPER_DEPENDENCIES to UseSWIG.cmake"
      (this revert means that issue #4147 has been re-opened)

Changes in CMake 2.8.5-rc3 (since 2.8.5-rc2)
--------------------------------------------
Bill Hoffman (4):
      Use devenv instead of msbuild for vs2010.
      Revert "With very long file names, VS 2010 was unable to compile files."
      Use relative paths for custom command inputs.
      Look for VCExpress as a possible build tool as well as devenv.

Brad King (3):
      KWSys: Recognize color TERM=screen-256color-bce (#12287)
      find_library: Use lib->lib64 conversion in CXX-only projects (#12247,#12248)
      libarchive: Install COPYING with CMake documentation

Christoph Höger (1):
      FindJNI: Search in Fedora arch-specific JVM location (#12276)

Julien Malik (1):
      FindSWIG: Use NAMES in find_program directives (#12280)

Modestas Vainius (1):
      Documentation: Fix spelling / formatting errors (#12287)

Philip Lowman (3):
      FindBoost: Fixes #12188
      FindBoost: Also search for 1.46.1
      Detect VS 2010 SP1, faster and more robust detection

Changes in CMake 2.8.5-rc2 (since 2.8.5-rc1)
--------------------------------------------
Bill Hoffman (6):
      Fix a memory leak.
      Fix for bug#10798.  VS10 did not append -I flags with COMPILE_FLAGS prop.
      Append and do not clobber CMAKE_CXX_FLAGS in the test.
      Use bin tree for inclues to avoid -I with spaces in the path.
      One more try.  Use full path by default, and relative on broken compilers.
      Fix for bug #11927, external project git clone step always runs vs10.

Brad King (9):
      XL: Place Fortran modules with -qmoddir= flag (#12246)
      Teach file(DOWNLOAD|UPLOAD) to timeout after inactivity
      Xcode: Fix parallel build depends with universal binaries (#11844)
      Fix style errors added by parent and grandparent
      Use cascading-if for per-config test and install code
      CTest: Report tests not run due to unknown configuration
      GNU: Fix CMAKE_INCLUDE_SYSTEM_FLAG_<lang> value (#12258)
      Teach find_(library|package) about Linux multiarch (#12037)
      Test find_package multiarch support (#12037)

Clinton Stimpson (11):
      BundleUtilities: Work w/ non .app exes on Mac (#12034)
      BundleUtilities: Fix regex to extract dependents from ldd (#12034)
      BundleUtilities: Fix test when using xcode (#12034)
      BundleUtilities: Fix issues with custom target DEPENDS in test (#12034)
      BundleUtilities: Disable running test on Windows unless using MSVC.
      BundleUtilities: Run test on Windows if either MSVC or dumpbin was found.
      BundleUtilities: Print reason for not loading module.so
      BundleUtilities: Add rpath to loadable modules in test.
      Revert "BundleUtilities: Run test on Windows if either MSVC or dumpbin was found."
      Qt4: complete module dependencies in UseQt4.cmake
      Add imported targets support for frameworks on Mac.

Daniel R. Gomez (1):
      Fix plugin API for gcc 2.9-aix51-020209 (#12233)

David Cole (3):
      BundleUtilities: Avoid a cryptic and unhelpful error message
      BundleUtilities: Avoid test on Watcom dashboards (#12034)
      CMake: eliminate use of cvs in the Release scripts

Eric NOULARD (2):
      CPackRPM: Enhance documentation
      Add some more Specs file tag handling.

Johan Björk (3):
      CMake: Move tokenize to cmSystemTools
      Xcode: Support multiple level nesting of XCode folders (#10039)
      XCode: Support target folders on XCode.

Modestas Vainius (1):
      multiarch: Set CMAKE_LIBRARY_ARCHITECTURE_REGEX for Linux|Hurd|kFreeBSD

Philip Lowman (3):
      FindProtobuf: Better MSVC support, Searching for protobuf lite
      Fix , to - in Copyright message so it passes CMake.ModuleNotices test
      10997: PROTOBUF_GENERATE_CPP now supports proto files outside current dir

Rolf Eike Beer (1):
      CMake: Update documentation of STRING(SUBSTRING) for length -1 (#10740)

Sean McBride (1):
      Fix XCode -> Xcode typos, notably in man page (#12231)

Tim Gallagher (1):
      Modified the FindHDF5.cmake file to locate the Fortran bindings.

Will Dicharry (7):
      HDF5 high level library is a find COMPONENT now.
      Add logic for CMake built HDF5 install.
      Use CMAKE_CURRENT_LIST_DIR to locate FindPackageHandleStandardArgs.
      Use HDF5_FOUND to control autoconf and CMake built FindHDF5.
      Fix for bug 11752, mixed debug and release libraries.
      FindHDF5 ensures good link lines when libraries are duplicated.
      Remove unnecessary mark_as_advanced from FindHDF5.

Zach Mullen (3):
      Dynamic analysis test output should not be compressed.
      We will actually compress memcheck output if the server supports it.
      Fix type conversion warning

Changes in CMake 2.8.5-rc1 (since 2.8.4)
----------------------------------------
Alex Neundorf (33):
      Rework the way assembler is handled, use the C/CXX compiler by default
      Make it possible to exlude external libs from dot files
      GRAPHVIZ_IGNORE_TARGETS is now a list of regular expressions
      Also generate dependers-graphviz files.
      Fix XML escaping for the project() name in Eclipse projects (#11658)
      Fix XML escaping for target names in Eclipse project files (#11658)
      Add XML escaping for directory name in Eclipse projects (#11658)
      Eclipse projects: created one linked resource for each subproject
      Also add the SOURCES from add_custom_target() to CodeBlocks projects (#11736)
      Add ASM support for the Intel compiler
      Actually use CMAKE_ASM_COMPILER for asm, instead of CMAKE_C_COMPILER
      Add support for ASM for the SunPro compiler
      Add suport for ASM for the IBM XL compiler
      Add support for ASm for the HP compiler.
      Set the HP asm file suffix
      Change the default rules so they fit better to the new ASM handling
      Fix the default CMAKE_ASM_COMPILE_OBJECT, make XL-ASM use it
      Add assemble- and preprocess commands for HP
      The Assembler test now tests ASM for GNU, Intel, HP, XL and SunPro
      Use a regexp instead a lot of ORs for checking the compiler ID
      Only try assembler support for Makefile-based generators
      Fix bad comparison in the detect assembler-code
      It's ELSEIF(), not ELSIF()
      Add temporary debug output for compiler ID detection for ASM
      Add more regex for gcc, always print the ASM compiler ID
      Add support for the Intel compiler used for ASM under Windows
      -use CMAKE_C_FLAGS when generating the assembler file
      -only enable the asm test for the Intel compiler if we are under UNIX
      Remove trailing whitespace
      Make use_mangled_mesa() available in cmake script mode (#11926)
      Fix parsing include dirs and builtin macros for CXX-only projects
      Don't skip the last builtin include dir for the Eclipse project file
      -fix VirtualFolders in Eclipse under Windows

Alexey Ozeritsky (1):
      ACML search improvement

Andreas Schneider (6):
      Modules: Added CheckPrototypeDefinition module.
      Tests: Added test for check_prototype_definition.
      FindOpenSSL: Added support for pkg-config.
      FindOpenSSL: We should only use hints to find OpenSSL.
      FindOpenSSL: Fixed crypto und ssl variable names.
      FindOpenSSL: Use find_package_handle_standard_args for version check.

Bill Hoffman (2):
      With very long file names, VS 2010 was unable to compile files.
      Fix for bug where VS2010 did not use .obj files as part of the build.

Brad King (94):
      Reject directory names containing '=' (#11689)
      FindQt4: Include builtin FindPackageHandleStandardArgs directly
      Handle trailing slashes on add_custom_command DEPENDS
      Handle relative WORKING_DIRECTORY in add_custom_(command|target)
      Pass -o after -c for Fortran to avoid mpif77 ordering bug
      Add link flag table entries for VS 7,8,9
      VS: Create a Fortran DLL's import library directory
      Fix linker flag initialization from LDFLAGS (#11840)
      ccmake: Remove extra parens around comparison
      Avoid direct use of std::stringstream
      Honor module .def files with MinGW tools (#9997)
      CTest: Update Git submodules with --recursive
      libarchive: Remove unused build/windows directory (#11885)
      Pass .def files directly to MinGW tools (#9997)
      Fix Fortran test .def file symbol mangling
      Require at least CMake 2.6.3 to build current CMake
      GNUInstallDirs: Simplify and clarify documentation
      KWSys: Require at least CMake 2.6.3
      Remove unused CMAKE_BACKWARDS_COMPATIBILITY mark
      Factor AIX and XL compiler flags into common module
      Move RPATH flags to AIX per-compiler information files
      Initialize ASM rpath flags for executables with those for shared libs
      Add ASM platform information for XL compiler on AIX
      Factor HP compiler flags into per-platform/per-compiler files
      Add ASM platform information for HP compiler on HP
      Add target property LINK_SEARCH_START_STATIC to aid static linking
      Test static linking with LINK_SEARCH_START_STATIC
      Fix Assembler test to parse C flags string before using
      Teach Assembler test to generate main.s at build time
      Do not bother enabling C++ in Assembler test
      The link interface of MODULE libraries is empty (#11945)
      CTest: Do not fail with submodules and Git < 1.6.5.0
      Remove trailing whitespace
      Add parens in cmTarget::ComputeLinkInterface logic
      Validate custom command arguments (#11963)
      Factor old-style -D flags out from -I flag generation
      FindMPI: Fix documentation formatting
      Generate target-wide flags before individual build rules
      Optionally pass include directories with response files
      Pass include directories with response files to GNU on Windows
      Enable Java test more carefully on Apple
      Disable Java test with Xcode generator
      Allow '.' in target names in generator expressions (#12002)
      GNUInstallDirs: Propagate DATAROOTDIR changes to dependent defaults
      KWSys: Do not trust EXECUTABLE_OUTPUT_PATH for ProcessFwd9x encoding
      Refine unused cache variable warning
      Fix unused cache warning after multiple configure iterations
      FortranCInterface: Fix mangling detection with Cray Fortran >= 7.3.2
      Fix typo in include_directories documentation (#12020)
      KWSys: Recognize rxvt-unicode-256color terminal (#12013)
      Normalize slashes of add_custom_(command|target) DEPENDS (#11973)
      COMP: Fix build against non-standard outside libarchive
      Modules: Add comment and copyright notice validation to readme.txt
      cmArchiveWrite: Clear xattr and acl from entries (#11958)
      find_package: Forward component list for recursive calls in modules
      XL: Set C++ and Fortran flags consistently with C
      XL: Consolidate compiler flag information
      XL: Avoid copying archives into shared libraries that link them
      VS10: Fix working directory of consecutive custom commands (#11938)
      Fix working drive of make rules on Windows
      Change working drive only in MinGW Makefiles
      VS: Use setlocal/endlocal only in VS 10 custom commands
      VS10: Fix exit code of custom commands with setlocal/endlocal (#11938)
      KWSys: Remove unused CheckCXXSourceRuns cmake module
      find_package: Rename implementation of user package registry
      find_package: Cleanup user package registry less aggressively
      find_package: Document user package registry locations
      find_package: Search a "system package registry"
      find_package: Check both 32-bit and 64-bit registry views
      find_package: Test system package registry when possible
      find_package: Fix system package registry test path conversion
      FindITK: Use passthru find_package config mode for messages
      OpenBSD: Use 'arch -s' for host processor (#12143)
      Fix case typo in CMAKE_BUILD_TYPE docs (#12148)
      KWSys: Fix leaked FILE in EncodeExecutable error case
      ENH: Fix Intel 12 plugin project generation for VS < 10
      Revert "Honor RULE_MESSAGES property for build target messages" (#12190)
      Fix signed/unsigned comparison in EscapeJSON
      Fix run_compile_commands build on Apple GCC 3.3
      Make std::map usage more portable in language=>flags/defines maps
      Provide std::map<>::at for use in run_compile_commands
      run_compile_commands: Avoid shadow in std::map<>::at workaround
      Improve string(RANDOM) default seed
      run_compile_commands: Avoid extra stl vector conversion
      VS 6: Define _WIN32_WINNT to load wincrypt.h correctly
      run_compile_commands: Cast istream::get() result to char
      Fix CompileCommandOutput test for Make tools not supporting spaces
      Explicitly cast time value in cmSystemTools::RandomSeed
      Fix CompileCommandOutput test build on Windows
      Add Absoft Fortran compiler id and basic flags
      Absoft: Detect implicit link libraries on Linux and Mac
      Absoft: Enable FortranCInterface check in Fortran test
      Document status of output_required_files command (#12214)
      Fix forced-seed argument type in string(RANDOM)

Clement Creusot (2):
      Add new module Armadillo
      Corrected copyright format in FindArmadillo.cmake

Clinton Stimpson (8):
      Change to use fphsa to check required variables and version.
      Fix grouping bug where "Ungrouped Entries" showed up as a child.
      When checking find_package() components, special case qtmain.
      Fix issues with find_path() for QtCore include dir on Mac.  Fixes 11868.
      Fix regression in 43cb9b8.
      Speed up creation of parameters file for moc custom command.
      Combine component packaging methods into an enum.
      Add component support to DragNDrop generator.

David Cole (34):
      ExternalProject Test: Increase test timeout value
      CFBundle Test: Add PATHS for finding Rez (#11295)
      CTest: Mark DART_TESTING_TIMEOUT as advanced (#10150)
      Xcode: Allow override of CMAKE_CONFIGURATION_TYPES (#8914)
      Tests: Eliminate unnecessary files and variables.
      VS9: Map enable/disable PREfast flags (#10638)
      Strip trailing space from xcode-select output (#10723)
      CTest: Add alias for make test target (#4564)
      Add CMAKE_SCRIPT_MODE_FILE variable (#2828)
      Add CMAKE_ARGC and CMAKE_ARGV0..N-1 variables (#2828)
      Fix KWStyle line-too-long complaint (#2828)
      Documentation: Sync two differing copies of -E docs (#10446)
      Clarify list subcommand documentation (#8154)
      VS2010: Fixed GenerateManifest flag (#10704)
      VS: Only use /MANIFEST if hasManifest is true (#11216)
      Make file DOWNLOAD less noisy (#11761)
      Begin post-2.8.4 development
      Use stable_sort to preserve test order (#11877)
      Implement file(UPLOAD (#11286)
      Fix KWStyle line too long error (#11286)
      ExternalProject: Extract file names from more urls
      InstallRequiredSystemLibraries: Read reg values with get_filename_component
      Add correct module notice header.
      If getconf returns empty output, try cpuinfo. (#11302)
      Add ProcessorCount support for QNX via pidin. (#11302)
      Compare ProcessorCount to SystemInformation count. (#11302)
      ProcessorCount test: more output, do not fail. (#11302)
      ProcessorCount: Add support for remaining platforms (#11302)
      ProcessorCount: Test fails if count is 0 (#11302)
      ProcessorCount: Use ERROR_QUIET with execute_process (#11302)
      ExternalProject: Add SVN_TRUST_CERT argument
      CMake: Clarify the --debug-trycompile help text
      ExternalProject: Always use --non-interactive with svn
      VS10: Write header-only files in correct xml element (#11925)

Eric NOULARD (25):
      CPackRPM  honors all the different ways of packaging components
      CPackRPM  fix IRIX compiler warning (variable never used)
      CPack remove "-ALL" suffix for ALL-IN-ONE packages
      CPack Authorize DISPLAY_NAME usage in component package
      CPack  fix KWStyle warning
      CPack remove previously CPack generated files (if any) before running CPack
      CPackRPM Replace space in some CPACK_ vars (Fix bug 9932)
      CPackRPM  activate CPackRPM test on Linux systems where rpmbuild is found
      CPackArchive package all components specified in CPACK_COMPONENTS_ALL
      CPack  more robust way to collect files belonging to a component
      CPackRPM  do not run test if build dir contains space
      CPack  fix compile error on VS70 and avoid KWStyle warnings
      CPackRPM  add more trace output in order to help failing diagnostics
      CPackRPM even more trace in debug mode or in case of failure
      CPackRPM  non matching ENDIF
      CPack try to please SUSE 64 bits and install lib in lib64 and not lib.
      Remove debbuging typo
      CPack fix CPackDeb crash when CPackDeb.cmake ends with a FATAL_ERROR
      CPack fix #11930 and simplifies component packaging options
      Fix #11964 Handle lib64 library on Linux
      Fix KWStyle warnings
      Split CPack.cmake in more manageable parts
      Fix KWStyle warnings
      CPackRPM  Fix #12096: handle absolute install path with component install
      CPack  make RPM work on AIX. fix #0012183 merge patch from Pasi Valminen

James Bigler (1):
      Add FloatingPointModel to the list of known VS7 generator flags.

Johan Björk (1):
      XCode: Also qoute [] as needed to set build-configurations.

Kovarththanan Rajaratnam (1):
      Documentation: document platform specific -E commands (#10446)

M. Konrad (1):
      CPackDeb  add Component Support to DEB generator fix #0011655

Manuel Klimek (6):
      refactor flags and defines
      cache flags and defines
      implement cxx command output
      make compile command output optional
      Adds a test for the compile command line output.
      Only offer the compile command output feature on unix systems

Marco Craveiro (1):
      CTest: Use the gcov --preserve-paths flag (#11717)

Markus Rathgeb (1):
      When cross compiling, don't double-root paths when using find_*.

Martin Konrad (2):
      CPackDeb: Fix #12006 broken package names
      CPackDeb: Handle dirs for CONTROL_EXTRA correctly when packaging components

Mathieu Malaterre (8):
      This commit fixes bug #0010316
      Add a new function SWIG_GET_WRAPPER_DEPENDENCIES to UseSWIG.cmake
      Add support for Java on HP
      Add support for java on fedora
      UseSWIG.cmake does not expand $(OutDir)
      Add support for new swig 2.0 application
      UseSWIG.cmake did not support multiple modules and parallel builds
      Add support for FindJava on HP-UX and alpha

Michael Wild (1):
      Add module ProcessorCount.cmake (#11302)

Modestas Vainius (1):
      Documentation: Fix a few typos (#11883)

Nikita Krupen'ko (1):
      Add GNUInstallDirs module to define GNU layout (#3976)

Philip Lowman (1):
      VS7/8/9: Map whole program optimization flags (#10263)

Richard Bateman (1):
      Add support for CFBundle targets on the Mac (#11295)

Rolf Eike Beer (2):
      CTest: catch warning output of Apache Maven
      FindZLIB: print library instead of include directory

Sean McBride (1):
      Removed most usage of Carbon in favour of CoreFoundation

Sebastian Herbst (2):
      VS8/9: Add flag map entries for /Zc:wchar_t (#10397)
      VS7/8/9: Add flag map for string pooling option (#10397)

Tim Hütz (1):
      Add a string(FIND) sub-command (#11795)

Todd Gamblin (2):
      FindMPI: Handle multiple languages
      Added backward compatibility for input as well as output vars.

Wesley Turner (1):
      Ensure executable files have executable permissions.

Zach Mullen (5):
      Implement ctest_upload command
      Change 'Files' tag to 'Upload' in Upload.xml
      Don't tar/gz ctest_upload() files
      Add the FILES keyword to ctest_upload command
      cmCTestUploadCommand::CheckArgumentKeyword should return false if not FILES

Changes in CMake 2.8.4 (since 2.8.4-rc2)
----------------------------------------
Alex Neundorf (1):
      Fix crash in GraphVizWriter when GRAPHVIZ_TARGET_IGNORE_REGEX is used

Andreas Schneider (1):
      FindPerlLibs: Add notice of copyright

Brad King (3):
      libarchive: Define major/minor/makedev only where needed (#11648)
      libarchive: Use OpenSSL only if CMAKE_USE_OPENSSL (#11815)
      Fix documentation of MSVC_VERSION (#11833)

David Cole (1):
      Silence the may be used uninitialized warnings: initialize stuff.

Eric NOULARD (2):
      CPack   Tests the different ways of packaging components
      Avoid foreach IN LISTS syntax which is not supported by CMake 2.6

Changes in CMake 2.8.4-rc2 (since 2.8.4-rc1)
--------------------------------------------
Alex Neundorf (3):
      Make cmake build again with cmake < 2.6.3
      Strip trailing whitespace.
      Fix parsing of compiler name with a version number

Ben Boeckel (86):
      ... 86 commit messages summarized as:
      Fix ADD_TEST regression when WORKING_DIRECTORY not given
      Add new "strict-mode" CMake variable checking
      Activate / avoid using new command line arguments:
        --warn-uninitialized
        --warn-unused-vars
        --no-warn-unused-cli
        --check-system-vars

Bill Hoffman (3):
      For macros make sure the FilePath points to a valid pointer in the args.
      Add a warning when variables are used uninitialized.
      Make --strict-mode option, and integrate with cmake-gui

Brad King (34):
      bootstrap: Granular system library selection (#11431)
      bootstrap: Clarify --init flag documentation (#11431)
      bootstrap: --verbose implies verbose Makefiles (#11708)
      Combine duplicate COMPILE_DEFINITIONS disclaimer
      Document COMPILE_DEFINITIONS known limitations (#11660, #11712)
      Document try_compile behavior more clearly (#11688)
      Document Check(C|CXX)SourceCompiles behavior more clearly (#11688)
      Fix get_(cmake|test)_property documentation (#11703)
      Reference get_property() from old get_*_property() commands
      Replace misleading example in the if() documentation (#10773)
      Clarify auto-dereference cases in if() command (#11701)
      Document CheckFunctionExists more clearly (#10044)
      Document CheckSymbolExists more clearly (#11685)
      Update CheckSymbolExists copyright year
      Report directory with missing source file (#11677)
      Test that missing source mentions directory (#11677)
      Teach Simple_Mingw_Linux2Win test to use windres
      Disable SubDirSpaces parens with GNU Make 3.82 (#11654)
      libarchive: Fix major() check for LSB 4.0 (#11648)
      Xcode: Make generation depend on all input directories
      Recognize SCO UnixWare C/C++ compilers (#11700)
      Factor SCO compiler info out of platform file (#11700)
      Honor CMAKE_TRY_COMPILE_CONFIGURATION in Makefile generators (#10809)
      Document CMAKE_TRY_COMPILE_CONFIGURATION variable
      Honor VS_SCC_* properties in Fortran targets (#10237)
      Normalize slashes in scanned #include lines (#10281)
      Improve try_compile and try_run error messages
      Use shortest extension to verify try_compile language (#11731)
      Modules: Include builtin FindPackageHandleStandardArgs directly
      Fix relative CMAKE_USER_MAKE_RULES_OVERRIDE (#11725)
      Clarify CMAKE_USER_MAKE_RULES_OVERRIDE documentation (#11724)
      Always place try_compile executables predictably (#11724)
      try_compile: Allow only languages loaded in caller (#11469)
      Fix ArgumentExpansion test expected results

Clinton Stimpson (1):
      Replace exec_program with execute_process for qmake queries.

David Cole (16):
      Update script with new machine name
      VS10: Fix problems with InstallRequiredSystemLibraries.
      Add CMAKE_INSTALL_SYSTEM_RUNTIME_LIBS_NO_WARNINGS variable
      Add CPACK_NSIS_INSTALL_ROOT for CMake's own installer (#9148)
      Xcode: Disable implicit make rules in custom rules makefiles.
      Add freeglut as library name (#10031)
      Add new names for PNG and ZLIB libraries
      Avoid exceptions when ccmake terminal window is too small (#11668)
      VS10: Load projects with obj "source" files (#11147)
      VS10: Enable using devenv as CMAKE_MAKE_PROGRAM (#11459)
      Xcode: Fix crash: avoid strlen call on NULL char *
      CTestTest2: Avoid running purify unless requested
      VS10: Escape double quote chars in defines for rc files (#11695)
      Fix line too long KWStyle issue (#11695)
      Avoid space in rc /D values for VS6 and Cygwin (#11695)
      VSResource: Avoid windres /D with quoted spaces (#11695)

Marcus D. Hanwell (1):
      Bug #11715 - generate header in the build tree.

Nicolas Despres (1):
      bootstrap: Add --enable-ccache option (#11707)

Changes in CMake 2.8.4-rc1 (since 2.8.3)
----------------------------------------
Alex Neundorf (32):
      Add support for nasm assembler, patch by Peter Collingbourne (see #10069)
      Improve misleading comments.
      Add missing copyright headers
      We already have 2010, fix copyright year.
      Make FindBISON work properly with non-C locales (#11326)
      Add support for yasm, a nasm compatible assembler
      Use CMAKE_ASM_NASM_FLAGS for nasm instead of FLAGS
      Remove trailing whitespace and minor formatting changes for the dot-code
      Move the code for collecting targets and libraries into separate functions
      Properly insert all targets, also those which don't link to anything.
      Generate separate dot files for each target, and a big one with everything.
      Move the code for generating dot-files into separate class cmGraphVizWriter
      Fix #11421: FindQt3.cmake doesn't honor the REQUIRED keyword
      Remove trailing whitespace
      Don't enforce VERBOSE makefiles for the CodeBlocks generator
      Remove the "early alpha stage" comments about Eclipse and C::B
      Don't disable colors in the CodeBlocks generator and minor cleanup.
      Some more fixes for nasm support, from Etienne (#10069)
      Enable/disable generating graphs depending on the target type
      Use std::cout instead of fprintf
      Collect targets and libs on demand instead of in the ctor
      Exclude targets from the graphviz file based on a regex
      Include CMakeDetermineCompilerId in CMakeDetermineASMCompiler.cmake (#11467)
      Fix typos in the doc
      Add cache var CMAKE_ECLIPSE_MAKE_ARGUMENTS when using the Eclipse generator
      Add ECLIPSE_CDT4_GENERATE_SOURCE_PROJECT as a ADVANCED cache variable (#9631)
      Fix crash in Eclipse generator with empty project (#11616)
      Fix indentation in cmPolicies::ApplyPolicyVersion()
      Remove trailing whitespace
      Prefer files from CMAKE_ROOT when including from CMAKE_ROOT
      Improve documentation and messages for the new CMP0017
      Remove usage of CMAKE_CURRENT_LIST_DIR now that we have CMP0017

Alexey Ozeritsky (5):
      FindBLAS works in C/C++ projects without Fortran
      ACML find fixes (issue 0011219)
      find ACML fixes
      fix for Fortran-only projects
      FindLAPACK works with C/C++ only projects (issue 0009976)

Andrius Štikonas (1):
      Modules: Fix spelling 'becase' -> 'because'.

Ben Boeckel (25):
      Fix parsing of cache variables without a type
      Use cmCacheManager to load entries from the cache
      Support manual cache entries
      Condense parsing of cache entries
      Use FPHSA in FindOpenGL
      Ignore strerror_r since CMake isn't threaded
      Use _POLL_EMUL_H_ instead of HAVE_POLL_FINE
      Rename WorkingDirectory test
      Add WORKING_DIRECTORY argument to add_test
      Add tests for WORKING_DIRECTORY arg to add_test
      Rename the project to match the test
      Fix header includes for C++ and Visual Studio
      Add ctype.h include for toupper()
      Flip slashes around on Windows
      Use --><-- markers to denote the path
      Simplify the _default_cwd derivation
      Only test the default cwd with Makefiles
      Group adding tests with its properties
      Fully specify the path to old-signature add_test
      Use iostream to make Borland happy
      Check for poll when looking for _POLL_EMUL_H_
      Toss out strerror_r macros
      Fix missed _POLL_EMUL_H_ and HAVE_POLL combo
      Make TestsWorkingDirectory test a C file
      Pass the expected value as the first argument

Bill Hoffman (17):
      Fixes for the OSF operating system build.
      Add a fix for the inline keyword on the osf os.
      Add a "Contract" test for VTK.  The test downloads and builds VTK.
      Fix contract test so it is not hard coded to the vtk542 test.
      Fix incremental linking for VS2010 with nmake or make.
      Change cpack run and verify script to work with multi-config generators.
      Fix vs2010 project generation error when HEADER_FILE_ONLY is set.
      Add more documentation for LANGUAGE property.
      Add flags to resource builds on vs 2010 with a test.
      Disable incremental testing for this test, it crashes vs9 linker.
      Only run resource test for MSVC compilers.
      Add support for windows resources with mingw/msys.
      Add support for windres to cygwin.
      Add testing for windows resources for mingw/msys/cygwin and remove for watcom.
      Enable resource building with the intel compiler on windows.
      Add support for source files in custom targets for VS 10 (Bug#11330).
      Change the nightly tests to build from the nightly branch and not next.

Brad King (90):
      Store direct dependencies in solutions for VS >= 8
      BUG: Fix compiler flag test for non-English MSVC (#11336)
      Document custom command behavior without DEPENDS (#11407)
      Consolidate duplicate link rule make dependency code
      Define LINK_DEPENDS target property (#11406)
      KWSys: Teach SystemInformation about WinXP Pro and Win7
      Fix Intel .vfproj SubSystem attribute values
      Set Intel .vfproj RuntimeLibrary attribute
      Create Fortran info variables for .mod behavior
      Teach CMake about Cray C, C++, and Fortran compilers
      Speedup find_* commands (#11412)
      Prefer non-empty prefixes when matching lib names (#11468)
      Record edge type in global dependency graph
      Use modern global dependency graph for VS < 8 deps
      Allow add_dependencies() on imported targets (#10395)
      Pass Mac linker flag through PGI compiler using "-Wl,"
      Modernize FindITK module (#11494)
      Fix find_* argument parsing crash (#11513)
      Skip VS <= 7.1 dependency analysis for VS >= 8
      Enable 64-bit tools with VS 2010 Express (#9981, #10722)
      KWSys: Associate installed library with an EXPORT
      Fix try_compile RemoveFile anti-virus loop (#11503)
      Fix Fortran .mod timestamps with Cray compiler
      Make Fortran $obj.provides.build targets not .PHONY
      Honor custom command dependencies on imported targets (#10395)
      Improve signature of cmLocalGenerator::GetRealDependency
      Skip file-level dependencies on custom targets (#11332)
      Simplify VS generator ConstructScript interface
      Factor out common custom command generator
      Remove cmLocalGenerator::GetRealLocation
      KWSys: Remove realpath from SystemTools::GetPath (#10335)
      Fix parallel "make install" of CMake itself
      CTest: Fix ctest_sleep documentation (#11554)
      Fix soname in cross-compiled targets with Mac host (#11547)
      Detect object files in implicit link information
      Allow Fortran platform files to set empty values
      Recognize the NAG Fortran compiler
      Add NAG Fortran compiler information files
      FortranCInterface: Recognize NAG Fortran module symbols
      Remove unused variable "rootdir" in VS generators
      Avoid msbuild idiosyncrasy that builds multiple configs (#11594)
      Remove unused parameter "root" in some VS generator methods
      Fix dependency tracing of INSTALL and PACKAGE (#11598)
      Remove unused GLOBAL_TARGET generation code
      KWSys: Use EXPORT name only if installing library
      Write full version into try_compile CMakeLists
      KWSys: Do not mangle UNC paths in ConvertToUnixOutputPath (#10206)
      Normalize add_custom_command OUTPUT names (#10485)
      Make link rule depend on ".def" file (#11014)
      Document target_link_libraries target scope (#11058)
      Record backtrace in cmCustomCommand
      Factor generator expression docs out of add_test
      Factor per-config sample targets out of 'Testing' test
      Optionally suppress errors in cmGeneratorExpression
      Record set of targets used in cmGeneratorExpression
      Introduce "generator expression" syntax to custom commands (#11209)
      CTest: Fix test DEPEND cycle detection
      Make Intel defines consistent with MSVC on Windows (#9904)
      CTest: Fix line-too-long style in DEPEND cycle error
      Detect Fortran target architecture on Windows
      Modernize Intel compiler info on Windows
      Remove unused old-style g++ info file
      CheckCCompilerFlag: Strict signature of 'main' (#11615)
      Warn in find(GLOB) docs about bad use case (#11617)
      Remove call to SystemTools::GetMaximumFilePathLength
      Xcode: Generate native 3.2 projects
      Declare min CMake version in --system-information project
      Cygwin: Fix tests to check CYGWIN instead of WIN32
      Cygwin: Do not define 'WIN32' (#10122)
      Revert "Remove unused parameter "root" in some VS generator methods"
      Revert "Avoid msbuild idiosyncrasy that builds multiple configs" (#11633)
      Avoid msbuild ".\" idiosyncrasy that builds multiple configs (#11594)
      Mark CustomCommand test perconfig.out as SYMBOLIC
      CTest: Factor out duplicate Git author/committer code
      KWSys: Avoid buffer overflow in SystemInformation (#11018)
      Fix sentence break in add_test documentation
      Pass Mac linker flag through all compilers with -Wl,
      KWSys: Avoid passing string literal as char*
      Avoid passing string literal to char* type
      Fix constness in compiler id detection
      Build enable_language command during bootstrap
      Map multiple /FI flags for VS < 10 (#11649)
      KWSys: Remove useless include <sys/procfs.h> (#11648)
      Allow users to specify defaults for unset policies
      ccmake: Use LSB 4.0 curses API conditionally
      CTest: Do not truncate UTF-8 test output too early (#10656)
      ccmake: Use LSB 4.0 getmaxyx conditionally
      Allow platform files to set large archive rules (#11674)
      Document reading LOCATION early as undefined (#11671)
      Document reading LOCATION_<CONFIG> early as undefined (#11671)

Brian Bassett (1):
      VS: Fix linking of Fortran-only DLL projects (#10803)

Campbell Barton (1):
      Honor RULE_MESSAGES property for build target messages

Chuck Atkins (1):
      CTest: Teach launcher to ignore empty/no-op make commands

Clinton Stimpson (11):
      Fix regex for moc includes when looking for frameworks.
      cmake-gui: use BundleUtilities in place of custom script.
      Fix regression in 2dae2f1 which added find of Qt imports dir.
      Force cmake to run again when qrc dependency scanning needs to happen.
      Fix regression to allow specifying a CMakeCache.txt file on the command line.
      BundleUtilities: only do rpath strip on copied prerequisites.
      Fix build issues cross compiling with static Qt.
      CTest: multiple ctest_test calls w/LABEL regexs (#11487)
      cmake-gui: always enable generate button.
      allow absolute paths for dbus interface.
      Add support for using static/dynamic Qt plugins.

Craig Scott (1):
      ccmake: Port for LSB 4.0 (#11648)

Dave Abrahams (1):
      FindPerlLibs: Fix for Mac locally applied patches

David Cole (31):
      Add a contract test for building the CSE.
      Enable overriding contract test timeout values.
      Update tag in the Contracts/cse-snapshot test.
      Make HTML test fail when --nonet arg is not available.
      Begin post-2.8.3 development
      No CMake.HTML test if xmllint has no --nonet.
      Suppress "loop was vectorized" "warnings."
      Add contract test for Trilinos 10.6.1 snapshot.
      Honor FOLDER on include_external_msproject targets (#11436)
      Correct misspelling in error message text.
      BundleUtilities: error if fixup_bundle_item called on non-embedded item
      VS10: stop build on custom command error (#11533)
      CPack: look for makensis in the PATH (#8210)
      VS10: avoid warning, no nologo when verbose (#10587)
      Use m prefix in shorttag value to indicate "md5 of tarball"
      Establish pass criteria for the Trilinos contract test.
      Suppress erroneous warnings from Intel compiler
      Avoid running CMake.Install test simultaneously with other tests
      VS10: Finish Midl support (#11461)
      Prohibit space in HOME value for VSMidl test.
      KWSys: Fix CPU speed calculations (#9963)
      KWSys: Retrieve QNX specific memory and processor info (#11329)
      Improve build error detection.
      VSMidl Test: Use correct include_directories with VS6 (#11461)
      Add PATH_SUFFIXES for finding git.
      ExternalProject: Avoid bleed-through output when logging.
      Fix WOW64 registry mode on Windows 2000 (#10759)
      ExternalProject: Replace location tags in CMAKE_CACHE_ARGS
      CPack: Detect more URLs in CPACK_NSIS_MENU_LINKS (#10644)
      KWSys: Fix WOW64 registry mode on Windows 2000 (#10759)
      CPack: Add CPACK_NSIS_INSTALL_ROOT variable (#9148)

Eric NOULARD (13):
      CPackRPM  add basic component support to CPackRPM
      CPack  fix kwstyle breakage and make CPackRPM backward compatible
      CPack backward compatibility fix 2.8.3-2.8.2 (bug 11452)
      CPack Fix KWStyle error
      CPack Honor CPACK_MONOLITHIC_INSTALL at CPack time too
      CPack  use IsOn when it's better than IsSet
      CPackRPM fix bug 0011595 : Can't generate RPMs (on FC11...)
      CPack new tests for component install
      CPack  Default component test for ZIP should be OK
      CPackTest spit out more output in case of failure
      Arrange output in a better way
      Precise the project config type when invoking cpack
      CPackSTGZ  quote here-doc, fix bug10518

Kai Wasserbäch (1):
      FindTCL: Fix TCL and TK version variable references (#11528)

Marcus D. Hanwell (5):
      BUG 11451 - pass CMAKE_EXTRA_GENERATOR down.
      Added CMAKE_CACHE_ARGS to ExternalProject.
      Escape file write expansion, and build up lists.
      Fixed bug where last entry would be lost.
      Python additional version support, bug #10279.

Matthias Kretz (1):
      Inline help in vim with vertical split.

Mike McQuaid (6):
      Fix incorrect variable documentation (#11127)
      Add variable for InstallRequiredSystemLibraries dir (#11140)
      InstallRequiredSystemLibraries debug-only (#11141)
      Allow NSIS package or uninstall icon (#11143)
      Add CPACK_NSIS_EXECUTABLES_DIRECTORY (#7828)
      Add CPack NSIS MUI_FINISHPAGE_RUN support (#11144)

Philip Lowman (8):
      11363: FindBoost.cmake fails to find debug libraries in tagged layout install
      11429: FindGTK2 does not find libraries built for Visual Studio 2010
      11430: FindBullet doesn't find header files installed by Bullet >= 2.77
      11384: FindCxxTest now includes test code in VS project
      [patch] Add Boost 1.45 to search, simplify a check removing VERSION_LESS
      Add Boost 1.46
      Fix spelling BOOST_LIBRARYDIR message. Add error for common misspellings.
      Lowercase all function names and improve consistency

Rolf Eike Beer (2):
      allow STRING(SUBSTRING) work with length -1 as "rest of the string"
      Add the WORKING_DIRECTORY property to tests

Wojciech Migda (1):
      Recognize the Texas Instruments DSP compiler (#11645)

Yaakov Selkowitz (2):
      Cygwin: Use 'cyg' prefix for module DLLs (#10122)
      Cygwin: Fix release script libncurses search patterns (#10766)

Zach Mullen (4):
      Remove debugging message from parallel ctest
      CTest git update should pass the committer as well as the author
      Support explicitly set test costs in non-parallel testing.
      Test TIMEOUT property explicitly set to zero should be honored

No changes in CMake 2.8.3 since 2.8.3-rc4.

Changes in CMake 2.8.3-rc4 (since 2.8.3-rc3)
--------------------------------------------
Bill Hoffman (1):
      When processing DartMeasurements use the tests working directory.

David Cole (2):
      ExternalProject: No svn --username if empty (#11173)
      Avoid problem reading jni.h on Macs.

David Partyka (5):
      Fixed appending PATH to dumpbin tool from growing without bounds.
      Switch to CMAKE_PATH when doing PATH comparisons on Windows.
      Remove unecessary TO_CMAKE_PATH for gp_cmd_dir.
      Append the gp_tool path to the system PATH using native slashes.
      Fixes to GetPrerequisites for cygwin

Eric NOULARD (1):
      CPackDeb Added several optional debian binary package fields

Marcus D. Hanwell (2):
      ENH: Added case for Python 2.7.
      Fixed parallel build for generators with EXTRA.

Changes in CMake 2.8.3-rc3 (since 2.8.3-rc2)
--------------------------------------------
Alex Neundorf (4):
      Remove trailing whitespace
      Add automatic variable CMAKE_CURRENT_LIST_DIR(dir of CMAKE_CURRENT_LIST_FILE)
      Use absolute path to FindPackageHandleStandardArgs.cmake everywhere
      CodeBlocks Generator: Do not omit files in the project file listing.

Brad King (4):
      VS10: Order .vcxproj dependencies deterministically (#10502)
      Document ENABLE_EXPORTS behavior on Mac (#11295)
      FindHDF5: Fix typo in parallel-IO support check (#11291)
      Xcode: Recognize .hh as C++ (#11307)

Clinton Stimpson (1):
      Find imports dir in Qt 4.7

David Partyka (1):
      Update module to locate newely released MS MPI HPC Pack R2.

Philip Lowman (1):
      Remove superfluous variable Boost_COMPAT_STATIC_RUNTIME.

Rolf Eike Beer (2):
      FindSubversion: Fix for German localized client (#11273)
      FindSubversion: Use C locale to detect version (#11273)

Changes in CMake 2.8.3-rc2 (since 2.8.3-rc1)
--------------------------------------------
Alex Neundorf (5):
      APPEND and not-APPEND mode of feature_summary() were swapped
      Set a default DESCRIPTION if none is given for ALL mode of feature_summary()
      Close ENDFUNCTION() properly with the same name as FUNCTION()
      Make cmake-gui remember whether the "Advanced" checkbox was checked or not
      Also store the required version number in the details message.

Ben Boeckel (3):
      Add test that CMake errors with empty libs
      Fix which string is checked for in the test
      XCode generation should fail if lang isn't known

Bill Hoffman (5):
      Fix the name of the variable being tested.
      Fix KWStyle line length issues.
      Add a delay after untar on windows to make external project work on windows 7
      Add a new line to the end of the generated main.cxx for the hpux compiler.
      Fix for bug #11274, VS10 custom commands that create files in INTDIR fix.

Brad King (12):
      Evaluate <OBJECT_DIR> rule variable for executables
      ccmake: Fix search with '/'
      MinGW: Support long object file lists
      Document IMPORTED_NO_SONAME target property
      FindMPI: Recoginze -f flags from mpicc (#10771)
      Add module-dir flag for Compaq Visual Fortran (#11248)
      FindPythonInterp: Look for python2.7 interpreter
      VS10: Use $(IntDir) for per-source output directory (#11270)
      Reset platform/compiler info status for each language
      Remove trailing whitespace from Xcode generator source
      VS10: Skip targets with no linker language (#11230)
      VS10: Encode custom command comments for echo (#11283)

Clinton Stimpson (1):
      Fix regression in cross-compile patches with finding Qt libs.

David Cole (7):
      Enable calling commands with : in argv[1] (#9963)
      No extra spaces in CustomCommand test (#9963)
      Avoid CustomCommand test failure on VS71 (#9963)
      Update release scripts.
      Avoid CustomCommand test failure on VS71 (#9963)
      Honor MAKECOMMAND value saved in cache (#11026)
      New USE_FOLDERS property OFF by default. (#3796)

David Gobbi (1):
      Set the module prefix, updated Windows suffix.

Eric NOULARD (2):
      InstallGen/CPack  fix handling absolute installed file regression
      CPackRPM  Handle parenthesis in CPACK_SYSTEM_NAME (fix bug 10737)

James Bigler (2):
      Fix for bug 0011263.
      Allow -g3 for CUDA v3.0+.

Mikkel Krautz (2):
      Xcode: Avoid trailing space in ARCHS list (#11244)
      Xcode: Quote string values containing '$' (#11244)

Philip Lowman (12):
      FindBoost.cmake fixes for issues 11204 & 8529
      FindBoost.cmake: Miscellaneous changes and refactoring
      FindBoost.cmake: Add Boost_NO_SYSTEM_PATHS option
      FindBoost.cmake: Fix compiling against a boost source tree
      FindBoost.cmake: Fixes 11246
      FindBoost.cmake: Fixes 11121
      FindBoost.cmake: Fixes 10436
      FindBoost.cmake: Implements 11160
      Fix 11136: [patch] FindThreads.cmake documents the wrong variable
      FindBoost.cmake: Fix library search path glitch introduced in earlier commit
      FindFLEX.cmake: Fix issue 11249
      Fixes issue 11279: CMakeDetermineVSServicePack support for VS10

Yaakov Selkowitz (2):
      FindFLTK*: Use Cygwin fltk on Cygwin (#11290)
      Use 'uname -m' for processor on Cygwin (#10774)

Changes in CMake 2.8.3-rc1 (since 2.8.2)
----------------------------------------
Alex Neundorf (39):
      fix build on SUSE 11.2 in cmcurl due to ssize_t
      -add an additional name for finding libtiff on Windows
      -fix typo in docs of deprecated MacroAddFileDependencies.cmake
      add 2nd, more powerful mode to find_package_handle_standard_args()
      -fix indentation of the documentation
      Add version checking support to FindFlex and FindPerlLibs
      FindSquish doesn't detect the version, remove that from the documentation
      Improved version checking for FindRuby using the new mode of FPHSA()
      Improved version checking for FindJava using the new FPHSA() mode
      Fix DETAILS string with version number in FHPSA()
      Improved version checking for FindSubversion using the new mode of FPHSA()
      Improved version checking for FindCUDA using the new mode of FPHSA
      Use FPHSA() in FindSWIG, including version checking.
      Change documentation of Subversion_FOUND and SUBVERSION_FOUND.
      Add macro CMakeParseArguments() and use it in FPHSA()
      Fix ZLIB version parsing if no TWEAK version exists
      Fix EclipseCDT include path parsing with spaces (#10868)
      Fix EclipseCDT parsing of builtin macros with spaces (#10868)
      Remove trailing spaces
      Detect a COMPILER_ID also for ASM.
      Add timeout to execute_process() in CMAKE_DETERMINE_COMPILER_ID().
      Fix parsing of builtin macros so Eclipse handles them properly (#10868)
      Log the required package version and major improvement to FeatureSummary
      Improve documentation.
      Improve wording of the documentation.
      Add macro ADD_FEATURE_INFO() and improve docs.
      Remove trailing whitespace
      Make target_link_libraries() complain if bad target name is used
      Just warn in case of a bad target as only argument for t_l_l()
      Remove trailing whitespace
      New CMP0016 for deciding whether an unknown target in TLL() is an error.
      Record all considered Config files and their versions.
      Improve error message in Config-mode when no appropriate version was found
      Replace the two vector<string,string> with one vector<struct{string,string}>
      Small cleanup of FindPackageHandleStandardArgs.cmake
      Don't create an empty element at the end of Foo_CONSIDERED_CONFIGS/VERSIONS
      Add option CONFIG_MODE to FPHSA()
      Improve version notice in the generated message
      Improve wording of the error message of find_package() in config-mode

Andrew Maclean (3):
      Adding a FindPostgreSQL.cmake module
      Forgot the copyright notice.
      Changed ADDITIONAL_SEARCH_PATHS to PostgreSQL_ADDITIONAL_SEARCH_PATHS.

Arjen Verweij (1):
      Pass objects to Intel linker using a response file

Bill Hoffman (9):
      Disable gcc 33 on OpenBSD because it crashes CPack by default.
      Fix for bug#10483, INCLUDE_EXTERNAL_MSPROJECT: ProjectGUID now ProjectGuid
      Remove the ctest submit larget output test.
      Let CMake recognize .CPP .CXX and .C++ as c++ files.
      Fix for bug 10388, fix various default flags.
      Only use .CPP .CXX and .C++ do not work by default with g+++.
      Fix targets with . in the name for VS 10 IDE.
      Only test for .CPP on Microsoft compilers which will handle .CPP as c++.
      Allow testing of .CPP on WIN32 as it is a case insensitive OS and should work.

Brad King (69):
      ExternalProject: Add LOG_* options to hide step output
      FindMPI: Do not parse -l in middle of library name
      FindMPI: Parse mpicc flags more carefully (#9093)
      Fix or cast integer conversions in cmake
      Begin post-2.8.2 development
      FindMPI: Failure is not an error if not REQUIRED
      FindMPI: Trust mpicc -showme on BlueGene/L
      VS: Always separate preprocessor defs by semicolon (#10902)
      KWSys: Cleanup putenv leak option implementation
      KWSys: Pass ptrdiff_t check result to System.c
      Fix or cast more integer conversions in cmake
      Use same type in both cases of '?:' operator
      FindMPI: Fix parsing of mpicc -Wl,-L link flags (#9093)
      Fix signed/unsigned comparison warnings in ccmake
      Fix integer conversions in cpack
      bootstrap: Detect known C/C++ compiler toolchains
      KWSys: Use short fallback timeout for Process tests
      KWSys: Optionally suppress consistent test failures
      KWSys: Avoid Clang optimizer bug in testProcess-[45]
      Poison GCC 3.3 on OpenBSD a bit later
      KWSys: Avoid undefined behavior in Process crash tests
      Optionally use system bzip2 library (#10932)
      ctest_update: Abort if Git FETCH_HEAD has no candidates
      ctest_update: Support ".git file" work trees
      ctest_update: Run 'git submodule' at top level
      FindBoost: Search for Boost 1.42
      Add FindLibArchive module (#10923)
      Add option CMAKE_USE_SYSTEM_LIBARCHIVE (#10923)
      Refer to self with CMake_(SOURCE|BINARY)_DIR (#10046)
      ExternalProject: Fix $(MAKE) with cygpath on Windows
      FindBoost: Search for Boost 1.43 and 1.44
      Include headers from chosen libarchive (#10923)
      No response files with GNU ld <= 2.16 (#10913)
      Create class cmArchiveWrite to wrap libarchive (#11020)
      Include entries for directories in tarballs (#11020)
      cmArchiveWrite: Fix signed/unsigned compare/convert
      cmArchiveWrite: Fix signed/unsigned again
      CPack: Avoid member shadowing after API refactor
      KWSys: Fix SplitPath for leading '\' on Windows
      KWSys: Fix GetActualCaseForPath for UNC paths
      ModuleNoticesTest: Do not require "Kitware" copyright
      Modules: Fix CMakeParseArguments copyright notice
      FortranCInterface: Fix doc typo FC.h -> FCMangle.h
      CTest: Avoid use of old EscapeSpaces method
      Remove cmSystemTools::EscapeSpaces method
      Clarify install(TARGETS) docs for EXPORT option
      Factor out global generator ComputeTargetDepends method
      Factor out duplicate VS target dependency code
      Refactor VS <= 7.1 utility-depends workaround
      Restore GetTargetDirectDepends const return
      Split notion of node lists and edge lists
      Distinguish "strong" and "weak" target dependency edges
      Honor strong intra-component target dependencies
      libarchive: Remove SCHILY dev,ino,nlink attributes (#11176)
      Fix unused parameter warning in VS 7.1 generator
      KWSys: Avoid empty string dereference in SplitString
      KWSys: Improve SplitPath method documentation
      KWSys: Use SplitPath in GetActualCaseForPath
      Add whitespace=tab-in-indent attribute for sources
      Search MacPorts /opt/local prefix on Mac
      HP-UX: Always add /usr/lib to rpath (#10571)
      No CMAKE_CONFIGURATION_TYPES in single-config generators (#10202)
      KWSys: Suppress -Wcast-align warning in MD5.c
      Suppress -Wcast-align in curl and bzip2
      libarchive: Fix purposeful crash
      bootstrap: Honor CFLAGS during "make" test (#10545)
      file(DOWNLOAD): Fix error message formatting
      Fix line-too-long style errors
      Report missing source files with context of target

Clinton Stimpson (10):
      Fix performance issue with getting version from zlib.h
      Fix bug 10418 - GetPrerequisites returning "not" as a dependency.
      Fix regression in 5e6634fd77969433a87c150a2fb3f2079131484f for Windows.
      Change Qt4ConfigDependentSettings to use more standard find modules.
      Add cross-compiling support to FindQt4.cmake
      Tweak for cygwin, don't convert : to ;
      Fix some issues with refinding when qmake executable is changed.
      Find correct Qt plugins for cross-compiling.
      Fix mingw/VS warning message with cross compile re-org.
      Make sure moc parameters file goes in binary directory.

David Cole (20):
      CheckSourceTree test: read UpdateCommand from Update.xml.
      Eliminate -Wconversion warnings.
      Detect CMake warnings and errors in build output.
      Activate retry code on any curl submit failure.
      Add another expected output for the failed submit tests.
      ExternalProject: Use $(MAKE) whenever possible.
      Copy Resources in Frameworks during fixup_bundle (#10020)
      Update path to git. dashmacmini2 was "upgraded."
      ExternalProject: Remove 'unknown keyword' warning (#11034)
      Add documentation for CPACK_PROJECT_CONFIG_FILE.
      Add STEP_TARGETS to ExternalProject module.
      Refine formatting for cmake --help-module output.
      Improve documentation of OPTION command.
      Add FOLDER target property, for IDEs (#3796)
      Avoid adding self as prerequisite. (#10417)
      Correct CMAKE_INSTALL_PREFIX value for Win64 apps (#9992)
      Preserve timestamps on files on tar extract.
      Use QUIET to avoid Java status messages.
      VS2010: Honor PROJECT_LABEL target property (#10611)
      VS2010: Set IntDir for utility and global targets.

David Genest (1):
      Honor CMAKE_USER_MAKE_RULES_OVERRIDE in try_compile (#10902)

Eric NOULARD (20):
      CPackRPM:: Replace - with _ in RPM Version (fix bug 0010934)
      Provides default changelog if no file is provided
      CPackRPM:: Quote every filenames in %file section (see bugs 10701,10871,10345)
      CPackRPM:: [partially] support relocatable package
      CPackDEB:  merge wrong installed size patch. see bugs 10296 (and 10292)
      CPackDeb  optionally generates auto-dependency list part fix of bug 10292
      Proposal for bash-completion support file
      CPack: Refactor API in order to handle multi-file packages
      CPack: Avoid member shadowing after API refactor (part2)
      Improve cmake-completion (install doc, ctest -R completion)
      Add ZIP archive format and LZMA compress support to libarchive-wrapper
      Add XZ compress support to libarchive-wrapper
      Add Compress compress support to libarchive-wrapper
      CPack   Backward-compatibly enforce DESTDIR for DEB and RPM
      CPack   Enable better handling of absolute installed files
      CPackArchiveGenerator  use cmArchiveWrite wrapper
      CPackArchiveGenerator  add component supports
      CPackArchiveGenerator improve usability and robustness
      CPack fix broken compilation for CygwinSource generator
      CPack  handle symlinks in CPACK_INSTALLED_DIRECTORIES fix for bug5430

James Bigler (1):
      Added CUDA 3.2 directory changes.  Disable emulation mode for CUDA 3.1+.

Kai Wasserbäch (1):
      Fix spelling errors reported by Lintian.

Kovarththanan Rajaratnam (4):
      FindZLIB: optimize zlib.h version parsing
      FindCygwin: add new registry entry for Cygwin 1.7 (#10951)
      FindZLIB: use the FPHSA version mode
      FindSubversion: set compatibility variables based on FPHSA()

Marcel Loose (1):
      Issue 10199: Fixed code documentation and now set <prefix>_WC_ROOT

Marcus D. Hanwell (1):
      Bug with default library type of Python modules.

Mathieu Malaterre (3):
      Add missing PATHS to find_path commands to fix openssl searching
      BUG: 0009611 Fix Arch independent FindJNI.cmake on Linux
      Fix 11035 : debug/release library configuration mistake

Michael Wild (2):
      Improve documentation of BundleUtilities.cmake
      Improve documentation of GetPrerequisites.cmake

Miguel A. Figueroa-Villanueva (7):
      ENH: #9775 Added support for new wxWidgets 2.9 libraries.
      BUG: #9775 Fixed patch FindwxWidgets-fixed-bug-9775.
      BUG #10658: FindwxWidgets USE_FILE should not include .cmake extension.
      STYLE: Clarified/Fixed documentation of UsewxWidgets.
      BUG #11123: Generic include dir should come after config specific one.
      BUG #8184: Fixed FindwxWidgets wrong order of default libs for MinGW.
      ENH #8993: FindwxWidgets add support for wx-config custom options.

Mike McQuaid (1):
      Make bundle items writable before fixup (#9284)

Modestas Vainius (1):
      CTestTestFailedSubmit-xmlrpc: Pass with "Submission problem"

Patrick Gansterer (4):
      VS: Convert PlatformName member to a virtual method
      VS: Add more TargetMachine option values
      VS: Map /ENTRY linker option to EntryPointSymbol
      VS: Add ArchitectureId to VS 8 and 9 generators

Philip Lowman (7):
      Fixes problem finding libraries under Boost (#9510)
      Add detection for new pangommconfig.h header file
      Several fixes needed to improve Windows support
      11041: Improve FindCxxTest to use Python or Perl automatically; custom flags
      10241: FindBISON.cmake clears wrong variable
      10688: FindGTK2.cmake doesn't auto-detect macports
      Merge patch for detecting gdk-pixbuf library

Pino Toscano (1):
      GNU/Hurd platform support fixes (#9873)

Robert Goulet (1):
      VS2010: Disable PDBs when there is no debug info

Rolf Eike Beer (2):
      clean up some stuff in CPack RPM script
      Set MSVC_VERSION for MSVC 6, 7, 7.1 (#7944)

Todd Gamblin (3):
      Modules: Fix spelling 'To distributed' -> 'To distribute'
      Teach find_* commands to ignore some paths
      Add platform files for BlueGene/P systems

Zach Mullen (12):
      Checksums on CTest submit files, and retry timed out submissions.
      Cross-platform fixes for checksum/retry code
      Fix subscript out of range crash
      CTest should resubmit in the checksum failed case
      Testing for CTest checksum
      Mock checksum failure output for old CDash versions
      Checksum test should use CMAKE_TESTS_CDASH_SERVER
      Fix cycle detection for test dependencies
      More robust cost-based scheduling impl
      Fix hard-coded CDash URI in version query
      Added CTest command --print-labels
      We shouldn't ask CDash for its version info until/unless we actually need it.

No changes in CMake 2.8.2 since 2.8.2-rc4.

Changes in CMake 2.8.2-rc4 (since 2.8.2-rc3)
--------------------------------------------
Bill Hoffman (1):
      Fix for bug #10859, ctest exit exception incorrectly reported.

Brad King (3):
      Run CMake.HTML test without net access (#10857)
      Run CMake.HTML test with older xmllint (#10857)
      CTest: Parse empty Git commits correctly

David Cole (2):
      Qualify name of extraction location with ExternalProject name.
      For VS10: Really use full path file names.

James Bigler (1):
      Add support for the emulation version of the cudart library.

Mathieu Malaterre (1):
      Cleanup FindOpenSSL. Add support for win64 installation.

Zach Mullen (1):
      Parallel CTest hangs if serial test has depends

Changes in CMake 2.8.2-rc3 (since 2.8.2-rc2)
--------------------------------------------
Brad King (1):
      Preserve ENV{MAKEFLAGS} in CMake script mode

David Cole (4):
      Remove "Microsoft Visual Studio .NET" from VS8 and VS9 find modules.
      Use full path file names in generate.stamp.list.
      Use full path file names to express dependencies.
      Look in the ctest ini file for GitCommand.

James Bigler (2):
      Fixed: CUDA_VERSION_MAJOR/MINOR now computed after first run.
      CUDA_VERSION variable passed to REGEX needs quotes to work when not defined.

Mathieu Malaterre (1):
      Cleanup FindDCMTK (using foreach). Fix linking on win32 static libs.

Zach Mullen (2):
      Do not exit if stoptime is passed.
      Document ctest_build() TARGET option

Changes in CMake 2.8.2-rc2 (since 2.8.2-rc1)
--------------------------------------------

Bill Hoffman (1):
      Make sure libarchive uses cmzlib and not the system libz if found.

Brad King (12):
      Use forward slashes for objects in response files
      Use platform variable for response file flag
      Use response file for objects on MinGW and MSYS
      Generalize CTest.Update* test dashboard script helpers
      ctest_update: Support custom Git update command
      ctest_update: Support Git upstream branch rewrites
      Fix CMake data and doc paths in Cygwin package
      Document scope of source file properties
      Run CTest.NoNewline test using built CMake
      Tru64: Place cmOStringStream vtable uniquely (#10541)
      Enable BootstrapTest on MSYS
      Tru64: Use full-path include directives in Makefiles (#10569)

Christoph Watzl (1):
      Fix nested source groups with VS 10 (#9863)

Clinton Stimpson (2):
      Support pthreads on irix.
      Remove macro for querying qmake for qmake variables.

David Cole (2):
      Fix issue #10346. Error if SOURCE_DIR is empty.
      Remove CTestTest3.

Zach Mullen (1):
      Extra coverage glob should subtract the explicitly defined excluded files

Changes in CMake 2.8.2-rc1 (since 2.8.1):
- Build on Tru64 (#10542)
- Build on mingw-w64
- Build on old Sun (#10550, #10543)
- CPack: Add native BZip2 support
- CPack: Set compression type in RPM spec (#10363)
- CPack: Try harder to initialize staging directory (#10793)
- CTest: Add --stop-time argument
- CTest: Cost data with '-j'
- CTest: Fix memory report
- CTest: Glob for uncovered files during coverage tests
- CTest: Option to specify cdash server
- CTest: PHP Coverage support
- CTest: Process tree kill for OpenBSD, FreeBSD, kFreeBSD, GNU/Hurd
- CTest: Report failure in Update.xml
- CTest: Submit author email in Update.xml
- CTest: Teach ctest_update about Git submodules
- CTest: Teach ctest_update to handle Git upstream branch rewrites
- Cygwin: Export all symbols with ENABLE_EXPORTS (#10122)
- Do not list file names during 'cmake -E tar xz'
- Documentation: Comply with "XHTML 1.0 Strict"
- Documentation: Fix typo in CMAKE_LIBRARY_PATH (#10291)
- Documentation: Fix typo in HAS_CXX docs (#10578)
- Documentation: More consistent command signatures
- Eclipse: Do not add INCLUDE to environment twice
- Enable extra CodeBlocks generator on Cygwin
- ExternalProject: Support .zip and .bz2 archives, MD5 verification
- ExternalProject: Reconfigure when args change (#10258)
- ExternalProject: Support Git, SVN username/password
- FindCurses: Fix for cygwin ncurses package
- FindHSPELL: Version support
- FindJava: Error if version is not found only when REQUIRED
- FindJava: Support runtime and development components (#9840)
- FindKDE4: Prefer kdeconfig results over system paths
- FindMPEG: Check for 'vo' library
- FindPNG: Support png 1.4 versioned lib names (#10551)
- FindPkgConfig: Add QUIET keyword to pkgconfig macros (see #10469)
- FindZLIB: GnuWin32 support, version support (#5588)
- FindwxWidget: Fix CXX flag parsing (#10209)
- Fix .pdb name attribute in VS project files (#10614)
- Fix CodeBlocks to work with Fortran-only
- Fix VS 2010 custom commands (#10503)
- Fix VS 6 support for COMPILE_DEFINITIONS_MINSIZEREL (#10700)
- Fix cross-compiling from Linux to iPhone (#10526)
- Fix documentation typos
- Fix g95 Fortran compiler support
- Fix uname masking in file(WRITE) and write_file (#10789)
- GetPrerequisites: Provide an override hook
- Handle non-ASCII terminators in file(STRINGS)
- Module fixes: FindPythonLibs, FindQt4, FindX11, FindwxWidgets
- PathScale Fortran compiler tool detection
- Qt4 OpenGL framework fix
- Qt4ConfigDependentSettings.cmake Qt4Macros.cmake UseQt4.cmake
- Recognize ARM ABI/EABI with GNU compilers
- Recognize Clang compiler
- Search basic directories on "Generic" platform
- Set MSVC* variables consistently on all generators, and test
- Support SunPro C++ 5.11 on Linux (new compiler)
- Support VS 10 Express (related to #10670)
- Support compression with 'cmake -E tar'
- Support multiple arguments in CC,CXX,FC environment variables
- Support per-configuration librarian flags (#10768)
- Support per-platform initial ASM language flags (#10577)
- Use Fortran ABI detection results conservatively
- Use libarchive to replace the unmaintained libtar
- UseQt4: Support QtMultimedia (#10675)
- bootstrap: Fix make tool detection (#10544)
- cmake-gui: Add simple grouped view
- cmake-gui: Support build tree under symlink (#9975)
- Cleanup modules FindASPELL, FindAVIFile, FindBZip2, FindDart,
  FindEXPAT, FindGCCXML, FindGLU, FindHSPELL, FindJasper, FindLibXml2,
  FindLibXslt, FindMPEG, FindOpenAL, FindPhysFS, FindQuickTime,
  FindSubversion, FindZLIB.

Changes in CMake 2.8.1
- Fix failing test on cygwin
- Add a new serach path for MPICH2

Changes in CMake 2.8.1 RC 5
- Fix FindQt4 to work with OpenGL on the mac
- Add .git .bzr and .hg to the list of default CPack ignore directories.

Changes in CMake 2.8.1 RC 4
- CTest: Do not hide test GUI windows (fixes 2.8.0 regression)
- Documentation: Clarify CMAKE_MODULE_PATH variable
- FindQt4: Add support for QtDeclartive module
- FortranCInterface: Fix PathScale detection
- Suppress GNU flag -fPIC on Windows (fixes 2.8.1-rc1 regression)

Changes in CMake 2.8.1 RC 3
- Add CMAKE_XCODE_ATTRIBUTE_<attr> interface to set compiler (#9125)
- Fix Eclipse files for targets in subdirectories (#9978)
- Fix custom command rule hashes to avoid extra rebuilds
- Print non-make generator name in initial compiler test

Changes in CMake 2.8.1 RC 2
- CPack: Avoid deleting long PATH values with NSIS (#10257)
- CTest: Fix and test cost-based test scheduler
- CTest: Fix and test git updates for case of out-dated index
- CTest: Fix regression caused by fix for (#2336) in rc1
- CTest: Setup command-line dashboard support with Git
- FindCUDA: Improve docs, use -rpath on Apple, fix dependency scanning
- Fix OS X deployment-target and sysroot defaults (#9959,#9898,#10155)
- Recognize the Compaq Fortran compiler

Changes in CMake 2.8.1 RC 1
- Add "NMake Makefiles JOM" generator
- Add PathScale compiler support
- Add per-configuration OUTPUT_DIRECTORY properties
- Add per-target OSX_ARCHITECTURES property
- check_type_size(): Handle mixed-size universal binaries
- CPack: Document Mac generators
- CPack: Improve RPM spec files
- Create CMAKE_FORCE_Fortran_COMPILER for cross-compiling
- CTest: Add --http1.0 command-line option
- CTest: Add --timeout command-line option
- CTest: Do not munge UTF-8 output in XML files
- CTest: Document CTEST_USE_LAUNCHERS option
- CTest: Fix killing of whole test process trees
- CTest: Handle failure of running invalid executables
- CTest: Honor the -C arg to ctest (#2336)
- CTest: Improve host system introspection
- CTest: Optionally randomize test order (--schedule-random)
- CTest: Skip tests with unsatisfied REQUIRED_FILES test property
- CTest: Submit arbitrary results with ATTACHED_FILES test property
- ctest_build(): Enhance signature
- ctest_start(): Add APPEND option
- ctest_start(): Move CTEST_CHECKOUT_COMMAND from ctest_update
- ctest_update(): Submit global tree revision in Update.xml
- Cygwin: Do not export all symbols from DLLs (#10122)
- Cygwin: Name DLLs with SOVERSION, not VERSION (#10122)
- Detect 32/64-bit Windows with Intel compiler
- Eclipse generator enhancements
- ExternalProject: Add TIMEOUT parameter
- FindCUDA: Respect CUDA version differences
- FindCURL: Find import libraries on Windows
- FindDCMTK: Look in more places
- FindGTest: Handle spaces better (#10065)
- FindGTK2: Look in fink locations on Mac OS X
- FindHDF5: Follow find-module API conventions
- FindJava: Support for versioned find
- FindJNI: Honor find_package() REQUIRED and QUIET options
- FindMPI: Improve Windows support
- FindOpenSSL: Fix MinGW support
- FindPythonLibs: Look in config for static library
- FindQt4: Misc enhancements, sync with KDE vesion
- FindRuby: Fix version convention on Windows
- FindX11: Improve documentation
- Fortran: Detect address size (#10119)
- FortranCInterface: Honor user flags
- Improve VS 2010 beta2 support
- link_directories(): Treat relative paths consistently (CMP0015)
- Modernize FindLibXslt and FindLibXml.cmake
- Refactor platform info to simplify adding new compilers
- Support cross-compiling versioned DLLs
- UseQt4: Provide dependencies only for static Qt (#10021)
- Address issues:
  #2336, #3571, #5041, #7541, #8725, #9011, #9042, #9054, #9163,
  #9171, #9450, #9697, #9764, #9782, #9792, #9862, #9894, #9913,
  #9916, #9917, #9918, #9949, #9965, #9970, #9982, #9985, #10003,
  #10014, #10021, #10032, #10055, #10060, #10065, #10114, #10119,
  #10122, #10126, #10136.

Changes in CMake 2.8.0 Release
- CPack: Honor CPACK_NSIS_DISPLAY_NAME (fixes regression)

Changes in CMake 2.8.0 RC 7
- Partially sync FindQt4 with KDE version
- Improve implementation of fix for #9090
- Fix CTest infinite loop when test executable could not be found
- Fix #9833: Document ctest --help-command
- FindCUDA: Fix -fPIC from being used on executable object files
- Fix #9654: %files section in spec file should not list directories
- Fix #9851: Better STRING(RANDOM) seeding
- Fix double bootstrap build for in source builds
- Fix CTest to use allowed value for valgrind --num-callers
- Remove non-language implicit link dependencies
- Implement LINK_FLAGS_<CONFIG> property on Xcode

Changes in CMake 2.8.0 RC 6
- Partially sync FindQt4 with KDE version
- Fix #9090: Teach CTest subdirs() command to handle absolute paths
- Fix CTest bug that could start a test twice

Changes in CMake 2.8.0 RC 5
- CTest now detects cycles in test dependency graph
- Warn on set(PARENT_SCOPE) at top scope
- Fix Xcode <= 2.0 projects with CMAKE_BUILD_TYPE
- Fix flags for Intel Fortran on Windows
- Fix #2199: UseSWIG documentation for swig_generated_file_fullname
- Fix #7915: UseSWIG interaction with JNI
- Fix #8971: FindOpenSSL now works on windows
- Fix #9124: CPackDeb documentation
- Fix #9722: cmake-gui reports error when not able to create build directory
- Fix #9767: Match more valgrind-reported leaks in CTest memcheck
- Fix #9777: Sync CMakeDetermineJavaCompiler paths with FindJava
- Fix #9793: FindJNI should find matching jni.h and jni_md.h
- Fix #9817: FindJNI on Solaris
- Fix FindHDF5 when hdf5.h exists without H5pubconf.h
- Fix FindZLIB to follow variable name conventions
- Fix invalid use of auto_ptr on array
- Mention temp var convention in Modules/readme.txt documentation

Changes in CMake 2.8.0 RC 4
- Fix try_compile when file cannot be found
- Add new module to test manifest installation issues on windows.
- Add more test coverage
-Improvements in finding MPI on windows. ENH: reorganized searching mpi for mpi components (include,lib,bin) using a single set of search paths instead of seperately mainted lists of paths for each.
- Look for nvcc in the 32 bit bin directory before the 64 bin directory.
- BUG: hardcore some values so output matches cmVS10CLFlagTable.h (addresses bug #9753)
- Avoid Intel linker crash in BuildDepends test
- Fix Intel Fortran SHARED libraries on Linux
- Fix working dir issue for ctest
- Fix if() command and CMP0012 OLD/NEW behavior
- Allow for /D to change install directory on the command line for NSIS
- Move SetErrorMode around calls to generate and configure instead of setting it for the whole application for cmake-gui on windows.  Allows for bad installs of windows shell programs to not break file completion.
- Fix Intel and MinGW Fortran DLL import libraries
- Fix Xcode dylib version default
- Fix the showing of non-cpp files in the IDE for VS 10
- Fix optionally-valued booleans in VS 10 flag table
- Detect and set Unicode character set in VS 10
- Add support for the g95 Fortran compiler
- Test all target types in Fortran
- Add Xcode file association for Fortran
- Fix VS 10 flag table for precompiled headers
- Fix VS 10 .sln files for Windows Explorer
- Fix Microsoft.Cpp.$(Platform).user.props in VS10b2
- Fix up file(DOWNLOAD ) a bit, better error checking and uses of long not double for timeout as curl needs, bug# 9748
- Add a VS 10 Win64 generator
- Fix for bug#9686 convert java_home to a cmake path before using.
- fix for bug# 9751, add check for MSVC10
- Fix for bugs #9756, #9690 and #9755, header files were not included, and link_directories we incorrect
- Add a module to test an install tree to verify that the MS CRT version is correct.
- Fix seg fault for empty ENV{} call bug #9747
- Better fix for finding the MSBuild that matches the VS 10 install.
- make testing the CodeBlocks and Eclipse generators easier by not requiring the CMAKE_EDIT_COMMAND variable
- Do not link library dependencies in VS solutions
- Ctest was broken for subdirs.  Restored working directory state for tests so that their executables could be found.
- Fixes version detection using osg/Version on Mac OSX when OSG is installed as a framework
- Avoid C++ linker language in VS Fortran project
- Avoid duplicate ZERO_CHECK in VS solutions
- Fixed bug 8319, search for the Python shared library in the standard locations.
- Fix bug#9714, should not crash when version file is not where it should be...
- Fix ctest output alignment for cases where total tests run is not the same width as max test index.
- make it more robust wrt. #9621
- Add another possible error message that curl might emit with an empty drop location.
- Fix issue #5668 - use CollapseFullPath when determining if covered file is within source or binary tree. Allows gcc/gcov coverage analysis using MinGW on Windows.
- CTest-side support for compiler name and compiler version information.  Requires CDash update to show on CDash.
- Add a bunch more testing coverage.

Changes in CMake 2.8.0 RC 3
- CTest Added OS Platform (cpu architecture) detection support to windows system
- Several minor FindBoost changes to address posts on mailing list
- Resolve #9685: Fix include dir to be correct path for gnutils
- Fix color check for dependency scanning
- Remove CMP00015 for now as it breaks more things than it fixes
- Reduce duration of ctest_sleep arguments. Add SmallAndFast project. Replace kwsys with SmallAndFast to make CTestTest faster. (I will keep an eye on coverage results after this commit and make sure we still have equivalent ctest coverage.)
-  Do not use -fPIC to link executables
- Split Borland compiler information files
- Trimmed off the newline from sw_vers output on mac, it could cause xml parsing errors if left in
- Check for openssl-linked option with Qt 4.4+ before making ssl a dependency.
- Make Complex test of CMakeLib more optional
- Modernize FindVTK module
- Fix find_package() when <pkg>_DIR is wrong
- Do not collapse path of NOTFOUND values
- More robust implicit link line detection regex
- fix Xcode 30 generator
- Use the correct CMake (the freshly built one) to drive the CMakeWizardTest.
- Support more special characters in file(STRINGS)
- Log implicit link line detection regex
- speedup C dependency scanning even more
- Avoid non-root copies of root-only targets
- Added better OS information for Mac OS X
- Use work-around from bug 4772 for C++ and Fortran
- FortranCInterface: Mangling for Intel on Windows
- cmake-gui don't allow consecutive generates without a configure.
- Fix Preprocess test for Intel on Windows
- Teach intel compiler on windows to place .lib files and .pdb files.
- CPack: Fix bash-isms in launch script
- BUG: #0009648 Change "The following tests FAILED" message to print on stdout rather than stderr
- Avoid (Unix|Windows)Paths.cmake multiple include
- When getting include dirs for moc, also watch for framework includes and use -F instead of -I.
- Find locally installed software first
- Add '#!/bin/sh' to cygwin-package.sh
- Fix permsissions of installed SquishRunTestCase.sh
- Fix module docs to be manpage (groff) friendly
- Support GNU/kFreeBSD
- Remove old Encoding field from CMake.desktop
- FindQt3: Prefer (moc|uic)-qt3 names over (moc|uic)
- Match width of ctest "Start xx: " line to line up with the end test line
- Remove old license from FindPkgConfig.cmake module
- Test target link information invalidation
- Invalidate target link info when necessary
- Use new style header generation and get rid of OBJECT_DEPENDS in tutorial
- Fix issue #8649 - move the location of CPACK_NSIS_EXTRA_INSTALL_COMMANDS so that it is not excluded from execution when 'Do not create shortcuts' is checked.
- add the additional features for the dbus macros from KDE's FindQt4.cmake
fc9f7a5 Fix warnings in CMake source code.
- Correct some typos in error messages in the string command. Add a test that covers more of the code implemented in cmStringCommand.cxx, especially the error handlers.
- Create INTERPROCEDURAL_OPTIMIZATION build feature
- Document CMAKE_CURRENT_LIST_FILE more precisely
- Fix the documentation to say what it really does. Bug #9638
- document how the minimum version can be specified
- Fix warnings in CMake source code. Suppress rampant warnings emanating from Qt files.
- Add documentation for Cocoa flag and move Motif under X11 flag.

Changes in CMake 2.8.0 RC 2
- Fix FindQt4 so that QtHelp depends on QtNetwork
- Add missing copyright notice to CMake.cmake module
- Add alternative _UTILITY targets to all VS solutions 
- FindGTest.cmake some bugfixes, also added public function for closer integration btwn GoogleTest & CTest, contributed by Dan Blezek.
- Eliminate ExternalProject's use of CMAKE_CFG_INTDIR subdir for Makefile generators. It was causing problems with parallel make -j invocations. Keep it for multi-configuration build systems so that Debug and Release stamp files remain separate.
- Fix for bug #9611, some more paths for OpenJDK.
- Fix get_filename_component() registry view with wow64
- Fix warnings in CMake source code.
- Fix module definition file reference for VS6 NMake
- Fix for bug #9611 do not hard code archs for search paths of java, look at the machine type.
- Fix bug#9619 add a link to module maintainers page in readme.txt for Modules
- Add cmake-help-command function to emacs-mode
- Add initial XL C compiler flags for safer builds
- Split XL compiler information files
- Fix default install prefix on Haiku
- Fix use of module .def files for MS tools
- Add StringProperty options includeing /def: for VS 10 flag table
- Convert copyright to OSI BSD and clean up licenses
- ENH: Added ctest test coverage for a test timeout
- CTest honors test timeouts again.
- Remove ctest_submit from CTestTestParallel
- Fix shared library creation flag for XL on Linux
- Fix BUG: 0009612: --output-on-failure option doesn't work with
  the new parallel CTest handler
- Removed support for cutil library and header file.
- Fixed CUDA_PROPAGATE_HOST_FLAGS, added path for Mac SDK.
- Make sure LINK_FLAGS are seen by generator, fix for part of bug#9613
- Fix issue #9412 - remove RPATH from files copied by
  BundleUtilities.cmake on Linux. Thank
- Fix support for OLD behavior of policy CMP0002
- Fix issue #8818 - escape quotes in the license file when using the
  DragNDrop cpack genera
- Fix .vfproj file version for Intel Fortran 10.1
- Use BeAPI for per-user package registry on Haiku
- Correct comments and use ASM${ASM_DIALECT} env. var instead of ASM
  env. var to initialize
- Fix bug #9529.
- Fix Windows GUI implib and image version in VS 6
- Convert newlines from CRLF to LF
- Oops. Last commit did not create subdir before doing a touch on a
  file in it. So it fails of a type that is expected to have a
  location...
- Policies 14 and 15 will be first released in 2.8.0
- Document full version number with policy default
- Simplify bootstrap script source dir detection
- Documentation fixes, new CUDA_PROPAGATE_HOST_FLAGS, changed output
  directory.

Changes in CMake 2.8.0 RC 1 

- Qt based GUI cmake-gui is now the default GUI, MFC CMakeSetup is no
  longer included in CMake.  ccmake is still supported.
- cmake-gui supports multi-state values options.
- CMake now has cmake --build command that can build any CMake generated
  project from the command line.
- Visual Studio 2010 beta support has been added.
- KDevelop generator now has color output for builds.
- CTest supports running tests in parallel with a -j N option.
- A new CTest CTEST_USE_LAUNCHERS option can be used to get better
  dashboard error reports with make based tools.
- CTest has support for sub-projects and labels which can interact
  with CDash.
- CTest now supports Git, Mercurial, and Bazaar.
- It is now possible to use DESTDIR in CPack for any CMake based projects
  giving more flexibility on the final path names.
- The CPack Deb generator now computes the arch instead of hard coding it.
- Fortran/C mixed language projects made much easier. CMake now
  automatically can compute the run time libraries for a compiler. In
  addition, a new FortranCInterface module can determine the correct
  name mangling needed to mix C and Fortran.
- Intel compiler support added to OSX, and support for embedded
  manifests in the windows intel compiler was added.
- Depend scanning is now much faster with makefiles.
- Many FindQt4 improvements to stay working with current Qt releases
- FindMPI has improvements for windows.
- FindBoost has been updated to work with the most recent boost releases.
- New External Project Module.  The 'ExternalProject_Add' function
  creates a custom target to drive download, update/patch, configure,
  build, install and test steps of an external project.
- xmlrpc dependancy has been removed
- CMAKE_OSX_DEPLOYMENT_TARGET cache variable has been created to set the
  deployment OS for a build on OSX.
- Several new policies were added:
  CMP0012
       The if() command can recognize named boolean constants.
  CMP0013
       Duplicate binary directories are not allowed.
  CMP0014
       Input directories must have CMakeLists.txt.
  CMP0015
       The set() CACHE mode and option() command make the cache value
       visible.
- Lots of bug fixes.<|MERGE_RESOLUTION|>--- conflicted
+++ resolved
@@ -1,5 +1,3 @@
-<<<<<<< HEAD
-=======
 Changes in CMake 2.8.12.1 (since 2.8.12)
 ----------------------------------------
 Brad King (9):
@@ -25,7 +23,6 @@
 Vladislav Vinogradov (1):
       FindCUDA: Fix NPP library search for CUDA 5.5
 
->>>>>>> c438cdb5
 Changes in CMake 2.8.12 (since 2.8.12-rc4)
 ------------------------------------------
 Brad King (4):
