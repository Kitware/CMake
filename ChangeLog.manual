--- conflicted
+++ resolved
@@ -1,5 +1,3 @@
-<<<<<<< HEAD
-=======
 Changes in CMake 2.8.12.2 (since 2.8.12.1)
 ------------------------------------------
 Brad King (3):
@@ -19,7 +17,6 @@
 Ted Kremenek (1):
       CMakeDetermineCompilerId: Fix compiler line match for Xcode 5.1
 
->>>>>>> a921557a
 Changes in CMake 2.8.12.1 (since 2.8.12)
 ----------------------------------------
 Brad King (9):
