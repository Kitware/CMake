--- conflicted
+++ resolved
@@ -1,5 +1,3 @@
-<<<<<<< HEAD
-=======
 Changes in CMake 2.8.12.1 (since 2.8.12)
 ----------------------------------------
 Brad King (9):
@@ -26,7 +24,6 @@
 Vladislav Vinogradov (1):
       FindCUDA: Fix NPP library search for CUDA 5.5
 
->>>>>>> 4abdee6b
 Changes in CMake 2.8.12 (since 2.8.12-rc4)
 ------------------------------------------
 Brad King (4):
