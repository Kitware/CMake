--- conflicted
+++ resolved
@@ -32,11 +32,7 @@
    /manual/cmake-generator-expressions.7
    /manual/cmake-generators.7
    /manual/cmake-language.7
-<<<<<<< HEAD
-   /manual/cmake-metadata-daemon.7
-=======
    /manual/cmake-server.7
->>>>>>> 12bea47f
    /manual/cmake-modules.7
    /manual/cmake-packages.7
    /manual/cmake-policies.7
