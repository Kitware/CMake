execute_process
---------------

Execute one or more child processes.

.. code-block:: cmake

  execute_process(COMMAND <cmd1> [args1...]]
                  [COMMAND <cmd2> [args2...] [...]]
                  [WORKING_DIRECTORY <directory>]
                  [TIMEOUT <seconds>]
                  [RESULT_VARIABLE <variable>]
                  [OUTPUT_VARIABLE <variable>]
                  [ERROR_VARIABLE <variable>]
                  [INPUT_FILE <file>]
                  [OUTPUT_FILE <file>]
                  [ERROR_FILE <file>]
                  [OUTPUT_QUIET]
                  [ERROR_QUIET]
                  [OUTPUT_STRIP_TRAILING_WHITESPACE]
                  [ERROR_STRIP_TRAILING_WHITESPACE]
                  [ENCODING <name>])

Runs the given sequence of one or more commands in parallel with the standard
output of each process piped to the standard input of the next.
A single standard error pipe is used for all processes.

Options:

``COMMAND``
 A child process command line.

 CMake executes the child process using operating system APIs directly.
 All arguments are passed VERBATIM to the child process.
 No intermediate shell is used, so shell operators such as ``>``
 are treated as normal arguments.
 (Use the ``INPUT_*``, ``OUTPUT_*``, and ``ERROR_*`` options to
 redirect stdin, stdout, and stderr.)

 If a sequential execution of multiple commands is required, use multiple
 :command:`execute_process` calls with a single ``COMMAND`` argument.

``WORKING_DIRECTORY``
 The named directory will be set as the current working directory of
 the child processes.

``TIMEOUT``
 The child processes will be terminated if they do not finish in the
 specified number of seconds (fractions are allowed).

``RESULT_VARIABLE``
 The variable will be set to contain the result of running the processes.
 This will be an integer return code from the last child or a string
 describing an error condition.

``OUTPUT_VARIABLE``, ``ERROR_VARIABLE``
 The variable named will be set with the contents of the standard output
 and standard error pipes, respectively.  If the same variable is named
 for both pipes their output will be merged in the order produced.

``INPUT_FILE, OUTPUT_FILE``, ``ERROR_FILE``
 The file named will be attached to the standard input of the first
 process, standard output of the last process, or standard error of
 all processes, respectively.  If the same file is named for both
 output and error then it will be used for both.

``OUTPUT_QUIET``, ``ERROR_QUIET``
 The standard output or standard error results will be quietly ignored.

``ENCODING <name>``
 On Windows, the encoding that is used to decode output from the process.
 Ignored on other platforms.
<<<<<<< HEAD
 Valid encoding names are: ``AUTO`` (the default), ``NONE``, ``UTF8``,
 ``ANSI`` and ``OEM``.
 ``AUTO`` encoding means current active console's codepage will be used
 or if that isn't available then ``ANSI`` codepage will be used.
=======
 Valid encoding names are:

 ``NONE``
   Perform no decoding.  This assumes that the process output is encoded
   in the same way as CMake's internal encoding (UTF-8).
   This is the default.
 ``AUTO``
   Use the current active console's codepage or if that isn't
   available then use ANSI.
 ``ANSI``
   Use the ANSI codepage.
 ``OEM``
   Use the original equipment manufacturer (OEM) code page.
 ``UTF8``
   Use the UTF-8 codepage.
>>>>>>> da7833c5

If more than one ``OUTPUT_*`` or ``ERROR_*`` option is given for the
same pipe the precedence is not specified.
If no ``OUTPUT_*`` or ``ERROR_*`` options are given the output will
be shared with the corresponding pipes of the CMake process itself.

The :command:`execute_process` command is a newer more powerful version of
:command:`exec_program`, but the old command has been kept for compatibility.
Both commands run while CMake is processing the project prior to build
system generation.  Use :command:`add_custom_target` and
:command:`add_custom_command` to create custom commands that run at
build time.<|MERGE_RESOLUTION|>--- conflicted
+++ resolved
@@ -70,12 +70,6 @@
 ``ENCODING <name>``
  On Windows, the encoding that is used to decode output from the process.
  Ignored on other platforms.
-<<<<<<< HEAD
- Valid encoding names are: ``AUTO`` (the default), ``NONE``, ``UTF8``,
- ``ANSI`` and ``OEM``.
- ``AUTO`` encoding means current active console's codepage will be used
- or if that isn't available then ``ANSI`` codepage will be used.
-=======
  Valid encoding names are:
 
  ``NONE``
@@ -91,7 +85,6 @@
    Use the original equipment manufacturer (OEM) code page.
  ``UTF8``
    Use the UTF-8 codepage.
->>>>>>> da7833c5
 
 If more than one ``OUTPUT_*`` or ``ERROR_*`` option is given for the
 same pipe the precedence is not specified.
