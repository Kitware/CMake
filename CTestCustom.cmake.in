--- conflicted
+++ resolved
@@ -44,10 +44,7 @@
   "Warning: LINN32: Last line.*is less.*"
   "Warning: Olimit was exceeded on function.*"
   "Warning: To override Olimit for all functions in file.*"
-<<<<<<< HEAD
-=======
   "Warning: Function .* can throw only the exceptions thrown by the function .* it overrides\\."
->>>>>>> a1cdf537
   "WarningMessagesDialog\\.cxx"
   "warning.*directory name.*CMake-Xcode.*/bin/.*does not exist.*"
   "stl_deque.h:1051"
